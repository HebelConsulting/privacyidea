--- conflicted
+++ resolved
@@ -4,11 +4,7 @@
 import sys
 
 #VERSION = "2.1dev4"
-<<<<<<< HEAD
-VERSION = "3.10.1"
-=======
 VERSION = "3.10.2"
->>>>>>> 55a9b609
 
 # Taken from kennethreitz/requests/setup.py
 package_directory = os.path.realpath(os.path.dirname(__file__))
