--- conflicted
+++ resolved
@@ -1,8 +1,5 @@
-<<<<<<< HEAD
 # -*- coding: utf-8 -*-
 from privacyidea.lib.container import init_container, add_token_to_container
-=======
->>>>>>> 5c1242f1
 from .base import MyApiTestCase, PWFILE2
 import json
 import datetime
@@ -15,11 +12,7 @@
 from privacyidea.lib.token import (get_tokens, remove_token,
                                    get_tokens_from_serial_or_user, enable_token,
                                    check_serial_pass,
-<<<<<<< HEAD
                                    assign_token, token_exist, add_tokeninfo, unassign_token)
-=======
-                                   assign_token, token_exist, add_tokeninfo)
->>>>>>> 5c1242f1
 from privacyidea.lib.resolver import save_resolver
 from privacyidea.lib.realm import set_realm
 from privacyidea.lib.user import User
@@ -742,12 +735,7 @@
                                                data={"type": "hotp",
                                                      "otpkey": self.otpkey,
                                                      "serial": serial},
-<<<<<<< HEAD
-                                               headers={'Authorization':
-                                                            self.at}):
-=======
                                                headers={'Authorization': self.at}):
->>>>>>> 5c1242f1
                 res = self.app.full_dispatch_request()
                 self.assertTrue(res.status_code == 200, res)
 
@@ -1211,12 +1199,7 @@
                                            data={"serial": "Resync01",
                                                  "otp1": 254676,
                                                  "otp2": 287922},
-<<<<<<< HEAD
-                                           headers={'Authorization':
-                                                        self.at_user}):
-=======
                                            headers={'Authorization': self.at_user}):
->>>>>>> 5c1242f1
             res = self.app.full_dispatch_request()
             self.assertEqual(res.status_code, 404)
             result = res.json.get("result")
@@ -1239,12 +1222,7 @@
                                            data={"serial": "Resync01",
                                                  "otp1": 254676,
                                                  "otp2": 287922},
-<<<<<<< HEAD
-                                           headers={'Authorization':
-                                                        self.at_user}):
-=======
                                            headers={'Authorization': self.at_user}):
->>>>>>> 5c1242f1
             res = self.app.full_dispatch_request()
             self.assertTrue(res.status_code == 200, res)
             result = res.json.get("result")
