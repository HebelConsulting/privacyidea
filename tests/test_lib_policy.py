--- conflicted
+++ resolved
@@ -185,12 +185,10 @@
         policies = P.match_policies(resolver="resolver1", scope=SCOPE.AUTHZ)
         self.assertTrue(len(policies) == 3, policies)
 
-<<<<<<< HEAD
         policies = P.match_policies(name="pol4")
         self.assertEqual(policies[0].get('description'), 'test3')
-=======
+
         delete_policy(name="pol5")
->>>>>>> f52c299e
 
     def test_04_delete_policy(self):
         d1 = Description.query.filter_by().all()
