--- conflicted
+++ resolved
@@ -215,98 +215,7 @@
         set_policy("push1", scope=SCOPE.ENROLL,
                    action="{0!s}={1!s}".format(PUSH_ACTION.FIREBASE_CONFIG,
                                                self.firebase_config_name))
-<<<<<<< HEAD
-
-        # 1st step
-        with self.app.test_request_context('/token/init',
-                                           method='POST',
-                                           data={"type": "push",
-                                                 "genkey": 1},
-                                           headers={'Authorization': self.at}):
-            res = self.app.full_dispatch_request()
-            self.assertEqual(res.status_code,  200)
-            detail = res.json.get("detail")
-            serial = detail.get("serial")
-            self.assertEqual(detail.get("rollout_state"), "clientwait")
-            self.assertTrue("pushurl" in detail)
-            # check that the new URL contains the serial number
-            self.assertTrue("&serial=PIPU" in detail.get("pushurl").get("value"))
-            self.assertTrue("appid=" in detail.get("pushurl").get("value"))
-            self.assertTrue("appidios=" in detail.get("pushurl").get("value"))
-            self.assertTrue("apikeyios=" in detail.get("pushurl").get("value"))
-            self.assertFalse("otpkey" in detail)
-            enrollment_credential = detail.get("enrollment_credential")
-
-        # 2nd step. Failing with wrong serial number
-        with self.app.test_request_context('/ttype/push',
-                                           method='POST',
-                                           data={"serial": "wrongserial",
-                                                 "pubkey": self.smartphone_public_key_pem_urlsafe,
-                                                 "fbtoken": "firebaseT"}):
-            res = self.app.full_dispatch_request()
-            self.assertTrue(res.status_code == 404, res)
-            status = res.json.get("result").get("status")
-            self.assertFalse(status)
-            error = res.json.get("result").get("error")
-            self.assertEqual(error.get("message"),
-                             "No token with this serial number in the rollout state 'clientwait'.")
-
-        # 2nd step. Fails with missing enrollment credential
-        with self.app.test_request_context('/ttype/push',
-                                           method='POST',
-                                           data={"serial": serial,
-                                                 "pubkey": self.smartphone_public_key_pem_urlsafe,
-                                                 "fbtoken": "firebaseT",
-                                                 "enrollment_credential": "WRonG"}):
-            res = self.app.full_dispatch_request()
-            self.assertTrue(res.status_code == 400, res)
-            status = res.json.get("result").get("status")
-            self.assertFalse(status)
-            error = res.json.get("result").get("error")
-            self.assertEqual(error.get("message"),
-                             "ERR905: Invalid enrollment credential. You are not authorized to finalize this token.")
-
-        # 2nd step: as performed by the smartphone
-        with self.app.test_request_context('/ttype/push',
-                                           method='POST',
-                                           data={"enrollment_credential": enrollment_credential,
-                                                 "serial": serial,
-                                                 "pubkey": self.smartphone_public_key_pem_urlsafe,
-                                                 "fbtoken": "firebaseT"}):
-            res = self.app.full_dispatch_request()
-            self.assertTrue(res.status_code == 200, res)
-            detail = res.json.get("detail")
-            # still the same serial number
-            self.assertEqual(serial, detail.get("serial"))
-            self.assertEqual(detail.get("rollout_state"), "enrolled")
-            # Now the smartphone gets a public key from the server
-            augmented_pubkey = "-----BEGIN RSA PUBLIC KEY-----\n{}\n-----END RSA PUBLIC KEY-----\n".format(
-                detail.get("public_key"))
-            parsed_server_pubkey = serialization.load_pem_public_key(
-                to_bytes(augmented_pubkey),
-                default_backend())
-            self.assertIsInstance(parsed_server_pubkey, RSAPublicKey)
-            pubkey = detail.get("public_key")
-
-            # Now check, what is in the token in the database
-            toks = get_tokens(serial=serial)
-            self.assertEqual(len(toks), 1)
-            token_obj = toks[0]
-            self.assertEqual(token_obj.token.rollout_state, u"enrolled")
-            self.assertTrue(token_obj.token.active)
-            tokeninfo = token_obj.get_tokeninfo()
-            self.assertEqual(tokeninfo.get("public_key_smartphone"), self.smartphone_public_key_pem_urlsafe)
-            self.assertEqual(tokeninfo.get("firebase_token"), u"firebaseT")
-            self.assertEqual(tokeninfo.get("public_key_server").strip().strip("-BEGIN END RSA PUBLIC KEY-").strip(), pubkey)
-            # The token should also contain the firebase config
-            self.assertEqual(tokeninfo.get(PUSH_ACTION.FIREBASE_CONFIG), self.firebase_config_name)
-            remove_token(serial=serial)
-
-        delete_smsgateway(self.firebase_config_name)
-        delete_policy('push1')
-=======
         self._create_push_token()
->>>>>>> 323e7710
 
     @responses.activate
     def test_03a_api_authenticate_fail(self):
