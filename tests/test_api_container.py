<<<<<<< HEAD
import base64
from datetime import datetime, timezone, timedelta
import json

from cryptography.hazmat.primitives.asymmetric.x25519 import X25519PublicKey

from privacyidea.lib.challenge import get_challenges
from privacyidea.lib.container import (init_container, find_container_by_serial, add_token_to_container, assign_user,
                                       add_container_realms, get_container_realms, create_container_template,
                                       get_template_obj, delete_container_by_serial)
from privacyidea.lib.containers.smartphone import SmartphoneOptions
from privacyidea.lib.containers.yubikey import YubikeyOptions
from privacyidea.lib.crypto import generate_keypair_ecc, ecc_key_pair_to_b64url_str, sign_ecc, decrypt_ecc, geturandom
=======
from privacyidea.lib.container import (init_container, find_container_by_serial, add_token_to_container, assign_user,
                                       add_container_realms, remove_token_from_container)
>>>>>>> 2fa6d70b
from privacyidea.lib.policy import set_policy, SCOPE, ACTION, delete_policy
from privacyidea.lib.privacyideaserver import add_privacyideaserver
from privacyidea.lib.realm import set_realm
from privacyidea.lib.resolver import save_resolver
<<<<<<< HEAD
from privacyidea.lib.serviceid import set_serviceid
from privacyidea.lib.smsprovider.FirebaseProvider import FIREBASE_CONFIG
from privacyidea.lib.smsprovider.SMSProvider import set_smsgateway
from privacyidea.lib.token import (init_token, get_tokens_paginate, get_one_token, get_tokens_from_serial_or_user,
                                   get_tokeninfo)
from privacyidea.lib.tokens.papertoken import PAPERACTION
from privacyidea.lib.tokens.pushtoken import PUSH_ACTION
from privacyidea.lib.tokens.tantoken import TANACTION
from privacyidea.lib.tokens.webauthntoken import WEBAUTHNACTION
=======
from privacyidea.lib.token import init_token, get_tokens_paginate, unassign_token
>>>>>>> 2fa6d70b
from privacyidea.lib.user import User
from tests.base import MyApiTestCase


class APIContainerTest(MyApiTestCase):
    FIREBASE_FILE = "tests/testdata/firebase-test.json"
    CLIENT_FILE = "tests/testdata/google-services.json"

    def clear_flask_g(self):
        if self.app_context.g:
            keys = [key for key in iter(self.app_context.g)]
            [self.app_context.g.pop(key) for key in keys]

    def request_assert_success(self, url, data: dict, auth_token, method='POST'):
        with self.app.test_request_context(url,
                                           method=method,
                                           data=data if method == 'POST' else None,
                                           query_string=data if method == 'GET' else None,
                                           headers={'Authorization': auth_token} if auth_token else None):
            res = self.app.full_dispatch_request()
            self.assertEqual(200, res.status_code, res.json)
            self.assertTrue(res.json["result"]["status"])
        self.clear_flask_g()
        return res.json

    def request_assert_error(self, status_code, url, data: dict, auth_token, method='POST'):
        with self.app.test_request_context(url,
                                           method=method,
                                           data=data if method == 'POST' else None,
                                           query_string=data if method == 'GET' else None,
                                           headers={'Authorization': auth_token} if auth_token else None):
            res = self.app.full_dispatch_request()
            self.assertEqual(status_code, res.status_code, res.json)
            self.assertFalse(res.json["result"]["status"])
        self.clear_flask_g()
        return res.json

    def request_assert_405(self, url, data: dict, auth_token, method='POST'):
        with self.app.test_request_context(url,
                                           method=method,
                                           data=data if method == 'POST' else None,
                                           query_string=data if method == 'GET' else None,
                                           headers={'Authorization': auth_token} if auth_token else None):
            res = self.app.full_dispatch_request()
            self.assertEqual(405, res.status_code, res.json)
        self.clear_flask_g()
        return res.json

    def request_assert_404_no_result(self, url, data: dict, auth_token, method='POST'):
        with self.app.test_request_context(url,
                                           method=method,
                                           data=data if method == 'POST' else None,
                                           query_string=data if method == 'GET' else None,
                                           headers={'Authorization': auth_token} if auth_token else None):
            res = self.app.full_dispatch_request()
            self.assertEqual(404, res.status_code, res.json)
        self.clear_flask_g()


class APIContainerAuthorization(APIContainerTest):
    def setUp(self):
        rid = save_resolver({"resolver": self.resolvername1,
                             "type": "passwdresolver",
                             "fileName": "tests/testdata/passwords"})
        self.assertGreater(rid, 0)

        (added, failed) = set_realm(self.realm1, [{'name': self.resolvername1}])
        self.assertEqual(0, len(failed))
        self.assertEqual(1, len(added))

        user = User(login="root",
                    realm=self.realm1,
                    resolver=self.resolvername1)

        user_str = "{0!s}".format(user)
        self.assertEqual("<root.resolver1@realm1>", user_str)

        self.assertFalse(user.is_empty())
        self.assertTrue(User().is_empty())

        user_repr = "{0!r}".format(user)
        expected = "User(login='root', realm='realm1', resolver='resolver1')"
        self.assertEqual(expected, user_repr)
        self.authenticate_selfservice_user()

    def request_denied_assert_403(self, url, data: dict, auth_token, method='POST'):
        with self.app.test_request_context(url,
                                           method=method,
                                           data=data if method == 'POST' else None,
                                           query_string=data if method == 'GET' else None,
                                           headers={'Authorization': auth_token} if auth_token else None):
            res = self.app.full_dispatch_request()
            self.assertEqual(403, res.status_code, res.json)
            self.assertEqual(res.json["result"]["error"]["code"], 303)
        self.clear_flask_g()
        return res.json

    def create_container_for_user(self, ctype="generic"):
        set_policy("user_container_create", scope=SCOPE.USER, action=ACTION.CONTAINER_CREATE)
        with self.app.test_request_context('/container/init',
                                           method='POST',
                                           data={"type": ctype},
                                           headers={'Authorization': self.at_user}):
            res = self.app.full_dispatch_request()
            self.assertEqual(res.status_code, 200)
        container_serial = res.json["result"]["value"]["container_serial"]
        self.assertGreater(len(container_serial), 0)
        delete_policy("user_container_create")
        return container_serial


class APIContainerAuthorizationUser(APIContainerAuthorization):
    """
    Test the authorization of the API endpoints for users.
        * allowed: user has the required rights
        * denied: user does not have the required rights
                  user has the rights, but is not the owner of the container
    """

    def test_01_user_create_allowed(self):
        self.create_container_for_user()

    def test_02_user_create_denied(self):
        # Set a random policy so that user actions are defined
        set_policy("policy", scope=SCOPE.USER, action=ACTION.CONTAINER_DESCRIPTION)
        self.request_denied_assert_403('/container/init', {"type": "Smartphone", "description": "test description!!"},
                                       self.at_user)
        delete_policy("policy")

    def test_03_user_delete_allowed(self):
        set_policy("policy", scope=SCOPE.USER, action=ACTION.CONTAINER_DELETE)
        container_serial = self.create_container_for_user()
        self.request_assert_success(f"/container/{container_serial}", {}, self.at_user, method='DELETE')
        delete_policy("policy")

    def test_04_user_delete_denied(self):
        # User does not have 'delete' rights
        set_policy("policy", scope=SCOPE.USER, action=ACTION.CONTAINER_CREATE)
        container_serial = self.create_container_for_user()
        self.request_denied_assert_403(f"/container/{container_serial}", {}, self.at_user, method='DELETE')
        delete_policy("policy")

        # User is not the owner of the container
        set_policy("policy", scope=SCOPE.USER, action=ACTION.CONTAINER_DELETE)
<<<<<<< HEAD
        container_serial, _ = init_container({"type": "generic", "user": "hans", "realm": self.realm1})
=======
        # another owner
        container_serial = init_container({"type": "generic", "user": "hans", "realm": self.realm1})
>>>>>>> 2fa6d70b
        self.request_denied_assert_403(f"/container/{container_serial}", {}, self.at_user, method='DELETE')
        # no owner
        container_serial = init_container({"type": "generic"})
        self.request_denied_assert_403(f"/container/{container_serial}", {}, self.at_user, method='DELETE')
        delete_policy("policy")

    def test_05_user_description_allowed(self):
        set_policy("policy", scope=SCOPE.USER, action=ACTION.CONTAINER_DESCRIPTION)
        container_serial = self.create_container_for_user()
        self.request_assert_success(f"/container/{container_serial}/description", {"description": "test"}, self.at_user,
                                    method='POST')
        delete_policy("policy")

    def test_06_user_description_denied(self):
        # User does not have 'description' rights
        set_policy("policy", scope=SCOPE.USER, action=ACTION.CONTAINER_DELETE)
        container_serial = self.create_container_for_user()
        self.request_denied_assert_403(f"/container/{container_serial}/description", {"description": "test"},
                                       self.at_user,
                                       method='POST')
        delete_policy("policy")

        # User is not the owner of the container
        set_policy("policy", scope=SCOPE.USER, action=ACTION.CONTAINER_DESCRIPTION)
        container_serial, _ = init_container({"type": "generic", "user": "hans", "realm": self.realm1})
        self.request_denied_assert_403(f"/container/{container_serial}/description", {"description": "test"},
                                       self.at_user, method='POST')

        # Container has no owner
        container_serial = init_container({"type": "generic"})
        self.request_denied_assert_403(f"/container/{container_serial}/description", {"description": "test"},
                                       self.at_user, method='POST')
        delete_policy("policy")

    def test_07_user_state_allowed(self):
        set_policy("policy", scope=SCOPE.USER, action=ACTION.CONTAINER_STATE)
        container_serial = self.create_container_for_user()
        self.request_assert_success(f"/container/{container_serial}/states", {"states": "active, damaged, lost"},
                                    self.at_user,
                                    method='POST')
        delete_policy("policy")

    def test_08_user_state_denied(self):
        # User does not have 'state' rights
        set_policy("policy", scope=SCOPE.USER, action=ACTION.CONTAINER_DELETE)
        container_serial = self.create_container_for_user()
        self.request_denied_assert_403(f"/container/{container_serial}/states", {"states": "active, damaged, lost"},
                                       self.at_user,
                                       method='POST')
        delete_policy("policy")

        # User is not the owner of the container
        set_policy("policy", scope=SCOPE.USER, action=ACTION.CONTAINER_STATE)
        container_serial, _ = init_container({"type": "generic", "user": "hans", "realm": self.realm1})
        self.request_denied_assert_403(f"/container/{container_serial}/states", {"states": "active, damaged, lost"},
                                       self.at_user, method='POST')

        # Container has no owner
        container_serial = init_container({"type": "generic", "realm": self.realm1})
        self.request_denied_assert_403(f"/container/{container_serial}/states", {"states": "active, damaged, lost"},
                                       self.at_user, method='POST')
        delete_policy("policy")

    def test_09_user_add_token_allowed(self):
        set_policy("policy", scope=SCOPE.USER, action=ACTION.CONTAINER_ADD_TOKEN)
        container_serial = self.create_container_for_user()
        container = find_container_by_serial(container_serial)
        container_owner = container.get_users()[0]

        # add single token
        token = init_token({"genkey": "1"}, user=container_owner)
        token_serial = token.get_serial()
        result = self.request_assert_success(f"/container/{container_serial}/add", {"serial": token_serial},
                                             self.at_user,
                                             method='POST')
        self.assertTrue(result["result"]["value"])

        # add multiple tokens
        token2 = init_token({"genkey": "1"}, user=container_owner)
        token3 = init_token({"genkey": "1"}, user=container_owner)
        token_serials = ','.join([token2.get_serial(), token3.get_serial()])
        result = self.request_assert_success(f"/container/{container_serial}/addall", {"serial": token_serials},
                                             self.at_user,
                                             method='POST')
        self.assertTrue(result["result"]["value"][token2.get_serial()])
        self.assertTrue(result["result"]["value"][token3.get_serial()])

        delete_policy("policy")

    def test_10_user_add_token_denied(self):
        # Arrange
        container_serial = self.create_container_for_user()
        my_token = init_token({"genkey": "1"}, user=User("selfservice", self.realm1, self.resolvername1))
        my_token_serial = my_token.get_serial()

        # User does not have 'add' rights
        set_policy("policy", scope=SCOPE.USER, action=ACTION.CONTAINER_DELETE)
        self.request_denied_assert_403(f"/container/{container_serial}/add", {"serial": my_token_serial}, self.at_user,
                                       method='POST')
        delete_policy("policy")

        # User has 'add' rights but is not the owner of the token
        user = User(login="hans", realm=self.realm1, resolver=self.resolvername1)
        token = init_token({"genkey": "1"}, user=user)
        token_serial = token.get_serial()
        set_policy("policy", scope=SCOPE.USER,
                   action={ACTION.CONTAINER_ADD_TOKEN: True, ACTION.CONTAINER_REMOVE_TOKEN: True})
        self.request_denied_assert_403(f"/container/{container_serial}/add", {"serial": token_serial}, self.at_user,
                                       method='POST')

        # User has 'add' rights but is not the owner of the container
        another_container_serial, _ = init_container({"type": "generic", "user": user.login, "realm": user.realm})
        self.request_denied_assert_403(f"/container/{another_container_serial}/add", {"serial": my_token_serial},
                                       self.at_user,
                                       method='POST')

        # User has 'add' rights but the token is already in a container from another user
        add_token_to_container(another_container_serial, my_token_serial, user_role='admin')
        self.request_denied_assert_403(f"/container/{container_serial}/add", {"serial": my_token_serial},
                                       self.at_user,
                                       method='POST')

        # Adding multiple tokens, user is only the owner of one token
        token2 = init_token({"genkey": "1"}, user=User("hans", self.realm1))
        token3 = init_token({"genkey": "1"}, user=User("selfservice", self.realm1))
        token4 = init_token({"genkey": "1"})
        token_serials = ','.join([token2.get_serial(), token3.get_serial(), token4.get_serial()])
        result = self.request_assert_success(f"/container/{container_serial}/addall", {"serial": token_serials},
                                             self.at_user,
                                             method='POST')
        self.assertFalse(result["result"]["value"][token2.get_serial()])
        self.assertTrue(result["result"]["value"][token3.get_serial()])
        self.assertFalse(result["result"]["value"][token4.get_serial()])

        delete_policy("policy")

    def test_11_user_remove_token_allowed(self):
        set_policy("policy", scope=SCOPE.USER, action=ACTION.CONTAINER_REMOVE_TOKEN)
        container_serial = self.create_container_for_user()
        container = find_container_by_serial(container_serial)

        # single token
        token = init_token({"genkey": "1"}, user=container.get_users()[0])
        token_serial = token.get_serial()
        container.add_token(token)

        result = self.request_assert_success(f"/container/{container_serial}/remove", {"serial": token_serial},
                                             self.at_user,
                                             method='POST')
        self.assertTrue(result["result"]["value"])

        # multiple tokens
        hotp = init_token({"type": "hotp", "genkey": True}, user=container.get_users()[0])
        container.add_token(hotp)
        totp = init_token({"type": "totp", "genkey": True}, user=container.get_users()[0])
        container.add_token(totp)
        serials = ','.join([hotp.get_serial(), totp.get_serial()])
        result = self.request_assert_success(f"/container/{container_serial}/removeall", {"serial": serials},
                                             self.at_user,
                                             method='POST')
        self.assertTrue(result["result"]["value"][hotp.get_serial()])
        self.assertTrue(result["result"]["value"][totp.get_serial()])
        delete_policy("policy")

    def test_12_user_remove_token_denied(self):
        # User does not have 'remove' rights
        container_serial = self.create_container_for_user()
        my_token = init_token({"genkey": "1"}, user=User("selfservice", self.realm1, self.resolvername1))
        my_token_serial = my_token.get_serial()
        add_token_to_container(container_serial, my_token_serial, user_role='admin')
        set_policy("policy", scope=SCOPE.USER, action=ACTION.CONTAINER_DELETE)
        self.request_denied_assert_403(f"/container/{container_serial}/remove", {"serial": my_token_serial},
                                       self.at_user, method='POST')
        delete_policy("policy")

        # User has 'remove' rights but is not the owner of the token
        set_policy("policy", scope=SCOPE.USER, action=ACTION.CONTAINER_REMOVE_TOKEN)
        user = User(login="hans", realm=self.realm1, resolver=self.resolvername1)
        token = init_token({"genkey": "1"}, user=user)
        token_serial = token.get_serial()
        add_token_to_container(container_serial, token_serial, user_role='admin')
        self.request_denied_assert_403(f"/container/{container_serial}/remove", {"serial": token_serial}, self.at_user,
                                       method='POST')

        # User has 'remove' rights but is not the owner of the token (token has no owner)
        unassign_token(token_serial)
        add_token_to_container(container_serial, token_serial, user_role='admin')
        self.request_denied_assert_403(f"/container/{container_serial}/remove", {"serial": token_serial}, self.at_user,
                                       method='POST')

        # User has 'remove' rights but is not the owner of the container
        another_container_serial, _ = init_container({"type": "generic", "user": "hans", "realm": self.realm1})
        add_token_to_container(another_container_serial, my_token_serial, user_role='admin')
        self.request_denied_assert_403(f"/container/{another_container_serial}/remove", {"serial": my_token_serial},
                                       self.at_user, method='POST')

<<<<<<< HEAD
        # multiple tokens
        container = find_container_by_serial(container_serial)
        hotp = init_token({"type": "hotp", "genkey": True}, user=User("hans", self.realm1))
        container.add_token(hotp)
        totp = init_token({"type": "totp", "genkey": True}, user=container.get_users()[0])
        container.add_token(totp)
        spass = init_token({"type": "spass"})
        container.add_token(spass)
        serials = ','.join([hotp.get_serial(), totp.get_serial(), spass.get_serial()])
        result = self.request_assert_success(f"/container/{container_serial}/removeall", {"serial": serials},
                                             self.at_user,
                                             method='POST')
        self.assertFalse(result["result"]["value"][hotp.get_serial()])
        self.assertTrue(result["result"]["value"][totp.get_serial()])
        self.assertFalse(result["result"]["value"][spass.get_serial()])
=======
        # User has 'remove' rights but is not the owner of the container (container has no owner)
        find_container_by_serial(another_container_serial).remove_user(User("hans", self.realm1))
        add_token_to_container(another_container_serial, my_token_serial, user_role='admin')
        self.request_denied_assert_403(f"/container/{another_container_serial}/remove", {"serial": my_token_serial},
                                       self.at_user, method='POST')

>>>>>>> 2fa6d70b
        delete_policy("policy")

    def test_13_user_assign_user_allowed(self):
        # Note: This will not set the user root but the user selfservice, because the user attribute is changed in
        # before_request()
        set_policy("policy", scope=SCOPE.USER, action=ACTION.CONTAINER_ASSIGN_USER)
        container_serial, _ = init_container({"type": "generic"})
        self.request_assert_success(f"/container/{container_serial}/assign", {"realm": "realm1", "user": "root"},
                                    self.at_user)
        delete_policy("policy")

    def test_14_user_assign_user_denied(self):
        set_policy("policy", scope=SCOPE.USER, action=ACTION.CONTAINER_DELETE)
        container_serial = self.create_container_for_user()
        self.request_denied_assert_403(f"/container/{container_serial}/assign",
                                       {"realm": "realm1", "user": "selfservice"},
                                       self.at_user)
        delete_policy("policy")

    def test_15_user_remove_user_allowed(self):
        # User is allowed to unassign from its own container
        set_policy("policy", scope=SCOPE.USER, action=ACTION.CONTAINER_UNASSIGN_USER)
        container_serial = self.create_container_for_user()
        self.request_assert_success(f"/container/{container_serial}/unassign", {"realm": "realm1", "user": "root"},
                                    self.at_user)
        delete_policy("policy")

    def test_16_user_remove_user_denied(self):
        # User does not have 'unassign' rights
        set_policy("policy", scope=SCOPE.USER, action=ACTION.CONTAINER_DELETE)
        container_serial = self.create_container_for_user()
        self.request_denied_assert_403(f"/container/{container_serial}/unassign",
                                       {"realm": "realm1", "user": "selfservice"}, self.at_user)
        delete_policy("policy")

        # User is not allowed to unassign users from a container that is not his own
        set_policy("policy", scope=SCOPE.USER, action=ACTION.CONTAINER_UNASSIGN_USER)
        container_serial, _ = init_container({"type": "generic"})
        user = User(login="hans", realm=self.realm1, resolver=self.resolvername1)
        assign_user(container_serial, user)
        self.request_denied_assert_403(f"/container/{container_serial}/unassign", {"realm": "realm1", "user": "root"},
                                       self.at_user)
        delete_policy("policy")

    def test_17_user_container_realms_denied(self):
        # Editing the container realms is an admin action and therefore only ever allowed for admins
        # But this returns a 401 from the @admin_required decorator
        container_serial = self.create_container_for_user()
        set_policy("policy", scope=SCOPE.USER, action=ACTION.CONTAINER_DELETE)

        with self.app.test_request_context(f"/container/{container_serial}/realms", method='POST',
                                           data={"realms": "realm1"}, headers={'Authorization': self.at_user}):
            res = self.app.full_dispatch_request()
            self.assertEqual(401, res.status_code, res.json)
        delete_policy("policy")

    def test_18_user_container_list_allowed(self):
        # Arrange
        set_policy("policy", scope=SCOPE.USER, action=ACTION.CONTAINER_LIST)

        # container with token from another user: reduce token info
        set_policy("policy2", scope=SCOPE.USER, action=ACTION.TOKENLIST)
        container_serial, _ = init_container({"type": "generic"})
        me = User("selfservice", self.realm1, self.resolvername1)
        assign_user(container_serial, me)

        my_token = init_token({"genkey": "1"}, user=me)
        my_token_serial = my_token.get_serial()
        add_token_to_container(container_serial, my_token_serial, user_role='admin')

        user = User(login="hans", realm=self.realm1, resolver=self.resolvername1)
        another_token = init_token({"genkey": "1"}, user=user)
        token_serial = another_token.get_serial()
        add_token_to_container(container_serial, token_serial, user_role='admin')

        # Act
        result = self.request_assert_success('/container/', {"container_serial": container_serial}, self.at_user, 'GET')

        # Assert
        tokens = result["result"]["value"]["containers"][0]["tokens"]
        # first token: all information
        self.assertEqual(my_token.get_serial(), tokens[0]["serial"])
        self.assertEqual("hotp", tokens[0]["tokentype"])
        # second token: only serial
        self.assertEqual(another_token.get_serial(), tokens[1]["serial"])
        self.assertEqual(1, len(tokens[1].keys()))
        self.assertNotIn("tokentype", tokens[1].keys())

        delete_policy("policy")
        delete_policy("policy2")

    def test_19_user_container_list_denied(self):
        # User does not have CONTAINER_LIST rights
        set_policy("policy", scope=SCOPE.USER, action=ACTION.CONTAINER_DELETE)
        self.request_denied_assert_403('/container/', {}, self.at_user, 'GET')

    def test_20_user_container_register_allowed(self):
        container_serial = self.create_container_for_user("smartphone")
        set_policy("policy", scope=SCOPE.USER, action=ACTION.CONTAINER_REGISTER)
        # set two policies, but only one applicable for the realm of the user
        set_policy("another_container_policy", scope=SCOPE.CONTAINER, action={ACTION.PI_SERVER_URL: "https://test"},
                   realm=self.realm2)
        set_policy("container_policy", scope=SCOPE.CONTAINER, action={ACTION.PI_SERVER_URL: "https://test"},
                   realm=self.realm1)
        data = {"container_serial": container_serial}
        self.request_assert_success('/container/register/initialize', data, self.at_user, 'POST')
        delete_policy("policy")
        delete_policy("container_policy")
        delete_policy("another_container_policy")
        return container_serial

    def test_21_user_container_register_denied(self):
        container_serial = self.create_container_for_user("smartphone")
        set_policy("container_policy", scope=SCOPE.CONTAINER, action={ACTION.PI_SERVER_URL: "https://test"})
        # User does not have CONTAINER_REGISTER rights
        set_policy("policy", scope=SCOPE.USER, action=ACTION.CONTAINER_CREATE)
        data = {"container_serial": container_serial}
        self.request_denied_assert_403('/container/register/initialize', data, self.at_user, 'POST')
        delete_container_by_serial(container_serial)
        delete_policy("policy")

        # user is not the owner of the container
        another_container_serial, _ = init_container({"type": "smartphone", "user": "hans", "realm": self.realm1})
        set_policy("policy", scope=SCOPE.USER, action=ACTION.CONTAINER_REGISTER)
        data = {"container_serial": another_container_serial}
        self.request_denied_assert_403('/container/register/initialize', data, self.at_user, 'POST')
        delete_container_by_serial(another_container_serial)
        delete_policy("policy")

        delete_policy("container_policy")

    def test_22_user_container_unregister_allowed(self):
        container_serial = self.test_20_user_container_register_allowed()
        set_policy("policy", scope=SCOPE.USER, action=ACTION.CONTAINER_UNREGISTER)
        self.request_assert_success(f'/container/register/{container_serial}/terminate', {}, self.at_user, 'POST')
        delete_policy("policy")

    def test_23_user_container_unregister_denied(self):
        container_serial = self.test_20_user_container_register_allowed()
        # User does not have CONTAINER_UNREGISTER rights
        set_policy("policy", scope=SCOPE.USER, action=ACTION.CONTAINER_CREATE)
        self.request_denied_assert_403(f'/container/register/{container_serial}/terminate', {}, self.at_user, 'POST')
        delete_policy("policy")

        # User has CONTAINER_UNREGISTER rights but is not the owner of the container
        another_container_serial, _ = init_container({"type": "smartphone", "user": "hans", "realm": self.realm1})
        set_policy("container_policy", scope=SCOPE.CONTAINER, action={ACTION.PI_SERVER_URL: "https://test"})
        data = {"container_serial": container_serial}
        self.request_assert_success('/container/register/initialize', data, self.at, 'POST')

        set_policy("policy", scope=SCOPE.USER, action=ACTION.CONTAINER_UNREGISTER)
        self.request_denied_assert_403(f'/container/register/{another_container_serial}/terminate', {}, self.at_user,
                                       'POST')
        delete_policy("policy")
        delete_policy("container_policy")

    def test_24_user_container_rollover_allowed(self):
        container_serial = self.create_container_for_user("smartphone")
        container = find_container_by_serial(container_serial)
        container.add_container_info("registration_state", "registered")
        set_policy("policy", scope=SCOPE.USER,
                   action={ACTION.CONTAINER_ROLLOVER: True})
        set_policy("container_policy", scope=SCOPE.CONTAINER, action={ACTION.PI_SERVER_URL: "https://test"})
        data = {"container_serial": container_serial, "rollover": True}
        self.request_assert_success('/container/register/initialize', data, self.at_user, 'POST')

        delete_policy("policy")
        delete_policy("container_policy")

    def test_25_user_container_rollover_denied(self):
        # User has not CONTAINER_ROLLOVER rights
        container_serial = self.create_container_for_user("smartphone")
        container = find_container_by_serial(container_serial)
        container.add_container_info("registration_state", "registered")
        set_policy("container_policy", scope=SCOPE.CONTAINER, action={ACTION.PI_SERVER_URL: "https://test"})
        set_policy("policy", scope=SCOPE.USER,
                   action={ACTION.CONTAINER_REGISTER: True})
        data = {"container_serial": container_serial, "rollover": True}
        self.request_denied_assert_403('/container/register/initialize', data, self.at_user, 'POST')
        delete_policy("policy")
        delete_policy("container_policy")

    def test_26_user_container_template_create_allowed(self):
        set_policy("policy", scope=SCOPE.USER, action=ACTION.CONTAINER_TEMPLATE_CREATE)
        data = {"template_options": {}}
        template_name = "test"
        self.request_assert_success(f'/container/generic/template/{template_name}', data, self.at_user, 'POST')
        delete_policy("policy")
        return template_name

    def test_27_user_container_template_create_denied(self):
        # User does not have CONTAINER_TEMPLATE_CREATE rights
        set_policy("policy", scope=SCOPE.USER, action=ACTION.CONTAINER_CREATE)
        data = {"template_options": {}}
        self.request_denied_assert_403(f'/container/generic/template/test', data, self.at_user, 'POST')
        delete_policy("policy")

    def test_28_user_container_template_delete_allowed(self):
        template_name = self.test_26_user_container_template_create_allowed()
        set_policy("policy", scope=SCOPE.USER, action=ACTION.CONTAINER_TEMPLATE_DELETE)
        self.request_assert_success(f'/container/template/{template_name}', {}, self.at_user, 'DELETE')
        delete_policy("policy")

    def test_29_user_container_template_delete_denied(self):
        template_name = self.test_26_user_container_template_create_allowed()
        # User does not have CONTAINER_TEMPLATE_DELETE rights
        set_policy("policy", scope=SCOPE.USER, action=ACTION.CONTAINER_CREATE)
        self.request_denied_assert_403(f'/container/template/{template_name}', {}, self.at_user, 'DELETE')
        get_template_obj(template_name).delete()
        delete_policy("policy")

    def test_30_user_template_list_allowed(self):
        set_policy("policy", scope=SCOPE.USER, action=ACTION.CONTAINER_TEMPLATE_LIST)
        self.request_assert_success('/container/templates', {}, self.at_user, 'GET')
        delete_policy("policy")

    def test_31_user_template_list_denied(self):
        # User does not have CONTAINER_TEMPLATE_LIST rights
        set_policy("policy", scope=SCOPE.USER, action=ACTION.CONTAINER_CREATE)
        self.request_denied_assert_403('/container/templates', {}, self.at_user, 'GET')
        delete_policy("policy")

    def test_32_user_compare_template_container_allowed(self):
        template_name = "test"
        template_params = {"name": "test",
                           "container_type": "smartphone",
                           "template_options": {"tokens": [{"type": "hotp", "genkey": True}]}}
        create_container_template(container_type=template_params["container_type"],
                                  template_name=template_params["name"],
                                  options=template_params["template_options"])
        set_policy("policy", scope=SCOPE.USER,
                   action={ACTION.CONTAINER_TEMPLATE_LIST: True, ACTION.CONTAINER_LIST: True})
        self.request_assert_success(f'/container/template/{template_name}/compare', {}, self.at_user, 'GET')

        # Test with containers the user might not be allowed to see
        # Create containers with template
        request_params = json.dumps({"type": "smartphone", "template": template_params})

        result = self.request_assert_success('/container/init', request_params, self.at, 'POST')
        container_serial_no_user = result["result"]["value"]["container_serial"]

        result = self.request_assert_success('/container/init', request_params, self.at, 'POST')
        container_serial_user = result["result"]["value"]["container_serial"]
        container_user = find_container_by_serial(container_serial_user)
        container_user.add_user(User("selfservice", self.realm1))

        result = self.request_assert_success(f'/container/template/{template_name}/compare', {}, self.at_user, 'GET')
        containers = result["result"]["value"].keys()
        self.assertIn(container_serial_user, containers)
        self.assertNotIn(container_serial_no_user, containers)

        delete_policy("policy")

    def test_33_user_compare_template_container_denied(self):
        template_name = self.test_26_user_container_template_create_allowed()
        # User does not have CONTAINER_TEMPLATE_LIST rights
        set_policy("policy", scope=SCOPE.USER, action=ACTION.CONTAINER_CREATE)
        self.request_denied_assert_403(f'/container/template/{template_name}/compare', {}, self.at_user, 'GET')
        delete_policy("policy")

    def test_34_set_options_allowed(self):
        set_policy("policy", scope=SCOPE.USER, action=ACTION.CONTAINER_SET_OPTIONS)
        container_serial = self.create_container_for_user("smartphone")
        data = json.dumps({"options": {SmartphoneOptions.KEY_ALGORITHM: "secp384r1"}})
        self.request_assert_success(f"/container/{container_serial}/options", data, self.at_user, 'POST')
        delete_policy("policy")

    def test_35_set_options_denied(self):
        data = {"options": {SmartphoneOptions.KEY_ALGORITHM: "secp384r1"}}

        # User does not have CONTAINER_SET_OPTIONS rights
        set_policy("policy", scope=SCOPE.USER, action=ACTION.CONTAINER_CREATE)
        container_serial = self.create_container_for_user("smartphone")
        self.request_denied_assert_403(f"/container/{container_serial}/options", data, self.at_user, 'POST')

        # User is not the owner of the container
        set_policy("policy", scope=SCOPE.USER, action=ACTION.CONTAINER_SET_OPTIONS)
        container_serial, _ = init_container({"type": "smartphone", "user": "hans", "realm": self.realm1})
        self.request_denied_assert_403(f"/container/{container_serial}/options", data, self.at_user, 'POST')

        delete_policy("policy")

    def test_36_create_container_with_template(self):
        # user is allowed to create container and enroll HOTP tokens, but not TOTP tokens
        set_policy("policy", scope=SCOPE.USER, action={ACTION.CONTAINER_CREATE: True, "enrollHOTP": True})

        template_params = {"name": "test",
                           "container_type": "smartphone",
                           "template_options": {
                               "tokens": [{"type": "totp", "genkey": True, "user": True},
                                          {"type": "hotp", "genkey": True, "user": True}]}}
        create_container_template(container_type=template_params["container_type"],
                                  template_name=template_params["name"],
                                  options=template_params["template_options"])

        request_params = json.dumps({"type": "smartphone", "template": template_params})
        result = self.request_assert_success('/container/init',
                                             request_params,
                                             self.at_user, 'POST')
        container_serial = result["result"]["value"]["container_serial"]
        container = find_container_by_serial(container_serial)
        tokens = container.get_tokens()
        self.assertEqual(1, len(tokens))
        self.assertEqual("hotp", tokens[0].get_type())
        container_template = container.template
        self.assertEqual(template_params["name"], container_template.name)

        template = get_template_obj(template_params["name"])
        template.delete()

        delete_policy("policy")


class APIContainerAuthorizationAdmin(APIContainerAuthorization):
    """
    Test the authorization of the API endpoints for admins.
        * allowed: admin has the required rights
        * denied: admin does not have the required rights
    """

    def test_01_admin_create_allowed(self):
        set_policy("policy", scope=SCOPE.ADMIN, action=ACTION.CONTAINER_CREATE)
        result = self.request_assert_success('/container/init', {"type": "generic"}, self.at)
        self.assertGreater(len(result["result"]["value"]["container_serial"]), 0)
        delete_policy("policy")

    def test_02_admin_create_denied(self):
        set_policy("policy", scope=SCOPE.ADMIN, action=ACTION.CONTAINER_DESCRIPTION)
        self.request_denied_assert_403('/container/init', {"type": "Smartphone", "description": "test description!!"},
                                       self.at)
        delete_policy("policy")

    def test_03_admin_delete_allowed(self):
        set_policy("policy", scope=SCOPE.ADMIN, action=ACTION.CONTAINER_DELETE)
        container_serial = self.create_container_for_user()
        self.request_assert_success(f"/container/{container_serial}", {}, self.at, method='DELETE')
        delete_policy("policy")

    def test_04_admin_delete_denied(self):
        set_policy("policy", scope=SCOPE.ADMIN, action=ACTION.CONTAINER_CREATE)
        container_serial = self.create_container_for_user()
        self.request_denied_assert_403(f"/container/{container_serial}", {}, self.at, method='DELETE')
        delete_policy("policy")

    def test_05_admin_description_allowed(self):
        set_policy("policy", scope=SCOPE.ADMIN, action=ACTION.CONTAINER_DESCRIPTION)
        # container of a user
        container_serial = self.create_container_for_user()
<<<<<<< HEAD
        self.request_assert_success(f"/container/{container_serial}/description", {"description": "test"}, self.at,
                                    method='POST')
=======
        self.request_assert_200(f"/container/{container_serial}/description", {"description": "test"}, self.at,
                                method='POST')
        # container without user
        container_serial = init_container({"type": "generic"})
        self.request_assert_200(f"/container/{container_serial}/description", {"description": "test"}, self.at,
                                method='POST')
>>>>>>> 2fa6d70b
        delete_policy("policy")

    def test_06_admin_description_denied(self):
        set_policy("policy", scope=SCOPE.ADMIN, action=ACTION.CONTAINER_DELETE)
        container_serial = self.create_container_for_user()
        self.request_denied_assert_403(f"/container/{container_serial}/description", {"description": "test"},
                                       self.at, method='POST')
        delete_policy("policy")

    def test_07_admin_state_allowed(self):
        set_policy("policy", scope=SCOPE.ADMIN, action=ACTION.CONTAINER_STATE)
        # container of a user
        container_serial = self.create_container_for_user()
<<<<<<< HEAD
        self.request_assert_success(f"/container/{container_serial}/states", {"states": "active, damaged, lost"},
                                    self.at, method='POST')
=======
        self.request_assert_200(f"/container/{container_serial}/states", {"states": "active, damaged, lost"},
                                self.at, method='POST')
        # container without user
        container_serial = init_container({"type": "generic"})
        self.request_assert_200(f"/container/{container_serial}/states", {"states": "active, damaged, lost"},
                                self.at, method='POST')
>>>>>>> 2fa6d70b
        delete_policy("policy")

    def test_08_admin_state_denied(self):
        set_policy("policy", scope=SCOPE.ADMIN, action=ACTION.CONTAINER_DELETE)
        container_serial = self.create_container_for_user()
        self.request_denied_assert_403(f"/container/{container_serial}/states", {"states": "active, damaged, lost"},
                                       self.at, method='POST')
        delete_policy("policy")

    def test_09_admin_add_token_allowed(self):
        set_policy("policy", scope=SCOPE.ADMIN, action=ACTION.CONTAINER_ADD_TOKEN)
        # container of a user
        container_serial = self.create_container_for_user()
        token = init_token({"genkey": "1"})
        token_serial = token.get_serial()
<<<<<<< HEAD
        result = self.request_assert_success(f"/container/{container_serial}/add", {"serial": token_serial}, self.at,
                                             method='POST')
        self.assertTrue(result["result"]["value"])
=======
        json = self.request_assert_200(f"/container/{container_serial}/add", {"serial": token_serial}, self.at,
                                       method='POST')
        self.assertTrue(json["result"]["value"])

        # container without user
        container_serial = init_container({"type": "generic"})
        token = init_token({"genkey": "1"})
        token_serial = token.get_serial()
        json = self.request_assert_200(f"/container/{container_serial}/add", {"serial": token_serial}, self.at,
                                       method='POST')
        self.assertTrue(json["result"]["value"])
>>>>>>> 2fa6d70b
        delete_policy("policy")

    def test_10_admin_add_token_denied(self):
        set_policy("policy", scope=SCOPE.ADMIN, action=ACTION.CONTAINER_DELETE)
        container_serial = self.create_container_for_user()
        token = init_token({"genkey": "1"})
        token_serial = token.get_serial()
        self.request_denied_assert_403(f"/container/{container_serial}/add", {"serial": token_serial}, self.at,
                                       method='POST')
        delete_policy("policy")

    def test_11_admin_add_multiple_tokens_allowed(self):
        set_policy("policy", scope=SCOPE.ADMIN, action=ACTION.CONTAINER_ADD_TOKEN)
        container_serial = self.create_container_for_user()
        token = init_token({"genkey": "1"})
        token2 = init_token({"type": "hotp", "genkey": True})
        serials = ",".join([token.get_serial(), token2.get_serial()])
        result = self.request_assert_success(f"/container/{container_serial}/addall",
                                             {"serial": serials}, self.at,
                                             method='POST')
        self.assertTrue(result["result"]["value"])
        self.assertTrue(result["result"]["value"][token.get_serial()])
        self.assertTrue(result["result"]["value"][token2.get_serial()])
        delete_policy("policy")

    def test_12_admin_add_multiple_tokens_denied(self):
        set_policy("policy", scope=SCOPE.ADMIN, action=ACTION.CONTAINER_DELETE)
        container_serial = self.create_container_for_user()
        token = init_token({"genkey": "1"})
        token2 = init_token({"type": "hotp", "genkey": True})
        serials = ",".join([token.get_serial(), token2.get_serial()])
        self.request_denied_assert_403(f"/container/{container_serial}/addall", {"serial": serials}, self.at,
                                       method='POST')
        delete_policy("policy")

    def test_13_admin_remove_token_allowed(self):
        set_policy("policy", scope=SCOPE.ADMIN, action=ACTION.CONTAINER_REMOVE_TOKEN)
        # container of a user
        container_serial = self.create_container_for_user()
        token = init_token({"genkey": "1"})
        token_serial = token.get_serial()
        container = find_container_by_serial(container_serial)
        container.add_token(token)
<<<<<<< HEAD
        result = self.request_assert_success(f"/container/{container_serial}/remove", {"serial": token_serial}, self.at,
                                             method='POST')
        self.assertTrue(result["result"]["value"])
=======
        json = self.request_assert_200(f"/container/{container_serial}/remove", {"serial": token_serial}, self.at,
                                       method='POST')
        self.assertTrue(json["result"]["value"])

        # container without user
        container_serial = init_container({"type": "generic"})
        token = init_token({"genkey": "1"})
        token_serial = token.get_serial()
        container = find_container_by_serial(container_serial)
        container.add_token(token)
        json = self.request_assert_200(f"/container/{container_serial}/remove", {"serial": token_serial}, self.at,
                                       method='POST')
        self.assertTrue(json["result"]["value"])

>>>>>>> 2fa6d70b
        delete_policy("policy")

    def test_14_admin_remove_token_denied(self):
        set_policy("policy", scope=SCOPE.ADMIN, action=ACTION.CONTAINER_DELETE)
        container_serial = self.create_container_for_user()
        token = init_token({"genkey": "1"})
        token_serial = token.get_serial()
        container = find_container_by_serial(container_serial)
        container.add_token(token)
        self.request_denied_assert_403(f"/container/{container_serial}/remove", {"serial": token_serial}, self.at,
                                       method='POST')
        delete_policy("policy")

    def test_15_admin_assign_user_allowed(self):
        self.setUp_user_realms()
        set_policy("policy", scope=SCOPE.ADMIN, action=ACTION.CONTAINER_ASSIGN_USER)
        container_serial, _ = init_container({"type": "generic"})
        self.request_assert_success(f"/container/{container_serial}/assign",
                                    {"realm": "realm1", "user": "hans", "resolver": self.resolvername1}, self.at)
        delete_policy("policy")

    def test_16_admin_assign_user_denied(self):
        set_policy("policy", scope=SCOPE.ADMIN, action=ACTION.CONTAINER_DELETE)
        container_serial, _ = init_container({"type": "generic"})
        self.request_denied_assert_403(f"/container/{container_serial}/assign",
                                       {"realm": "realm1", "user": "hans", "resolver": self.resolvername1}, self.at)
        delete_policy("policy")

    def test_17_admin_remove_user_allowed(self):
        set_policy("policy", scope=SCOPE.ADMIN, action=ACTION.CONTAINER_UNASSIGN_USER)
        container_serial, _ = init_container({"type": "generic", "user": "root", "realm": self.realm1})
        self.request_assert_success(f"/container/{container_serial}/unassign",
                                    {"realm": "realm1", "user": "root", "resolver": self.resolvername1}, self.at)
        delete_policy("policy")

    def test_18_admin_remove_user_denied(self):
        set_policy("policy", scope=SCOPE.ADMIN, action=ACTION.CONTAINER_DELETE)
        container_serial, _ = init_container({"type": "generic", "user": "root", "realm": self.realm1})
        self.request_denied_assert_403(f"/container/{container_serial}/unassign",
                                       {"realm": "realm1", "user": "root", "resolver": self.resolvername1}, self.at)
        delete_policy("policy")

    def test_19_admin_container_realms_allowed(self):
        set_policy("policy", scope=SCOPE.ADMIN, action=ACTION.CONTAINER_REALMS)
        # container of a user
        container_serial = self.create_container_for_user()
<<<<<<< HEAD
        self.request_assert_success(f"/container/{container_serial}/realms", {"realms": "realm1"}, self.at)
=======
        self.request_assert_200(f"/container/{container_serial}/realms", {"realms": "realm2"}, self.at)

        # container without user
        container_serial = init_container({"type": "generic"})
        self.request_assert_200(f"/container/{container_serial}/realms", {"realms": "realm2"}, self.at)
>>>>>>> 2fa6d70b
        delete_policy("policy")

    def test_20_admin_container_realms_denied(self):
        set_policy("policy", scope=SCOPE.ADMIN, action=ACTION.CONTAINER_DELETE)
        container_serial = self.create_container_for_user()
        self.request_denied_assert_403(f"/container/{container_serial}/realms", {"realms": "realm1"}, self.at)
        delete_policy("policy")

    def test_21_admin_container_list_allowed(self):
        set_policy("policy", scope=SCOPE.ADMIN, action=ACTION.CONTAINER_LIST)
        self.request_assert_success('/container/', {}, self.at, 'GET')
        delete_policy("policy")

    def test_22_admin_container_list_denied(self):
        set_policy("policy", scope=SCOPE.ADMIN, action=ACTION.CONTAINER_DELETE)
        self.request_denied_assert_403('/container/', {}, self.at, 'GET')
        delete_policy("policy")

    def test_23_admin_container_register_allowed(self):
        container_serial = self.create_container_for_user("smartphone")
        set_policy("policy", scope=SCOPE.ADMIN, action=ACTION.CONTAINER_REGISTER)
        set_policy("container_policy", scope=SCOPE.CONTAINER, action={ACTION.PI_SERVER_URL: "https://test"})
        data = {"container_serial": container_serial}
        self.request_assert_success('/container/register/initialize', data, self.at, 'POST')
        delete_policy("policy")
        delete_policy("container_policy")
        return container_serial

    def test_24_admin_container_register_denied(self):
        container_serial = self.create_container_for_user("smartphone")
        # Admin does not have CONTAINER_REGISTER rights
        set_policy("policy", scope=SCOPE.ADMIN, action=ACTION.CONTAINER_CREATE)
        set_policy("container_policy", scope=SCOPE.CONTAINER, action={ACTION.PI_SERVER_URL: "https://test"})
        data = {"container_serial": container_serial}
        self.request_denied_assert_403('/container/register/initialize', data, self.at, 'POST')
        delete_policy("policy")
        delete_policy("container_policy")

    def test_25_admin_container_unregister_allowed(self):
        container_serial = self.test_23_admin_container_register_allowed()
        set_policy("policy", scope=SCOPE.ADMIN, action=ACTION.CONTAINER_UNREGISTER)
        self.request_assert_success(f'/container/register/{container_serial}/terminate', {}, self.at, 'POST')
        delete_policy("policy")

    def test_26_admin_container_unregister_denied(self):
        container_serial = self.test_23_admin_container_register_allowed()
        # Admin does not have CONTAINER_UNREGISTER rights
        set_policy("policy", scope=SCOPE.ADMIN, action=ACTION.CONTAINER_CREATE)
        self.request_denied_assert_403(f'/container/register/{container_serial}/terminate', {}, self.at, 'POST')
        delete_policy("policy")

    def test_27_admin_container_rollover_allowed(self):
        container_serial = self.create_container_for_user("smartphone")
        container = find_container_by_serial(container_serial)
        container.add_container_info("registration_state", "registered")
        set_policy("policy", scope=SCOPE.ADMIN,
                   action={ACTION.CONTAINER_ROLLOVER: True})
        set_policy("container_policy", scope=SCOPE.CONTAINER, action={ACTION.PI_SERVER_URL: "https://test"})
        data = {"container_serial": container_serial, "rollover": True}
        self.request_assert_success('/container/register/initialize', data, self.at, 'POST')

        delete_policy("policy")
        delete_policy("container_policy")

    def test_28_admin_container_rollover_denied(self):
        # Admin has no CONTAINER_ROLLOVER rights
        container_serial = self.create_container_for_user("smartphone")
        container = find_container_by_serial(container_serial)
        container.add_container_info("registration_state", "registered")
        set_policy("container_policy", scope=SCOPE.CONTAINER, action={ACTION.PI_SERVER_URL: "https://test"})
        set_policy("policy", scope=SCOPE.ADMIN,
                   action={ACTION.CONTAINER_REGISTER: True})
        data = {"container_serial": container_serial, "rollover": True}
        self.request_denied_assert_403('/container/register/initialize', data, self.at, 'POST')
        delete_policy("policy")
        delete_policy("container_policy")

    def test_29_admin_container_template_create_allowed(self):
        set_policy("policy", scope=SCOPE.ADMIN, action=ACTION.CONTAINER_TEMPLATE_CREATE)
        data = {"template_options": {}}
        template_name = "test"
        self.request_assert_success(f'/container/generic/template/{template_name}', data, self.at, 'POST')
        delete_policy("policy")
        return template_name

    def test_30_admin_container_template_create_denied(self):
        # Admin does not have CONTAINER_TEMPLATE_CREATE rights
        set_policy("policy", scope=SCOPE.ADMIN, action=ACTION.CONTAINER_CREATE)
        data = {"template_options": {}}
        self.request_denied_assert_403(f'/container/generic/template/test', data, self.at, 'POST')
        delete_policy("policy")

    def test_31_admin_container_template_delete_allowed(self):
        template_name = self.test_29_admin_container_template_create_allowed()
        set_policy("policy", scope=SCOPE.ADMIN, action=ACTION.CONTAINER_TEMPLATE_DELETE)
        self.request_assert_success(f'/container/template/{template_name}', {}, self.at, 'DELETE')
        delete_policy("policy")

    def test_32_admin_container_template_delete_denied(self):
        template_name = self.test_29_admin_container_template_create_allowed()
        # Admin does not have CONTAINER_TEMPLATE_DELETE rights
        set_policy("policy", scope=SCOPE.ADMIN, action=ACTION.CONTAINER_CREATE)
        self.request_denied_assert_403(f'/container/template/{template_name}', {}, self.at, 'DELETE')
        delete_policy("policy")
        get_template_obj(template_name).delete()

    def test_33_admin_template_list_allowed(self):
        set_policy("policy", scope=SCOPE.ADMIN, action=ACTION.CONTAINER_TEMPLATE_LIST)
        self.request_assert_success('/container/templates', {}, self.at, 'GET')
        delete_policy("policy")

    def test_34_admin_template_list_denied(self):
        # Admin does not have CONTAINER_TEMPLATE_LIST rights
        set_policy("policy", scope=SCOPE.ADMIN, action=ACTION.CONTAINER_CREATE)
        self.request_denied_assert_403('/container/templates', {}, self.at, 'GET')
        delete_policy("policy")

    def test_35_admin_compare_template_container_allowed(self):
        template_name = self.test_29_admin_container_template_create_allowed()
        set_policy("policy", scope=SCOPE.ADMIN,
                   action={ACTION.CONTAINER_TEMPLATE_LIST: True, ACTION.CONTAINER_LIST: True})
        self.request_assert_success(f'/container/template/{template_name}/compare', {}, self.at, 'GET')
        delete_policy("policy")
        get_template_obj(template_name).delete()

    def test_36_admin_compare_template_container_denied(self):
        template_name = self.test_29_admin_container_template_create_allowed()
        # Admin does not have CONTAINER_TEMPLATE_LIST rights
        set_policy("policy", scope=SCOPE.ADMIN, action=ACTION.CONTAINER_CREATE)
        self.request_denied_assert_403(f'/container/template/{template_name}/compare', {}, self.at, 'GET')
        delete_policy("policy")
        get_template_obj(template_name).delete()

    def test_37_set_options_allowed(self):
        set_policy("policy", scope=SCOPE.ADMIN, action=ACTION.CONTAINER_SET_OPTIONS)
        container_serial = self.create_container_for_user("smartphone")
        data = json.dumps({"options": {SmartphoneOptions.KEY_ALGORITHM: "secp384r1"}})
        self.request_assert_success(f"/container/{container_serial}/options", data, self.at, 'POST')
        delete_policy("policy")

    def test_38_set_options_denied(self):
        # Admin does not have CONTAINER_SET_OPTIONS rights
        set_policy("policy", scope=SCOPE.ADMIN, action=ACTION.CONTAINER_CREATE)
        container_serial = self.create_container_for_user("smartphone")
        data = json.dumps({"options": {SmartphoneOptions.KEY_ALGORITHM: "secp384r1"}})
        self.request_denied_assert_403(f"/container/{container_serial}/options", data, self.at, 'POST')

        delete_policy("policy")

    def test_39_admin_create_container_with_template(self):
        # admin is allowed to create container and enroll HOTP, but not TOTP tokens
        set_policy("policy", scope=SCOPE.ADMIN,
                   action={ACTION.CONTAINER_CREATE: True, "enrollHOTP": True})

        template_params = {"name": "test",
                           "container_type": "smartphone",
                           "template_options": {
                               "tokens": [{"type": "totp", "genkey": True, "user": True},
                                          {"type": "hotp", "genkey": True}]}}
        create_container_template(container_type=template_params["container_type"],
                                  template_name=template_params["name"],
                                  options=template_params["template_options"])

        request_params = json.dumps(
            {"type": "smartphone", "template": template_params, "user": "hans", "realm": self.realm1})
        result = self.request_assert_success('/container/init',
                                             request_params,
                                             self.at, 'POST')
        container_serial = result["result"]["value"]["container_serial"]
        container = find_container_by_serial(container_serial)
        tokens = container.get_tokens()
        self.assertEqual(1, len(tokens))
        self.assertEqual("hotp", tokens[0].get_type())
        container_template = container.template
        self.assertEqual(template_params["name"], container_template.name)

        template = get_template_obj(template_params["name"])
        template.delete()

        delete_policy("policy")


class APIContainerAuthorizationHelpdesk(APIContainerAuthorization):
    """
    Test the authorization of the API endpoints for helpdesk admins.
        * allowed: helpdesk admin has the required rights on the realm / resolver / user of the container
        * denied: helpdesk admin does not have the required rights on the container
    """

    def test_01_helpdesk_create_allowed(self):
        self.setUp_user_realms()
        set_policy("policy", scope=SCOPE.ADMIN, action=ACTION.CONTAINER_CREATE, realm=self.realm1)
<<<<<<< HEAD
        result = self.request_assert_success('/container/init', {"type": "generic", "realm": self.realm1}, self.at)
        self.assertGreater(len(result["result"]["value"]["container_serial"]), 0)

        # If no realm is given, the container is created in the realm of the helpdesk user
        result = self.request_assert_success('/container/init', {"type": "generic"}, self.at)
        self.assertGreater(len(result["result"]["value"]["container_serial"]), 0)
        container_realms = get_container_realms(result["result"]["value"]["container_serial"])
        self.assertEqual(self.realm1, container_realms[0])
=======
        json = self.request_assert_200('/container/init', {"type": "generic", "realm": self.realm1}, self.at)
        self.assertGreater(len(json["result"]["value"]["container_serial"]), 0)
>>>>>>> 2fa6d70b
        delete_policy("policy")

    def test_02_helpdesk_create_denied(self):
        self.setUp_user_realm2()
        # policy for a realm
        set_policy("policy", scope=SCOPE.ADMIN, action=ACTION.CONTAINER_CREATE, realm=self.realm1)
        self.request_denied_assert_403('/container/init', {"type": "Smartphone", "realm": self.realm2},
                                       self.at)
        # create container for no realm is denied
        self.request_denied_assert_403('/container/init',
                                       {"type": "Smartphone"},
                                       self.at)
        delete_policy("policy")

        # policy for a resolver
        self.setUp_user_realm3()
        set_policy("policy", scope=SCOPE.ADMIN, action=ACTION.CONTAINER_CREATE, resolver=self.resolvername1)
        self.request_denied_assert_403('/container/init',
                                       {"type": "Smartphone", "user": "corny", "realm": self.realm3},
                                       self.at)
        # create container for no user is denied
        self.request_denied_assert_403('/container/init',
                                       {"type": "Smartphone"},
                                       self.at)
        delete_policy("policy")

    def test_03_helpdesk_delete_allowed(self):
        self.setUp_user_realm2()
        set_policy("policy", scope=SCOPE.ADMIN, action=ACTION.CONTAINER_DELETE, realm=[self.realm2, self.realm1])
        container_serial = self.create_container_for_user()
        self.request_assert_success(f"/container/{container_serial}", {}, self.at, method='DELETE')
        delete_policy("policy")

<<<<<<< HEAD
    def test_04_helpdesk_delete_denied(self):
        self.setUp_user_realm2()
        set_policy("policy", scope=SCOPE.ADMIN, action=ACTION.CONTAINER_DELETE, realm=self.realm2)
        container_serial = self.create_container_for_user()
        self.request_denied_assert_403(f"/container/{container_serial}", {}, self.at, method='DELETE')
=======
    def test_41_helpdesk_delete_denied(self):
        self.setUp_user_realm3()
        c_serial_user = self.create_container_for_user()
        c_serial_no_user = init_container({"type": "generic"})

        # policy for a realm
        set_policy("policy", scope=SCOPE.ADMIN, action=ACTION.CONTAINER_DELETE, realm=self.realm3)
        # container of a user
        self.request_denied_assert_403(f"/container/{c_serial_user}", {}, self.at, method='DELETE')
        # container without user
        self.request_denied_assert_403(f"/container/{c_serial_no_user}", {}, self.at, method='DELETE')
        delete_policy("policy")

        # policy for a resolver
        set_policy("policy", scope=SCOPE.ADMIN, action=ACTION.CONTAINER_DELETE, resolver=self.resolvername3)
        # container of a user
        self.request_denied_assert_403(f"/container/{c_serial_user}", {}, self.at, method='DELETE')
        # container without user
        self.request_denied_assert_403(f"/container/{c_serial_no_user}", {}, self.at, method='DELETE')
>>>>>>> 2fa6d70b
        delete_policy("policy")

    def test_05_helpdesk_description_allowed(self):
        self.setUp_user_realm2()
<<<<<<< HEAD
        set_policy("policy", scope=SCOPE.ADMIN, action=ACTION.CONTAINER_DESCRIPTION, realm=[self.realm2, self.realm1])
        container_serial = self.create_container_for_user()
        # container = find_container_by_serial(container_serial)
        # container.set_realms([self.realm2], add=True)
        self.request_assert_success(f"/container/{container_serial}/description", {"description": "test"}, self.at,
                                    method='POST')
        delete_policy("policy")

    def test_05b_helpdesk_description(self):
        self.setUp_user_realm2()
        set_policy("policy_hans", scope=SCOPE.ADMIN, action=ACTION.CONTAINER_DESCRIPTION, realm=self.realm1,
                   user="hans", priority=1)
        set_policy("policy_realm", scope=SCOPE.ADMIN, action=ACTION.CONTAINER_DESCRIPTION, realm=self.realm1,
                   priority=3)
        container_serial = self.create_container_for_user()
        container = find_container_by_serial(container_serial)
        container.set_realms([self.realm2], add=True)
        self.request_assert_success(f"/container/{container_serial}/description", {"description": "test"}, self.at,
                                    method='POST')
        delete_policy("policy_hans")
        delete_policy("policy_realm")

    def test_06_helpdesk_description_denied(self):
        self.setUp_user_realm2()
        set_policy("policy", scope=SCOPE.ADMIN, action=ACTION.CONTAINER_DESCRIPTION, realm=self.realm2)
        container_serial = self.create_container_for_user()
        self.request_denied_assert_403(f"/container/{container_serial}/description", {"description": "test"},
                                       self.at, method='POST')
        delete_policy("policy")

    def test_07_helpdesk_state_allowed(self):
        set_policy("policy", scope=SCOPE.ADMIN, action=ACTION.CONTAINER_STATE, realm=self.realm1)
        container_serial = self.create_container_for_user()
        self.request_assert_success(f"/container/{container_serial}/states", {"states": "active, damaged, lost"},
                                    self.at, method='POST')
        delete_policy("policy")

    def test_08_helpdesk_state_denied(self):
        self.setUp_user_realm2()
        set_policy("policy", scope=SCOPE.ADMIN, action=ACTION.CONTAINER_STATE, realm=self.realm2)
        container_serial = self.create_container_for_user()
        self.request_denied_assert_403(f"/container/{container_serial}/states", {"states": "active, damaged, lost"},
                                       self.at, method='POST')
        delete_policy("policy")

    def test_09_helpdesk_add_token_allowed(self):
        set_policy("policy", scope=SCOPE.ADMIN, action=ACTION.CONTAINER_ADD_TOKEN, realm=self.realm1)
=======
        # policy for realms
        container_serial = init_container({"type": "generic", "realm": self.realm1})
        set_policy("policy", scope=SCOPE.ADMIN, action=ACTION.CONTAINER_DESCRIPTION, realm=[self.realm1, self.realm2])
        self.request_assert_200(f"/container/{container_serial}/description", {"description": "test"}, self.at,
                                method='POST')
        delete_policy("policy")
        # policy for resolver
        container_serial = self.create_container_for_user()
        set_policy("policy", scope=SCOPE.ADMIN, action=ACTION.CONTAINER_DESCRIPTION, resolver=self.resolvername1)
        self.request_assert_200(f"/container/{container_serial}/description", {"description": "test"}, self.at,
                                method='POST')
        delete_policy("policy")
        # policy for user
        set_policy("policy", scope=SCOPE.ADMIN, action=ACTION.CONTAINER_DESCRIPTION, user="selfservice",
                   realm=self.realm1, resolver=self.resolvername1)
        self.request_assert_200(f"/container/{container_serial}/description", {"description": "test"}, self.at,
                                method='POST')
        delete_policy("policy")

    def test_43_helpdesk_description_denied(self):
        self.setUp_user_realm3()
        c_serial_user = self.create_container_for_user()
        c_serial_no_user = init_container({"type": "generic"})

        # policy for a realm
        set_policy("policy", scope=SCOPE.ADMIN, action=ACTION.CONTAINER_DESCRIPTION, realm=self.realm3)
        self.request_denied_assert_403(f"/container/{c_serial_user}/description", {"description": "test"},
                                       self.at, method='POST')
        self.request_denied_assert_403(f"/container/{c_serial_no_user}/description", {"description": "test"},
                                       self.at, method='POST')
        delete_policy("policy")

        # policy for a resolver
        set_policy("policy", scope=SCOPE.ADMIN, action=ACTION.CONTAINER_DESCRIPTION, resolver=self.resolvername3)
        self.request_denied_assert_403(f"/container/{c_serial_user}/description", {"description": "test"},
                                       self.at, method='POST')
        self.request_denied_assert_403(f"/container/{c_serial_no_user}/description", {"description": "test"},
                                       self.at, method='POST')
        delete_policy("policy")

        # policy for a user
        set_policy("policy", scope=SCOPE.ADMIN, action=ACTION.CONTAINER_DESCRIPTION, user="hans", realm=self.realm1,
                   resolver=self.resolvername1)
        self.request_denied_assert_403(f"/container/{c_serial_user}/description", {"description": "test"},
                                       self.at, method='POST')
        self.request_denied_assert_403(f"/container/{c_serial_no_user}/description", {"description": "test"},
                                       self.at, method='POST')
        delete_policy("policy")

    def test_44_helpdesk_state_allowed(self):
        container_serial = self.create_container_for_user()
        # policy for realm
        set_policy("policy", scope=SCOPE.ADMIN, action=ACTION.CONTAINER_STATE, realm=self.realm1)
        self.request_assert_200(f"/container/{container_serial}/states", {"states": "active, damaged, lost"},
                                self.at, method='POST')
        delete_policy("policy")

        # policy for resolver
        set_policy("policy", scope=SCOPE.ADMIN, action=ACTION.CONTAINER_STATE, realm=self.realm1,
                   resolver=self.resolvername1)
        self.request_assert_200(f"/container/{container_serial}/states", {"states": "active, damaged, lost"},
                                self.at, method='POST')
        delete_policy("policy")

    def test_45_helpdesk_state_denied(self):
        self.setUp_user_realm3()
        c_serial_user = self.create_container_for_user()
        c_serial_no_user = init_container({"type": "generic"})

        # policy for realm
        set_policy("policy", scope=SCOPE.ADMIN, action=ACTION.CONTAINER_STATE, realm=self.realm3)
        self.request_denied_assert_403(f"/container/{c_serial_user}/states", {"states": "active, damaged, lost"},
                                       self.at, method='POST')
        self.request_denied_assert_403(f"/container/{c_serial_no_user}/states", {"states": "active, damaged, lost"},
                                       self.at, method='POST')
        delete_policy("policy")

        # policy for resolver
        set_policy("policy", scope=SCOPE.ADMIN, action=ACTION.CONTAINER_STATE, resolver=self.resolvername3)
        self.request_denied_assert_403(f"/container/{c_serial_user}/states", {"states": "active, damaged, lost"},
                                       self.at, method='POST')
        self.request_denied_assert_403(f"/container/{c_serial_no_user}/states", {"states": "active, damaged, lost"},
                                       self.at, method='POST')
        delete_policy("policy")

    def test_46_helpdesk_add_token_allowed(self):
        self.setUp_user_realm3()
        set_policy("policy_realm", scope=SCOPE.ADMIN,
                   action={ACTION.CONTAINER_ADD_TOKEN: True, ACTION.CONTAINER_REMOVE_TOKEN: True}, realm=self.realm1)
        set_policy("policy_resolver", scope=SCOPE.ADMIN, action=ACTION.CONTAINER_ADD_TOKEN, resolver=self.resolvername3)
>>>>>>> 2fa6d70b
        container_serial = self.create_container_for_user()

        # Add single token
        token = init_token({"genkey": "1", "realm": self.realm1})
        token_serial = token.get_serial()
        self.request_assert_success(f"/container/{container_serial}/add", {"serial": token_serial}, self.at,
                                    method='POST')

        # Add token that is in another container
        token = init_token({"genkey": "1", "realm": self.realm1})
        token_serial = token.get_serial()
        old_container_serial = init_container({"type": "generic", "realm": self.realm1})
        add_token_to_container(old_container_serial, token_serial, user_role='admin')
        self.request_assert_200(f"/container/{container_serial}/add", {"serial": token_serial}, self.at,
                                method='POST')

        # add multiple tokens: one authorized with the realm, the other with the resolver
        token2 = init_token({"genkey": "1", "realm": self.realm1})
        token3 = init_token({"genkey": "1"}, user=User("corny", self.realm3))
        token_serials = ','.join([token2.get_serial(), token3.get_serial()])
<<<<<<< HEAD
        result = self.request_assert_success(f"/container/{container_serial}/addall", {"serial": token_serials},
                                             self.at,
                                             method='POST')
        self.assertTrue(result["result"]["value"][token2.get_serial()])
        self.assertTrue(result["result"]["value"][token3.get_serial()])
        delete_policy("policy")
=======
        json = self.request_assert_200(f"/container/{container_serial}/addall", {"serial": token_serials}, self.at,
                                       method='POST')
        self.assertTrue(json["result"]["value"][token2.get_serial()])
        self.assertTrue(json["result"]["value"][token3.get_serial()])
        delete_policy("policy_realm")
        delete_policy("policy_resolver")
>>>>>>> 2fa6d70b

        # Add token to container during enrollment allowed
        set_policy("policy", scope=SCOPE.ADMIN, action=[ACTION.CONTAINER_ADD_TOKEN, "enrollHOTP"], realm=self.realm1)
        result = self.request_assert_success("/token/init", {"type": "hotp", "realm": self.realm1, "genkey": 1,
                                                             "container_serial": container_serial}, self.at,
                                             method='POST')
        token_serial = result["detail"]["serial"]
        tokens = get_tokens_paginate(serial=token_serial)
        self.assertEqual(container_serial, tokens["tokens"][0]["container_serial"])
        delete_policy("policy")

<<<<<<< HEAD
    def test_10_helpdesk_add_token_denied(self):
        self.setUp_user_realm2()
        # helpdesk of user realm realm2: container and token are both in realm1
        set_policy("policy", scope=SCOPE.ADMIN, action=ACTION.CONTAINER_ADD_TOKEN, realm=self.realm2)
        container_serial = self.create_container_for_user()
=======
    def test_47_helpdesk_add_token_denied(self):
        self.setUp_user_realm3()
        c_serial_user = self.create_container_for_user()
        c_serial_no_user = init_container({"type": "generic"})

        # helpdesk of user realm realm3: container and token are both in realm1
        set_policy("policy_realm", scope=SCOPE.ADMIN, action=ACTION.CONTAINER_ADD_TOKEN, realm=self.realm3)
        set_policy("policy_resolver", scope=SCOPE.ADMIN, action=ACTION.CONTAINER_ADD_TOKEN, resolver=self.resolvername3)
>>>>>>> 2fa6d70b
        token = init_token({"genkey": "1", "realm": self.realm1})
        token_serial = token.get_serial()
        self.request_denied_assert_403(f"/container/{c_serial_user}/add", {"serial": token_serial}, self.at,
                                       method='POST')
        delete_policy("policy_realm")
        delete_policy("policy_resolver")

<<<<<<< HEAD
        # helpdesk of user realm realm1: only token is in realm2
        set_policy("policy", scope=SCOPE.ADMIN, action=ACTION.CONTAINER_ADD_TOKEN, realm=self.realm1)
        token = init_token({"genkey": "1", "realm": self.realm2})
=======
        # helpdesk of userealm realm1: only token is in realm3
        set_policy("policy_realm", scope=SCOPE.ADMIN, action=ACTION.CONTAINER_ADD_TOKEN, realm=self.realm1)
        set_policy("policy_resolver", scope=SCOPE.ADMIN, action=ACTION.CONTAINER_ADD_TOKEN, resolver=self.resolvername3)
        token = init_token({"genkey": "1", "realm": self.realm3})
>>>>>>> 2fa6d70b
        token_serial = token.get_serial()
        self.request_denied_assert_403(f"/container/{c_serial_user}/add", {"serial": token_serial}, self.at,
                                       method='POST')

        # Helpdesk is not allowed to remove token from old container
        token.set_realms([self.realm1])
        add_token_to_container(c_serial_no_user, token_serial, user_role='admin')
        self.request_denied_assert_403(f"/container/{c_serial_user}/add", {"serial": token_serial}, self.at,
                                       method='POST')

        # Adding multiple tokens
        token2 = init_token({"genkey": "1"}, user=User("hans", self.realm1))
        token3 = init_token({"genkey": "1", "realm": self.realm1})
<<<<<<< HEAD
        token_serials = ','.join([token2.get_serial(), token3.get_serial()])
        result = self.request_assert_success(f"/container/{container_serial}/addall", {"serial": token_serials},
                                             self.at,
                                             method='POST')
        self.assertFalse(result["result"]["value"][token2.get_serial()])
        self.assertTrue(result["result"]["value"][token3.get_serial()])
=======
        token_no_user = init_token({"genkey": "1"})
        token_serials = ','.join(
            [token.get_serial(), token2.get_serial(), token_no_user.get_serial(), token3.get_serial()])
        # to authorized container
        json = self.request_assert_200(f"/container/{c_serial_user}/addall", {"serial": token_serials}, self.at,
                                       method='POST')
        self.assertFalse(json["result"]["value"][token.get_serial()])
        self.assertTrue(json["result"]["value"][token2.get_serial()])
        self.assertTrue(json["result"]["value"][token3.get_serial()])
        self.assertFalse(json["result"]["value"][token_no_user.get_serial()])
        # to not authorized container
        container = find_container_by_serial(c_serial_user)
        container.remove_user(User("selfservice", self.realm1))
        container.set_realms([self.realm3], add=False)
        self.request_denied_assert_403(f"/container/{c_serial_user}/addall", {"serial": token_serials}, self.at,
                                       method='POST')
>>>>>>> 2fa6d70b

        # helpdesk of user realm realm1: container has no owner, token in realm 1
        token = init_token({"genkey": "1", "realm": self.realm1})
        token_serial = token.get_serial()
        self.request_denied_assert_403(f"/container/{c_serial_no_user}/add", {"serial": token_serial}, self.at,
                                       method='POST')

        # helpdesk of userealm realm1: container has no owner, token is in realm3
        token = init_token({"genkey": "1", "realm": self.realm3})
        token_serial = token.get_serial()
        self.request_denied_assert_403(f"/container/{c_serial_no_user}/add", {"serial": token_serial}, self.at,
                                       method='POST')

        # adding multiple tokens denied, since access on container is not allowed
        token2 = init_token({"genkey": "1", "realm": self.realm3})
        token3 = init_token({"genkey": "1", "realm": self.realm1})
        token_serials = ','.join([token2.get_serial(), token3.get_serial()])
        self.request_denied_assert_403(f"/container/{c_serial_no_user}/addall", {"serial": token_serials}, self.at,
                                       method='POST')
        delete_policy("policy_realm")
        delete_policy("policy_resolver")

        # Add token to container during enrollment fails
        set_policy("policy", scope=SCOPE.ADMIN, action=[ACTION.CONTAINER_ADD_TOKEN, "enrollHOTP"], realm=self.realm1)
        container_serial, _ = init_container({"type": "generic", "realm": self.realm2})
        result = self.request_assert_success("/token/init", {"type": "hotp", "realm": self.realm1, "genkey": 1,
                                                             "container_serial": container_serial}, self.at,
                                             method='POST')
        token_serial = result["detail"]["serial"]
        tokens = get_tokens_paginate(serial=token_serial)
        self.assertEqual("", tokens["tokens"][0]["container_serial"])

<<<<<<< HEAD
    def test_11_helpdesk_remove_token_allowed(self):
        set_policy("policy", scope=SCOPE.ADMIN, action=ACTION.CONTAINER_REMOVE_TOKEN, realm=self.realm1)
=======
    def test_48_helpdesk_remove_token_allowed(self):
        self.setUp_user_realm3()
        set_policy("policy_realm", scope=SCOPE.ADMIN, action=ACTION.CONTAINER_REMOVE_TOKEN, realm=self.realm1)
        set_policy("policy_resolver", scope=SCOPE.ADMIN, action=ACTION.CONTAINER_REMOVE_TOKEN,
                   resolver=self.resolvername3)
>>>>>>> 2fa6d70b
        container_serial = self.create_container_for_user()
        token = init_token({"genkey": "1", "realm": self.realm1})
        token_serial = token.get_serial()

        # single token
        add_token_to_container(container_serial, token_serial, user_role='admin')
        result = self.request_assert_success(f"/container/{container_serial}/remove", {"serial": token_serial}, self.at,
                                             method='POST')
        self.assertTrue(result["result"]["value"])

        # multiple tokens
        add_token_to_container(container_serial, token_serial, user_role='admin')
        token2 = init_token({"genkey": "1"}, user=User("corny", self.realm3))
        add_token_to_container(container_serial, token2.get_serial(), user_role='admin')
        token_serials = ','.join([token_serial, token2.get_serial()])
<<<<<<< HEAD
        result = self.request_assert_success(f"/container/{container_serial}/removeall", {"serial": token_serials},
                                             self.at,
                                             method='POST')
        self.assertTrue(result["result"]["value"][token_serial])
        self.assertTrue(result["result"]["value"][token2.get_serial()])
        delete_policy("policy")
=======
        json = self.request_assert_200(f"/container/{container_serial}/removeall", {"serial": token_serials}, self.at,
                                       method='POST')
        self.assertTrue(json["result"]["value"][token_serial])
        self.assertTrue(json["result"]["value"][token2.get_serial()])
        delete_policy("policy_realm")
        delete_policy("policy_resolver")
>>>>>>> 2fa6d70b

    def test_12_helpdesk_remove_token_denied(self):
        self.setUp_user_realm2()
        c_serial_user = self.create_container_for_user()
        c_serial_no_user = init_container({"type": "generic"})

<<<<<<< HEAD
        # helpdesk of user realm realm2: container and token are both in realm1
        set_policy("policy", scope=SCOPE.ADMIN, action=ACTION.CONTAINER_REMOVE_TOKEN, realm=self.realm2)
        container_serial = self.create_container_for_user()
=======
        # helpdesk of user realm realm2
        set_policy("policy", scope=SCOPE.ADMIN, action=ACTION.CONTAINER_REMOVE_TOKEN, realm=self.realm2)
        # container and token are both in realm1
>>>>>>> 2fa6d70b
        token = init_token({"genkey": "1", "realm": self.realm1})
        token_serial = token.get_serial()
        add_token_to_container(c_serial_user, token_serial, user_role='admin')
        self.request_denied_assert_403(f"/container/{c_serial_user}/remove", {"serial": token_serial}, self.at,
                                       method='POST')
        # container has no owner, token is in realm1
        remove_token_from_container(c_serial_user, token_serial, None, "admin")
        add_token_to_container(c_serial_no_user, token_serial, user_role='admin')
        self.request_denied_assert_403(f"/container/{c_serial_user}/remove", {"serial": token_serial}, self.at,
                                       method='POST')
        # container in realm1 and token in realm 2
        token = init_token({"genkey": "1", "realm": self.realm2})
        token_serial = token.get_serial()
        add_token_to_container(c_serial_user, token_serial, user_role='admin')
        self.request_denied_assert_403(f"/container/{c_serial_user}/remove", {"serial": token_serial}, self.at,
                                       method='POST')
        # container has no owner, token is in realm2
        remove_token_from_container(c_serial_user, token_serial, None, "admin")
        add_token_to_container(c_serial_no_user, token_serial, user_role='admin')
        self.request_denied_assert_403(f"/container/{c_serial_user}/remove", {"serial": token_serial}, self.at,
                                       method='POST')
        delete_policy("policy")

        # helpdesk of userealm realm1: container in realm1 and token in realm 2
        set_policy("policy_realm", scope=SCOPE.ADMIN, action=ACTION.CONTAINER_REMOVE_TOKEN, realm=self.realm1)
        remove_token_from_container(c_serial_no_user, token_serial, None, "admin")
        add_token_to_container(c_serial_user, token_serial, user_role='admin')
        self.request_denied_assert_403(f"/container/{c_serial_user}/remove", {"serial": token_serial}, self.at,
                                       method='POST')

<<<<<<< HEAD
        # Same for multiple tokens
        token2 = init_token({"genkey": "1", "realm": self.realm2})
        add_token_to_container(container_serial, token2.get_serial(), user_role='admin')
        token3 = init_token({"genkey": "1", "realm": self.realm1})
        add_token_to_container(container_serial, token3.get_serial(), user_role='admin')
        token4 = init_token({"genkey": "1"})
        add_token_to_container(container_serial, token4.get_serial(), user_role='admin')
        token_serials = ','.join([token2.get_serial(), token3.get_serial(), token4.get_serial()])
        result = self.request_assert_success(f"/container/{container_serial}/removeall", {"serial": token_serials},
                                             self.at, method='POST')
        self.assertFalse(result["result"]["value"][token2.get_serial()])
        self.assertTrue(result["result"]["value"][token3.get_serial()])
        self.assertFalse(result["result"]["value"][token4.get_serial()])
        delete_policy("policy")

    def test_13_helpdesk_assign_user_allowed(self):
        # Allow to assign a user to a container without any realm
        self.setUp_user_realms()
        set_policy("policy", scope=SCOPE.ADMIN, action=ACTION.CONTAINER_ASSIGN_USER, realm=self.realm1)
        container_serial, _ = init_container({"type": "generic"})
        self.request_assert_success(f"/container/{container_serial}/assign",
                                    {"realm": "realm1", "user": "hans", "resolver": self.resolvername1}, self.at)
        delete_policy("policy")

    def test_14_helpdesk_assign_user_denied(self):
        self.setUp_user_realm2()
        set_policy("policy", scope=SCOPE.ADMIN, action=ACTION.CONTAINER_ASSIGN_USER, realm=self.realm2)

        # helpdesk of user realm realm2: container in realm2, but user from realm1
        container_serial, _ = init_container({"type": "generic", "realm": self.realm2})
=======
        # multiple tokens
        self.setUp_user_realm3()
        set_policy("policy_resolver", scope=SCOPE.ADMIN, action=ACTION.CONTAINER_REMOVE_TOKEN,
                   resolver=self.resolvername3)
        token_no_user = init_token({"genkey": "1"})
        add_token_to_container(c_serial_user, token_no_user.get_serial(), user_role='admin')
        token_user = init_token({"genkey": "1"}, user=User("hans", self.realm2))
        add_token_to_container(c_serial_user, token_user.get_serial(), user_role='admin')
        token_serials = ','.join([token_no_user.get_serial(), token_user.get_serial()])
        json = self.request_assert_200(f"/container/{c_serial_user}/removeall", {"serial": token_serials}, self.at,
                                       method='POST')
        self.assertFalse(json["result"]["value"][token_no_user.get_serial()])
        self.assertFalse(json["result"]["value"][token_user.get_serial()])
        delete_policy("policy_realm")
        delete_policy("policy_resolver")

    def test_50_helpdesk_assign_user_allowed(self):
        # Allow to assign a user to a container in the helpdesk realm
        self.setUp_user_realms()
        set_policy("policy", scope=SCOPE.ADMIN, action=ACTION.CONTAINER_ASSIGN_USER, realm=self.realm1)
        container_serial = init_container({"type": "generic", "realm": self.realm1})
        self.request_assert_200(f"/container/{container_serial}/assign",
                                {"realm": self.realm1, "user": "hans", "resolver": self.resolvername1}, self.at)
        delete_policy("policy")

        # Allow to assign a user to a container without user and realm
        self.setUp_user_realm4_with_2_resolvers()
        set_policy("policy", scope=SCOPE.ADMIN, action=ACTION.CONTAINER_ASSIGN_USER, realm=self.realm4,
                   resolver=self.resolvername1)
        container_serial = init_container({"type": "generic"})
        self.request_assert_200(f"/container/{container_serial}/assign",
                                {"realm": self.realm4, "user": "hans", "resolver": self.resolvername1}, self.at)
        delete_policy("policy")

    def test_51_helpdesk_assign_user_denied(self):
        self.setUp_user_realms()
        self.setUp_user_realm3()

        # helpdesk of user realm realm3
        set_policy("policy", scope=SCOPE.ADMIN, action=ACTION.CONTAINER_ASSIGN_USER, realm=self.realm3)

        # container in realm3, but new user from realm1
        container_serial = init_container({"type": "generic", "realm": self.realm3})
>>>>>>> 2fa6d70b
        self.request_denied_assert_403(f"/container/{container_serial}/assign",
                                       {"realm": self.realm1, "user": "hans", "resolver": self.resolvername1}, self.at)

        # container in realm1, new user from realm3
        container_serial = init_container({"type": "generic", "realm": self.realm1})
        self.request_denied_assert_403(f"/container/{container_serial}/assign",
                                       {"realm": self.realm3, "user": "corny"}, self.at)
        delete_policy("policy")

<<<<<<< HEAD
        # helpdesk of user realm realm2: user from realm2, but container in realm1
        container_serial, _ = init_container({"type": "generic", "realm": self.realm1})
=======
        # helpdesk for resolver1
        self.setUp_user_realm4_with_2_resolvers()
        set_policy("policy", scope=SCOPE.ADMIN, action=ACTION.CONTAINER_ASSIGN_USER, realm=self.realm4,
                   resolver=self.resolvername1)
        # container without user, new user from resolver3
        container_serial = init_container({"type": "generic"})
        self.request_denied_assert_403(f"/container/{container_serial}/assign",
                                       {"realm": self.realm4, "user": "corny"}, self.at)
        # container in realm1, new user from resolver1
        container_serial = init_container({"type": "generic", "realm": self.realm1})
>>>>>>> 2fa6d70b
        self.request_denied_assert_403(f"/container/{container_serial}/assign",
                                       {"realm": self.realm4, "user": "hans"}, self.at)
        delete_policy("policy")

    def test_15_helpdesk_remove_user_allowed(self):
        set_policy("policy", scope=SCOPE.ADMIN, action=ACTION.CONTAINER_UNASSIGN_USER, realm=self.realm1)
        container_serial, _ = init_container({"type": "generic", "user": "hans", "realm": self.realm1})
        self.request_assert_success(f"/container/{container_serial}/unassign",
                                    {"realm": "realm1", "user": "hans", "resolver": self.resolvername1}, self.at)
        delete_policy("policy")

<<<<<<< HEAD
    def test_16_helpdesk_remove_user_denied(self):
        self.setUp_user_realm2()
        set_policy("policy", scope=SCOPE.ADMIN, action=ACTION.CONTAINER_UNASSIGN_USER, realm=self.realm2)
        container_serial, _ = init_container({"type": "generic", "user": "hans", "realm": self.realm1})
=======
        # Policy for realm and resolver
        self.setUp_user_realm4_with_2_resolvers()
        set_policy("policy", scope=SCOPE.ADMIN, action=ACTION.CONTAINER_UNASSIGN_USER, realm=self.realm4,
                   resolver=self.resolvername3)
        container_serial = init_container(
            {"type": "generic", "user": "corny", "realm": self.realm4, "resolver": self.resolvername3})
        self.request_assert_200(f"/container/{container_serial}/unassign",
                                {"realm": self.realm4, "user": "corny", "resolver": self.resolvername3}, self.at)
        delete_policy("policy")

        # Helpdesk for resolver3
        self.setUp_user_realm4_with_2_resolvers()
        set_policy("policy", scope=SCOPE.ADMIN, action=ACTION.CONTAINER_UNASSIGN_USER, resolver=self.resolvername1)
        # container is in realm1, user is from resolver1
        container_serial = init_container(
            {"type": "generic", "user": "hans", "realm": self.realm1, "resolver": self.resolvername1})
        self.request_assert_200(f"/container/{container_serial}/unassign",
                                {"realm": self.realm1, "user": "hans", "resolver": self.resolvername1}, self.at)
        delete_policy("policy")

    def test_53_helpdesk_remove_user_denied(self):
        self.setUp_user_realm2()

        # Helpdesk for realm2
        set_policy("policy", scope=SCOPE.ADMIN, action=ACTION.CONTAINER_UNASSIGN_USER, realm=self.realm2)
        # container in realm1, user from realm1
        container_serial = init_container({"type": "generic", "user": "hans", "realm": self.realm1})
>>>>>>> 2fa6d70b
        self.request_denied_assert_403(f"/container/{container_serial}/unassign",
                                       {"realm": "realm1", "user": "hans", "resolver": self.resolvername1}, self.at)
        # container is additionally in realm2, but user is still from realm1
        add_container_realms(container_serial, ["realm2"], allowed_realms=None)
        self.request_denied_assert_403(f"/container/{container_serial}/unassign",
                                       {"realm": "realm1", "user": "hans", "resolver": self.resolvername1}, self.at)
        delete_policy("policy")

<<<<<<< HEAD
    def test_17_helpdesk_container_realms_allowed(self):
=======
        # Helpdesk for resolver3 in realm4
        self.setUp_user_realm4_with_2_resolvers()
        set_policy("policy", scope=SCOPE.ADMIN, action=ACTION.CONTAINER_UNASSIGN_USER, realm=self.realm4,
                   resolver=self.resolvername3)
        # container and user in realm4, but user is from resolver1
        container_serial = init_container(
            {"type": "generic", "user": "hans", "realm": self.realm4, "resolver": self.resolvername1})
        self.request_denied_assert_403(f"/container/{container_serial}/unassign",
                                       {"realm": self.realm4, "user": "hans", "resolver": self.resolvername1}, self.at)
        # container is in realm3, user is from resolver3 (correct resolver, but wrong realm)
        container_serial = init_container(
            {"type": "generic", "user": "corny", "realm": self.realm3, "resolver": self.resolvername3})
        self.request_denied_assert_403(f"/container/{container_serial}/unassign",
                                       {"realm": self.realm3, "user": "corny", "resolver": self.resolvername3}, self.at)
        delete_policy("policy")

    def test_54_helpdesk_container_realms_allowed(self):
>>>>>>> 2fa6d70b
        self.setUp_user_realm2()
        # Helpdesk for realm1 and realm2
        set_policy("policy", scope=SCOPE.ADMIN, action=ACTION.CONTAINER_REALMS, realm=[self.realm1, self.realm2])
        # container in realm1, add realm2
        container_serial = self.create_container_for_user()
<<<<<<< HEAD
        self.request_assert_success(f"/container/{container_serial}/realms", {"realms": "realm2"}, self.at)

        # Set realm for container without any realm
        container_serial, _ = init_container({"type": "generic"})
        self.request_assert_success(f"/container/{container_serial}/realms", {"realms": "realm2"}, self.at)
        delete_policy("policy")

    def test_18_helpdesk_container_realms_denied(self):
=======
        self.request_assert_200(f"/container/{container_serial}/realms", {"realms": "realm2"}, self.at)
        delete_policy("policy")

        # Helpdesk for resolver1 in realm1 and realm2
        set_policy("policy", scope=SCOPE.ADMIN, action=ACTION.CONTAINER_REALMS, realm=[self.realm1, self.realm2],
                   resolver=self.resolvername1)
        # container in realm1 and resolver1, add realm2
        container_serial = self.create_container_for_user()
        self.request_assert_200(f"/container/{container_serial}/realms", {"realms": "realm2"}, self.at)
        delete_policy("policy")

        # Helpdesk for resolver1 (is allowed to set all realms)
        set_policy("policy", scope=SCOPE.ADMIN, action=ACTION.CONTAINER_REALMS, resolver=self.resolvername1)
        # container in realm1 and resolver1, add realm2
        container_serial = self.create_container_for_user()
        self.request_assert_200(f"/container/{container_serial}/realms", {"realms": [self.realm1, self.realm2]},
                                self.at)
        delete_policy("policy")

    def test_55_helpdesk_container_realms_denied(self):
>>>>>>> 2fa6d70b
        self.setUp_user_realm2()
        self.setUp_user_realm3()

        # helpdesk of user realm realm2
        set_policy("policy", scope=SCOPE.ADMIN, action=ACTION.CONTAINER_REALMS, realm=self.realm2)

        # container in realm1
        container_serial = self.create_container_for_user()
        self.request_denied_assert_403(f"/container/{container_serial}/realms", {"realms": "realm2"}, self.at)

        # container in realm1, set realm3
        self.request_denied_assert_403(f"/container/{container_serial}/realms", {"realms": "realm3"}, self.at)
        delete_policy("policy")

        # Helpdesk for realm1
        set_policy("policy", scope=SCOPE.ADMIN, action=ACTION.CONTAINER_REALMS, realm=self.realm1)
<<<<<<< HEAD
        result = self.request_assert_success(f"/container/{container_serial}/realms", {"realms": "realm2"}, self.at)
        self.assertFalse(result["result"]["value"]["realm2"])
=======

        # container in realm1, set realm2
        json = self.request_assert_200(f"/container/{container_serial}/realms", {"realms": "realm2"}, self.at)
        self.assertFalse(json["result"]["value"]["realm2"])
>>>>>>> 2fa6d70b
        container = find_container_by_serial(container_serial)
        realms = [realm.name for realm in container.realms]
        self.assertEqual(1, len(realms))
        self.assertEqual("realm1", realms[0])

<<<<<<< HEAD
        # helpdesk of user realm realm1: container in realm1, set realm2 and realm1 (only realm1 allowed)
        result = self.request_assert_success(f"/container/{container_serial}/realms", {"realms": "realm2,realm1"},
                                             self.at)
        self.assertFalse(result["result"]["value"]["realm2"])
        self.assertTrue(result["result"]["value"]["realm1"])
=======
        # container in realm1, set realm2 and realm1 (only realm1 allowed)
        json = self.request_assert_200(f"/container/{container_serial}/realms", {"realms": "realm2,realm1"}, self.at)
        self.assertFalse(json["result"]["value"]["realm2"])
        self.assertTrue(json["result"]["value"]["realm1"])
>>>>>>> 2fa6d70b

        # container in realm1 and realm2, set realm1 (removes realm2 not allowed)
        add_container_realms(container_serial, ["realm1", "realm2"], allowed_realms=None)
        self.request_assert_success(f"/container/{container_serial}/realms", {"realms": "realm1"}, self.at)
        container = find_container_by_serial(container_serial)
        realms = [realm.name for realm in container.realms]
        self.assertEqual(2, len(realms))
        self.assertIn("realm1", realms)
        self.assertIn("realm2", realms)

        # container in no realm, set realm1
        container_serial = init_container({"type": "generic"})
        self.request_denied_assert_403(f"/container/{container_serial}/realms", {"realms": "realm1"}, self.at)
        delete_policy("policy")

        # Helpdesk for realm1 and realm4 and resolver3
        self.setUp_user_realm4_with_2_resolvers()
        set_policy("policy", scope=SCOPE.ADMIN, action=ACTION.CONTAINER_REALMS, realm=[self.realm4, self.realm1],
                   resolver=self.resolvername3)
        # container of realm4  with user from resolver1
        container_serial = init_container(
            {"type": "generic", "realm": self.realm4, "resolver": self.resolvername1, "user": "hans"})
        self.request_denied_assert_403(f"/container/{container_serial}/realms", {"realms": "realm1"}, self.at)
        delete_policy("policy")

    def test_19_helpdesk_container_list_allowed(self):
        set_policy("policy", scope=SCOPE.ADMIN, action=ACTION.CONTAINER_LIST, realm=self.realm1)
        self.request_assert_success('/container/', {}, self.at, 'GET')

        # container with token from another realm: reduce token info
        set_policy("policy2", scope=SCOPE.ADMIN, action=ACTION.TOKENLIST, realm=self.realm1)
        container_serial, _ = init_container({"type": "generic", "realm": self.realm1})
        token_1 = init_token({"genkey": 1, "realm": self.realm1})
        token_2 = init_token({"genkey": 1, "realm": self.realm2})
        add_token_to_container(container_serial, token_1.get_serial(), user_role='admin')
        add_token_to_container(container_serial, token_2.get_serial(), user_role='admin')
        result = self.request_assert_success('/container/', {"container_serial": container_serial}, self.at, 'GET')
        tokens = result["result"]["value"]["containers"][0]["tokens"]
        # first token: all information
        self.assertEqual(token_1.get_serial(), tokens[0]["serial"])
        self.assertEqual("hotp", tokens[0]["tokentype"])
        # second token: only serial
        self.assertEqual(token_2.get_serial(), tokens[1]["serial"])
        self.assertEqual(1, len(tokens[1].keys()))
        self.assertNotIn("tokentype", tokens[1].keys())

        delete_policy("policy")
        delete_policy("policy2")

    def test_20_helpdesk_container_register_allowed(self):
        container_serial = self.create_container_for_user("smartphone")
        set_policy("policy", scope=SCOPE.ADMIN, action=ACTION.CONTAINER_REGISTER, realm=[self.realm2, self.realm1])
        set_policy("container_policy", scope=SCOPE.CONTAINER, action={ACTION.PI_SERVER_URL: "https://test"})
        data = {"container_serial": container_serial}
        self.request_assert_success('/container/register/initialize', data, self.at, 'POST')
        delete_policy("policy")
        delete_policy("container_policy")
        return container_serial

    def test_21_helpdesk_container_register_denied(self):
        container_serial = self.create_container_for_user("smartphone")
        set_policy("container_policy", scope=SCOPE.CONTAINER, action={ACTION.PI_SERVER_URL: "https://test"})

        # Helpdesk does not have CONTAINER_REGISTER rights for the realm of the container
        set_policy("policy", scope=SCOPE.ADMIN, action=ACTION.CONTAINER_REGISTER, realm=self.realm2)
        data = {"container_serial": container_serial}
        self.request_denied_assert_403('/container/register/initialize', data, self.at, 'POST')
        delete_policy("policy")
        delete_policy("container_policy")

    def test_22_helpdesk_container_unregister_allowed(self):
        container_serial = self.test_20_helpdesk_container_register_allowed()
        set_policy("policy", scope=SCOPE.ADMIN, action=ACTION.CONTAINER_UNREGISTER, realm=self.realm1)
        self.request_assert_success(f'/container/register/{container_serial}/terminate', {}, self.at, 'POST')
        delete_policy("policy")

    def test_23_helpdesk_container_unregister_denied(self):
        container_serial = self.test_20_helpdesk_container_register_allowed()
        # Admin does not have CONTAINER_UNREGISTER rights for the realm of the container (realm 1)
        set_policy("policy", scope=SCOPE.ADMIN, action=ACTION.CONTAINER_UNREGISTER, realm=self.realm2)
        self.request_denied_assert_403(f'/container/register/{container_serial}/terminate', {}, self.at, 'POST')
        delete_policy("policy")

    def test_24_helpdesk_container_rollover_allowed(self):
        container_serial = self.create_container_for_user("smartphone")
        container = find_container_by_serial(container_serial)
        container.add_container_info("registration_state", "registered")
        set_policy("policy", scope=SCOPE.ADMIN, action=ACTION.CONTAINER_ROLLOVER, realm=self.realm1)
        set_policy("container_policy", scope=SCOPE.CONTAINER, action={ACTION.PI_SERVER_URL: "https://test"})
        data = {"container_serial": container_serial, "rollover": True}
        self.request_assert_success('/container/register/initialize', data, self.at, 'POST')

        delete_policy("policy")
        delete_policy("container_policy")

    def test_25_helpdesk_container_rollover_denied(self):
        # Helpdesk has no CONTAINER_ROLLOVER rights for the realm of the container
        container_serial = self.create_container_for_user("smartphone")
        container = find_container_by_serial(container_serial)
        container.add_container_info("registration_state", "registered")
        set_policy("container_policy", scope=SCOPE.CONTAINER, action={ACTION.PI_SERVER_URL: "https://test"})
        set_policy("policy", scope=SCOPE.ADMIN, action=ACTION.CONTAINER_REGISTER, realm=self.realm2)
        data = {"container_serial": container_serial, "rollover": True}
        self.request_denied_assert_403('/container/register/initialize', data, self.at, 'POST')
        delete_policy("policy")
        delete_policy("container_policy")

    def test_26_set_options_allowed(self):
        set_policy("policy", scope=SCOPE.ADMIN, action=ACTION.CONTAINER_SET_OPTIONS, realm=self.realm1)
        container_serial = self.create_container_for_user("smartphone")
        data = json.dumps({"options": {SmartphoneOptions.KEY_ALGORITHM: "secp384r1"}})
        self.request_assert_success(f"/container/{container_serial}/options", data, self.at, 'POST')
        delete_policy("policy")

    def test_27_set_options_denied(self):
        data = {"options": {SmartphoneOptions.KEY_ALGORITHM: "secp384r1"}}

        # Admin does not have CONTAINER_SET_OPTIONS rights for the realm of teh container
        container_serial = self.create_container_for_user("smartphone")
        set_policy("policy", scope=SCOPE.ADMIN, action=ACTION.CONTAINER_SET_OPTIONS, realm=self.realm2)
        self.request_denied_assert_403(f"/container/{container_serial}/options", data, self.at, 'POST')

        delete_policy("policy")

    def test_28_helpdesk_compare_template_container(self):
        template_name = "test"
        template_params = {"name": "test",
                           "container_type": "smartphone",
                           "template_options": {"tokens": [{"type": "hotp", "genkey": True}]}}
        create_container_template(container_type=template_params["container_type"],
                                  template_name=template_params["name"],
                                  options=template_params["template_options"])
        set_policy("policy", scope=SCOPE.ADMIN,
                   action={ACTION.CONTAINER_TEMPLATE_LIST: True, ACTION.CONTAINER_LIST: True}, realm=self.realm1)
        set_policy("admin", scope=SCOPE.ADMIN, action=ACTION.CONTAINER_CREATE)

        # Test with containers the user might not be allowed to see
        # Create containers with template
        request_params = json.dumps({"type": "smartphone", "template": template_params})

        result = self.request_assert_success('/container/init', request_params, self.at, 'POST')
        container_serial_no_user = result["result"]["value"]["container_serial"]

        result = self.request_assert_success('/container/init', request_params, self.at, 'POST')
        container_serial_user = result["result"]["value"]["container_serial"]
        container_user = find_container_by_serial(container_serial_user)
        container_user.add_user(User("selfservice", self.realm1))

        result = self.request_assert_success(f'/container/template/{template_name}/compare', {}, self.at, 'GET')
        containers = result["result"]["value"].keys()
        self.assertIn(container_serial_user, containers)
        self.assertNotIn(container_serial_no_user, containers)

        delete_policy("policy")
        delete_policy("admin")

    def test_29_helpdesk_create_container_with_template(self):
        # admin is allowed to create container and enroll HOTP and TOTP tokens for realm 1
        set_policy("policy", scope=SCOPE.ADMIN,
                   action={ACTION.CONTAINER_CREATE: True, "enrollHOTP": True, "enrollTOTP": True},
                   realm=self.realm1)

        template_params = {"name": "test",
                           "container_type": "smartphone",
                           "template_options": {
                               "tokens": [{"type": "totp", "genkey": True, "user": True},
                                          {"type": "hotp", "genkey": True}]}}
        create_container_template(container_type=template_params["container_type"],
                                  template_name=template_params["name"],
                                  options=template_params["template_options"])

        request_params = json.dumps(
            {"type": "smartphone", "template": template_params, "user": "hans", "realm": self.realm1})
        result = self.request_assert_success('/container/init',
                                             request_params,
                                             self.at, 'POST')
        container_serial = result["result"]["value"]["container_serial"]
        container = find_container_by_serial(container_serial)
        tokens = container.get_tokens()
        self.assertEqual(2, len(tokens))
        container_template = container.template
        self.assertEqual(template_params["name"], container_template.name)

        template = get_template_obj(template_params["name"])
        template.delete()

        delete_policy("policy")


class APIContainer(APIContainerTest):

    def test_00_init_delete_container_success(self):
        # Init container
        payload = {"type": "Smartphone", "description": "test description!!"}
        res = self.request_assert_success('/container/init', payload, self.at, 'POST')
        cserial = res["result"]["value"]["container_serial"]
        self.assertTrue(len(cserial) > 1)

        # Delete the container
        result = self.request_assert_success(f"container/{cserial}", {}, self.at, 'DELETE')
        self.assertTrue(result["result"]["value"])

    def test_01_init_container_fail(self):
        # Init with non-existing type
        payload = {"type": "wrongType", "description": "test description!!"}
        result = self.request_assert_error(400, '/container/init', payload, self.at, 'POST')
        error = result["result"]["error"]
        self.assertEqual(404, error["code"])
        self.assertEqual("ERR404: Type 'wrongType' is not a valid type!", error["message"])

        # Init without type
        result = self.request_assert_error(400, '/container/init', {}, self.at, 'POST')
        error = result["result"]["error"]
        self.assertEqual(404, error["code"])
        self.assertEqual("ERR404: Type parameter is required!", error["message"])

        # Init without auth token
        payload = {"type": "Smartphone", "description": "test description!!"}
        result = self.request_assert_error(401, '/container/init',
                                           payload, None, 'POST')
        error = result["result"]["error"]
        self.assertEqual(4033, error["code"])
        self.assertEqual("Authentication failure. Missing Authorization header.", error["message"])

    def test_02_delete_container_fail(self):
        # Delete non-existing container
        result = self.request_assert_error(404, '/container/wrong_serial',
                                           {}, self.at, 'DELETE')
        error = result["result"]["error"]
        self.assertEqual(601, error["code"])
        self.assertEqual("Unable to find container with serial wrong_serial.", error["message"])

        # Call without serial
        self.request_assert_405('/container/', {}, self.at, 'DELETE')

    def test_03_assign_user_fail(self):
        # Arrange
        container_serial, _ = init_container({"type": "generic"})

        # Assign without realm
        payload = {"user": "hans"}
        result = self.request_assert_error(400, f'/container/{container_serial}/assign',
                                           payload, self.at, 'POST')
        error = result["result"]["error"]
        self.assertEqual(904, error["code"])
        self.assertEqual("ERR904: The user can not be found in any resolver in this realm!", error["message"])

        # Assign user with non-existing realm
        payload = {"user": "hans", "realm": "non_existing"}
        result = self.request_assert_error(400, f'/container/{container_serial}/assign',
                                           payload, self.at, 'POST')
        error = result["result"]["error"]
        self.assertEqual(904, error["code"])
        self.assertEqual("ERR904: The user can not be found in any resolver in this realm!", error["message"])

        # Assign without user
        self.setUp_user_realm2()
        payload = {"realm": self.realm2}
        result = self.request_assert_error(400, f'/container/{container_serial}/assign',
                                           payload, self.at, 'POST')
        error = result["result"]["error"]
        self.assertEqual(905, error["code"])
        self.assertEqual("ERR905: Missing parameter: 'user'", error["message"])

    def test_04_assign_multiple_users_fails(self):
        # Arrange
        container_serial, _ = init_container({"type": "generic"})
        self.setUp_user_realms()
        payload = {"user": "hans", "realm": self.realm1}

        # Assign with user and realm
        result = self.request_assert_success(f'/container/{container_serial}/assign', payload, self.at, 'POST')
        self.assertTrue(result["result"]["value"])

        # Assign another user fails
        payload = {"user": "cornelius", "realm": self.realm1}
        result = self.request_assert_error(400, f'/container/{container_serial}/assign',
                                           payload, self.at, 'POST')
        error = result["result"]["error"]
        self.assertEqual(301, error["code"])
        self.assertEqual("ERR301: This container is already assigned to another user.", error["message"])

    def test_05_assign_unassign_user_success(self):
        # Arrange
        container_serial, _ = init_container({"type": "generic"})
        self.setUp_user_realms()
        payload = {"user": "hans", "realm": self.realm1}

        # Assign with user and realm
        result = self.request_assert_success(f'/container/{container_serial}/assign', payload, self.at, 'POST')
        self.assertTrue(result["result"]["value"])

        # Unassign
        result = self.request_assert_success(f'/container/{container_serial}/unassign',
                                             payload, self.at, 'POST')
        self.assertTrue(result["result"]["value"])

    def test_06_assign_without_realm(self):
        # If no realm is passed the default realm is set in before_request
        # Arrange
        container_serial, _ = init_container({"type": "generic"})
        self.setUp_user_realm2()
        self.setUp_user_realm3()
        payload = {"user": "hans"}

        # Assign
        result = self.request_assert_success(f'/container/{container_serial}/assign',
                                             payload, self.at, 'POST')
        self.assertTrue(result["result"]["value"])
        # Used default realm is correct
        container = find_container_by_serial(container_serial)
        owner = container.get_users()[0]
        self.assertTrue(owner.login == "hans")
        self.assertTrue(owner.realm == self.realm2)

        # Assign without realm where default realm is not correct
        container_serial, _ = init_container({"type": "generic"})
        payload = {"user": "root"}
        result = self.request_assert_error(400, f'/container/{container_serial}/assign',
                                           payload, self.at, 'POST')
        error = result["result"]["error"]
        self.assertEqual(904, error["code"])
        self.assertEqual("ERR904: The user can not be found in any resolver in this realm!", error["message"])

    def test_07_unassign_fail(self):
        # Arrange
        container_serial, _ = init_container({"type": "generic"})

        # Unassign without realm
        payload = {"user": "root"}
        result = self.request_assert_error(400, f'/container/{container_serial}/unassign',
                                           payload, self.at, 'POST')
        error = result["result"]["error"]
        self.assertEqual(904, error["code"])
        self.assertEqual("ERR904: The user can not be found in any resolver in this realm!", error["message"])

        # Unassign user with non-existing realm
        payload = {"user": "hans", "realm": "non_existing"}
        result = self.request_assert_error(400, f'/container/{container_serial}/unassign',
                                           payload, self.at, 'POST')
        error = result["result"]["error"]
        self.assertEqual(904, error["code"])
        self.assertEqual("ERR904: The user can not be found in any resolver in this realm!", error["message"])

        # Unassign without user
        self.setUp_user_realm2()
        payload = {"realm": self.realm2}
        result = self.request_assert_error(400, f'/container/{container_serial}/unassign',
                                           payload, self.at, 'POST')
        error = result["result"]["error"]
        self.assertEqual(905, error["code"])
        self.assertEqual("ERR905: Missing parameter: 'user'", error["message"])

        # Unassign not assigned user
        payload = {"user": "cornelius", "realm": self.realm2}
        result = self.request_assert_success(f'/container/{container_serial}/unassign',
                                             payload, self.at, 'POST')
        self.assertFalse(result["result"]["value"])

    def test_08_set_realms_success(self):
        # Arrange
        self.setUp_user_realms()
        self.setUp_user_realm2()
        container_serial, _ = init_container({"type": "generic"})

        # Set existing realms
        payload = {"realms": self.realm1 + "," + self.realm2}
        result = self.request_assert_success(f'/container/{container_serial}/realms', payload, self.at, 'POST')
        result = result["result"]
        self.assertTrue(result["value"])
        self.assertTrue(result["value"]["deleted"])
        self.assertTrue(result["value"][self.realm1])
        self.assertTrue(result["value"][self.realm2])

        # Set no realm shall remove all realms for the container
        payload = {"realms": ""}
        result = self.request_assert_success(f'/container/{container_serial}/realms', payload, self.at, 'POST')
        result = result["result"]
        self.assertTrue(result["value"])
        self.assertTrue(result["value"]["deleted"])
        self.assertNotIn(self.realm1, result["value"].keys())
        self.assertNotIn(self.realm2, result["value"].keys())

        # Automatically add the user realms
        container_serial, _ = init_container({"type": "generic", "user": "hans", "realm": self.realm1})
        payload = {"realms": self.realm2}
        result = self.request_assert_success(f'/container/{container_serial}/realms', payload, self.at, 'POST')
        self.assertTrue(result["result"]["value"][self.realm1])
        self.assertTrue(result["result"]["value"][self.realm2])

    def test_09_set_realms_fail(self):
        # Arrange
        self.setUp_user_realms()
        self.setUp_user_realm2()
        container_serial, _ = init_container({"type": "generic"})

        # Missing realm parameter
        result = self.request_assert_error(400, f'/container/{container_serial}/realms',
                                           {}, self.at, 'POST')
        error = result["result"]["error"]
        self.assertEqual(905, error["code"])
        self.assertEqual("ERR905: Missing parameter: 'realms'", error["message"])

        # Set non-existing realm
        payload = {"realms": "nonexistingrealm"}
        result = self.request_assert_success(f'/container/{container_serial}/realms', payload, self.at, 'POST')
        result = result.get("result")
        self.assertFalse(result["value"]["nonexistingrealm"])

        # Missing container serial
        self.request_assert_405('/container/realms', {"realms": [self.realm1]}, self.at, 'POST')

    def test_10_set_description_success(self):
        # Arrange
        container_serial, _ = init_container({"type": "generic", "description": "test container"})

        # Set description
        payload = {"description": "new description"}
        result = self.request_assert_success(f'/container/{container_serial}/description',
                                             payload, self.at, 'POST')
        self.assertTrue(result["result"]["value"])

        # Set empty description
        payload = {"description": ""}
        result = self.request_assert_success(f'/container/{container_serial}/description',
                                             payload, self.at, 'POST')
        self.assertTrue(result["result"]["value"])

    def test_11_set_description_fail(self):
        # Arrange
        container_serial, _ = init_container({"type": "generic", "description": "test container"})

        # Missing description parameter
        result = self.request_assert_error(400, f'/container/{container_serial}/description',
                                           {}, self.at, 'POST')
        error = result["result"]["error"]
        self.assertEqual(905, error["code"])
        self.assertEqual("ERR905: Missing parameter: 'description'", error["message"])

        # Description parameter is None
        result = self.request_assert_error(400, f'/container/{container_serial}/description',
                                           {"description": None}, self.at, 'POST')
        error = result["result"]["error"]
        self.assertEqual(905, error["code"])
        self.assertEqual("ERR905: Missing parameter: 'description'", error["message"])

        # Missing container serial
        self.request_assert_405('/container/description', {"description": "new description"},
                                self.at, 'POST')

    def test_12_set_states_success(self):
        # Arrange
        container_serial, _ = init_container({"type": "generic", "description": "test container"})

        # Set states
        payload = {"states": "active,damaged,lost"}
        result = self.request_assert_success(f'/container/{container_serial}/states',
                                             payload, self.at, 'POST')
        self.assertTrue(result["result"]["value"])
        self.assertTrue(result["result"]["value"]["active"])
        self.assertTrue(result["result"]["value"]["damaged"])
        self.assertTrue(result["result"]["value"]["lost"])

    def test_13_set_states_fail(self):
        # Arrange
        container_serial, _ = init_container({"type": "generic", "description": "test container"})

        # Missing states parameter
        result = self.request_assert_error(400, f'/container/{container_serial}/states',
                                           {}, self.at, 'POST')
        error = result["result"]["error"]
        self.assertEqual(905, error["code"])
        self.assertEqual("ERR905: Missing parameter: 'states'", error["message"])

        # Missing container serial
        self.request_assert_405('/container/states', {"states": "active,damaged,lost"},
                                self.at, 'POST')

        # Set exclusive states
        payload = {"states": "active,disabled"}
        result = self.request_assert_error(400, f'/container/{container_serial}/states',
                                           payload, self.at, 'POST')
        error = result["result"]["error"]
        self.assertEqual(905, error["code"])
        self.assertEqual("ERR905: The state list ['active', 'disabled'] contains exclusive states!", error["message"])

    def test_14_set_container_info_success(self):
        # Arrange
        container_serial, _ = init_container({"type": "generic", "description": "test container"})

        # Set info
        self.request_assert_success(f'/container/{container_serial}/info/key1',
                                    {"value": "value1"}, self.at, 'POST')

    def test_15_set_container_info_fail(self):
        # Arrange
        container_serial, _ = init_container({"type": "generic"})

        # Missing value parameter
        result = self.request_assert_error(400, f'/container/{container_serial}/info/key1',
                                           {}, self.at, 'POST')
        error = result["result"]["error"]
        self.assertEqual(905, error["code"])
        self.assertEqual("ERR905: Missing parameter: 'value'", error["message"])

        # Missing container serial
        self.request_assert_404_no_result('/container/info/key1', {"value": "value1"}, self.at, 'POST')

        # Missing key
        self.request_assert_404_no_result(f'/container/{container_serial}/info/',
                                          {"value": "value1"}, self.at, 'POST')

    def test_17_add_remove_token_success(self):
        # Arrange
        container_serial, _ = init_container({"type": "generic"})
        hotp_01 = init_token({"genkey": "1"})
        hotp_01_serial = hotp_01.get_serial()
        hotp_02 = init_token({"genkey": "1"})
        hotp_02_serial = hotp_02.get_serial()
        hotp_03 = init_token({"genkey": "1"})
        hotp_03_serial = hotp_03.get_serial()

        # Add single token
        result = self.request_assert_success(f'/container/{container_serial}/add',
                                             {"serial": hotp_01_serial}, self.at, 'POST')
        self.assertTrue(result["result"]["value"])

        # Remove single token
        result = self.request_assert_success(f'/container/{container_serial}/remove',
                                             {"serial": hotp_01_serial}, self.at, 'POST')
        self.assertTrue(result["result"]["value"])

        # Add multiple tokens
        result = self.request_assert_success(f'/container/{container_serial}/addall',
                                             {"serial": f"{hotp_01_serial},{hotp_02_serial},{hotp_03_serial}"},
                                             self.at, 'POST')
        self.assertTrue(result["result"]["value"][hotp_01_serial])
        self.assertTrue(result["result"]["value"][hotp_02_serial])
        self.assertTrue(result["result"]["value"][hotp_03_serial])

        # Remove multiple tokens with spaces in list
        result = self.request_assert_success(f'/container/{container_serial}/removeall',
                                             {"serial": f"{hotp_01_serial}, {hotp_02_serial}, {hotp_03_serial}"},
                                             self.at, 'POST')
        self.assertTrue(result["result"]["value"][hotp_01_serial])
        self.assertTrue(result["result"]["value"][hotp_02_serial])
        self.assertTrue(result["result"]["value"][hotp_03_serial])

        # Add multiple tokens with spaces in list
        result = self.request_assert_success(f'/container/{container_serial}/addall',
                                             {"serial": f"{hotp_01_serial}, {hotp_02_serial}, {hotp_03_serial}"},
                                             self.at, 'POST')
        self.assertTrue(result["result"]["value"][hotp_01_serial])
        self.assertTrue(result["result"]["value"][hotp_02_serial])
        self.assertTrue(result["result"]["value"][hotp_03_serial])

        # Remove multiple tokens
        result = self.request_assert_success(f'/container/{container_serial}/removeall',
                                             {"serial": f"{hotp_01_serial},{hotp_02_serial},{hotp_03_serial}"},
                                             self.at, 'POST')
        self.assertTrue(result["result"]["value"][hotp_01_serial])
        self.assertTrue(result["result"]["value"][hotp_02_serial])
        self.assertTrue(result["result"]["value"][hotp_03_serial])

    def test_18_add_token_fail(self):
        # Arrange
        container_serial, _ = init_container({"type": "generic"})
        hotp_01 = init_token({"genkey": "1"})
        hotp_01_serial = hotp_01.get_serial()

        # Add token without serial
        result = self.request_assert_error(400, f'/container/{container_serial}/add',
                                           {}, self.at, 'POST')
        error = result["result"]["error"]
        self.assertEqual(905, error["code"])
        self.assertEqual("ERR905: Missing parameter: 'serial'", error["message"])

        # Add token without container serial
        self.request_assert_405('/container/add', {"serial": hotp_01_serial}, self.at, 'POST')

    def test_19_remove_token_fail(self):
        # Arrange
        container_serial, _ = init_container({"type": "generic"})
        hotp_01 = init_token({"genkey": "1"})
        hotp_01_serial = hotp_01.get_serial()
        add_token_to_container(container_serial, hotp_01_serial, user_role="admin")

        # Remove token without serial
        result = self.request_assert_error(400, f'/container/{container_serial}/remove',
                                           {}, self.at, 'POST')
        error = result["result"]["error"]
        self.assertEqual(905, error["code"])
        self.assertEqual("ERR905: Missing parameter: 'serial'", error["message"])

        # Remove token without container serial
        self.request_assert_405('/container/remove', {"serial": hotp_01_serial}, self.at, 'POST')

    def test_20_get_state_types(self):
        result = self.request_assert_success('/container/statetypes', {}, self.at, 'GET')
        self.assertTrue(result["result"]["value"])
        self.assertIn("active", result["result"]["value"].keys())
        self.assertIn("disabled", result["result"]["value"]["active"])
        self.assertIn("lost", result["result"]["value"].keys())

    def test_21_get_types(self):
        result = self.request_assert_success('/container/types', {}, self.at, 'GET')
        self.assertTrue(result["result"]["value"])
        # Check that all container types are included
        self.assertIn("smartphone", result["result"]["value"])
        self.assertIn("generic", result["result"]["value"])
        self.assertIn("yubikey", result["result"]["value"])
        # Check that all properties are set
        self.assertIn("description", result["result"]["value"]["generic"])
        self.assertIn("token_types", result["result"]["value"]["generic"])

    def test_22_get_all_containers_paginate(self):
        # Arrange
        # Create containers
        types = ["Smartphone", "generic", "Yubikey", "Smartphone", "generic", "Yubikey"]
        container_serials = []
        for t in types:
            serial, _ = init_container({"type": t, "description": "test container"})
            container_serials.append(serial)
        # Add token to container 1
        container = find_container_by_serial(container_serials[1])
        token = init_token({"genkey": "1"})
        token_serial = token.get_serial()
        add_token_to_container(container_serials[1], token_serial, user_role="admin")
        # Assign user to container 1
        self.setUp_user_realms()
        user_hans = User(login="hans", realm=self.realm1)
        container.add_user(user_hans)
        # Add second realm
        self.setUp_user_realm2()
        container.set_realms([self.realm2], add=True)
        # Add info
        container.add_container_info("key1", "value1")

        # Filter for type
        result = self.request_assert_success('/container/',
                                             {"type": "generic", "pagesize": 15},
                                             self.at, 'GET')
        for container in result["result"]["value"]["containers"]:
            self.assertEqual(container["type"], "generic")

        # Filter for token serial
        result = self.request_assert_success('/container/',
                                             {"token_serial": token_serial, "pagesize": 15},
                                             self.at, 'GET')
        self.assertTrue(container_serials[1], result["result"]["value"]["containers"][0]["serial"])
        self.assertEqual(result["result"]["value"]["count"], 1)

        # Test output
        result = self.request_assert_success('/container/',
                                             {"container_serial": container_serials[1], "pagesize": 15, "page": 1},
                                             self.at, 'GET')
        containerdata = result["result"]["value"]
        # Pagination
        self.assertEqual(1, containerdata["count"])
        self.assertIn("prev", containerdata.keys())
        self.assertIn("next", containerdata.keys())
        self.assertIn("current", containerdata.keys())
        self.assertEqual(1, len(containerdata["containers"]))
        # Container data
        res_container = containerdata["containers"][0]
        self.assertEqual("generic", res_container["type"])
        self.assertEqual(container_serials[1], res_container["serial"])
        self.assertEqual("test container", res_container["description"])
        self.assertIn("last_authentication", res_container.keys())
        self.assertIn("last_synchronization", res_container.keys())
        self.assertIn("active", res_container["states"])
        # Tokens
        self.assertEqual(1, len(res_container["tokens"]))
        # User
        self.assertEqual(1, len(res_container["users"]))
        self.assertEqual(user_hans.login, res_container["users"][0]["user_name"])
        self.assertEqual(user_hans.realm, res_container["users"][0]["user_realm"])
        self.assertEqual(user_hans.resolver, res_container["users"][0]["user_resolver"])
        self.assertEqual(user_hans.uid, res_container["users"][0]["user_id"])
        # Realms
        self.assertIn(self.realm1, res_container["realms"])
        self.assertIn(self.realm2, res_container["realms"])
        # Info
        self.assertIn("key1", res_container["info"].keys())
        self.assertEqual("value1", res_container["info"]["key1"])

    def test_23_get_all_containers_paginate_invalid_params(self):
        init_container({"type": "generic", "description": "test container"})

        # Filter for non-existing type
        result = self.request_assert_success('/container/',
                                             {"type": "non-existing", "pagesize": 15},
                                             self.at, 'GET')
        self.assertEqual(0, result["result"]["value"]["count"])

        # Filter for non existing token serial
        result = self.request_assert_success('/container/',
                                             {"token_serial": "non-existing", "pagesize": 15},
                                             self.at, 'GET')
        self.assertEqual(result["result"]["value"]["count"], 0)

    def test_24_get_class_options_all(self):
        result = self.request_assert_success('/container/classoptions', {}, self.at, 'GET')
        result = result["result"]["value"]

        self.assertIn("generic", result)

        self.assertIn("smartphone", result)
        smartphone_options = result["smartphone"]
        smartphone_required_keys = [SmartphoneOptions.KEY_ALGORITHM, SmartphoneOptions.ENCRYPT_KEY_ALGORITHM,
                                    SmartphoneOptions.HASH_ALGORITHM, SmartphoneOptions.ENCRYPT_ALGORITHM,
                                    SmartphoneOptions.ENCRYPT_MODE]
        for key in smartphone_required_keys:
            self.assertIn(key, smartphone_options)

        self.assertIn("yubikey", result)
        yubikey_options = result["yubikey"]
        self.assertIn(YubikeyOptions.PIN_POLICY, yubikey_options)

    def test_25_get_class_options_smartphone(self):
        result = self.request_assert_success('/container/classoptions', {"container_type": "smartphone"}, self.at,
                                             'GET')
        result = result["result"]["value"]

        self.assertNotIn("generic", result)
        self.assertNotIn("yubikey", result)

        self.assertIn("smartphone", result)
        smartphone_options = result["smartphone"]
        smartphone_required_keys = [SmartphoneOptions.KEY_ALGORITHM, SmartphoneOptions.ENCRYPT_KEY_ALGORITHM,
                                    SmartphoneOptions.HASH_ALGORITHM, SmartphoneOptions.ENCRYPT_ALGORITHM,
                                    SmartphoneOptions.ENCRYPT_MODE]
        for key in smartphone_required_keys:
            self.assertIn(key, smartphone_options)

    def test_26_get_class_options_invalid_type(self):
        result = self.request_assert_error(400, '/container/classoptions',
                                           {"container_type": "invalid"}, self.at,
                                           'GET')
        error = result["result"]["error"]
        self.assertEqual(905, error["code"])

    def test_27_init_smartphone_with_options(self):
        options = {SmartphoneOptions.KEY_ALGORITHM: "secp384r1",
                   SmartphoneOptions.HASH_ALGORITHM: "SHA256",
                   SmartphoneOptions.ENCRYPT_ALGORITHM: "ABC",  # invalid value
                   SmartphoneOptions.ENCRYPT_KEY_ALGORITHM: "x25519",
                   SmartphoneOptions.ENCRYPT_MODE: "GCM",
                   YubikeyOptions.PIN_POLICY: "disabled"}  # invalid key

        data = json.dumps({"type": "smartphone", "options": options})
        result = self.request_assert_success('/container/init', data, self.at, )
        serial = result["result"]["value"]["container_serial"]
        smartphone = find_container_by_serial(serial)

        # valid key value pairs set
        smartphone_info = smartphone.get_container_info_dict()
        self.assertEqual("secp384r1", smartphone_info[SmartphoneOptions.KEY_ALGORITHM])
        self.assertEqual("SHA256", smartphone_info[SmartphoneOptions.HASH_ALGORITHM])
        self.assertEqual("x25519", smartphone_info[SmartphoneOptions.ENCRYPT_KEY_ALGORITHM])
        self.assertEqual("GCM", smartphone_info[SmartphoneOptions.ENCRYPT_MODE])

        # invalid key / values not set
        smartphone_info_keys = smartphone_info.keys()
        self.assertNotIn(SmartphoneOptions.ENCRYPT_ALGORITHM, smartphone_info_keys)
        self.assertNotIn(YubikeyOptions.PIN_POLICY, smartphone_info_keys)

    def test_28_set_options_success(self):
        container_serial, _ = init_container({"type": "smartphone"})

        data = json.dumps({"options": {SmartphoneOptions.KEY_ALGORITHM: 'secp384r1'}})
        self.request_assert_success(f'/container/{container_serial}/options', data, self.at, 'POST')

    def test_29_set_options_fail(self):
        container_serial, _ = init_container({"type": "smartphone"})

        # Missing options parameter
        result = self.request_assert_error(400, f'/container/{container_serial}/options',
                                           {}, self.at, 'POST')
        error = result["result"]["error"]
        self.assertEqual(905, error["code"])
        self.assertEqual("ERR905: Missing parameter: 'options'", error["message"])

        # Missing container serial
        self.request_assert_405('/container/options', {"options": {SmartphoneOptions.KEY_ALGORITHM: 'secp384r1'}},
                                self.at, 'POST')


class APIContainerSynchronization(APIContainerTest):

    @classmethod
    def create_smartphone_for_user_and_realm(cls, user: User = None, realm_list: list = None):
        smartphone_serial, _ = init_container({"type": "smartphone"})
        smartphone = find_container_by_serial(smartphone_serial)
        if user:
            smartphone.add_user(user)
        if realm_list:
            smartphone.set_realms(realm_list, add=True)
        return smartphone

    @classmethod
    def mock_smartphone_register_params(cls, nonce, registration_time, scope, serial, device_brand=None,
                                        device_model=None, passphrase=None, private_key_smph=None):
        params = {"container_serial": serial}
        message = f"{nonce}|{registration_time}|{serial}|{scope}"
        if device_brand:
            message += f"|{device_brand}"
            params["device_brand"] = device_brand
        if device_model:
            message += f"|{device_model}"
            params["device_model"] = device_model
        if passphrase:
            message += f"|{passphrase}"
            params["passphrase"] = passphrase

        if private_key_smph:
            public_key_smph = private_key_smph.public_key()
        else:
            public_key_smph, private_key_smph = generate_keypair_ecc("secp384r1")
        pub_key_smph_str, _ = ecc_key_pair_to_b64url_str(public_key=public_key_smph)

        signature, hash_algorithm = sign_ecc(message.encode("utf-8"), private_key_smph, "sha256")

        params.update({"signature": base64.b64encode(signature), "public_client_key": pub_key_smph_str})

        return params, private_key_smph

    @classmethod
    def mock_smartphone_register_terminate(cls, params, serial, private_key_sig_smph, scope):
        nonce = params["nonce"]
        time_stamp = params["time_stamp"]

        message = f"{nonce}|{time_stamp}|{serial}|{scope}"
        signature, hash_algorithm = sign_ecc(message.encode("utf-8"), private_key_sig_smph, "sha256")

        params = {"signature": base64.b64encode(signature)}
        return params

    def register_smartphone_success(self, smartphone_serial=None):
        set_policy("policy", scope=SCOPE.CONTAINER, action={ACTION.PI_SERVER_URL: "https://pi.net/",
                                                            ACTION.CONTAINER_REGISTRATION_TTL: 24,
                                                            ACTION.CONTAINER_CHALLENGE_TTL: 1,
                                                            ACTION.CONTAINER_SSL_VERIFY: "True"}, priority=2)
        if not smartphone_serial:
            smartphone_serial, _ = init_container({"type": "smartphone"})
        data = {"container_serial": smartphone_serial,
                "passphrase_ad": False,
                "passphrase_prompt": "Enter your passphrase",
                "passphrase_response": "top_secret"}

        # Initialize
        result = self.request_assert_success('container/register/initialize',
                                             data,
                                             self.at, 'POST')
        # Check if the response contains the expected values
        init_response_data = result["result"]["value"]
        self.assertIn("container_url", init_response_data)
        self.assertIn("nonce", init_response_data)
        self.assertIn("time_stamp", init_response_data)
        self.assertIn("key_algorithm", init_response_data)
        self.assertIn("hash_algorithm", init_response_data)
        self.assertIn("ssl_verify", init_response_data)
        self.assertIn("ttl", init_response_data)
        self.assertIn("passphrase_prompt", init_response_data)
        self.assertIn("server_url", init_response_data)
        # Check if the url contains all relevant data
        qr_url = init_response_data["container_url"]["value"]
        self.assertIn(f"pia://container/{smartphone_serial}", qr_url)
        self.assertIn("issuer=privacyIDEA", qr_url)
        self.assertIn("ttl=24", qr_url)
        self.assertIn("ssl_verify=True", qr_url)
        self.assertIn("nonce=", qr_url)
        self.assertIn("time=", qr_url)
        self.assertIn("url=https://pi.net/", qr_url)
        self.assertIn(f"serial={smartphone_serial}", qr_url)
        self.assertIn("key_algorithm=", qr_url)
        self.assertIn("hash_algorithm", qr_url)
        self.assertIn("passphrase=Enter%20your%20passphrase", qr_url)

        # check challenge
        challenges = get_challenges(serial=smartphone_serial)
        challenge = challenges[0] if len(challenges) == 1 else None
        self.assertIsNotNone(challenge)
        self.assertEqual(init_response_data["nonce"], challenge.challenge)
        # timestamp: we need to add the timezone for the challenge timestamp
        creation_time = datetime.fromisoformat(init_response_data["time_stamp"])
        self.assertEqual(creation_time, challenge.timestamp.replace(tzinfo=timezone.utc))
        time_delta_challenge = (challenge.expiration - challenge.timestamp).total_seconds()
        self.assertAlmostEqual(24 * 60, time_delta_challenge, 0)
        challenge_data = json.loads(challenge.data)
        self.assertEqual("https://pi.net/container/register/finalize", challenge_data["scope"])

        # Finalize
        params, priv_key_sig_smph = self.mock_smartphone_register_params(serial=smartphone_serial,
                                                                         scope="https://pi.net/container/register/finalize",
                                                                         nonce=init_response_data["nonce"],
                                                                         registration_time=init_response_data[
                                                                             "time_stamp"],
                                                                         passphrase="top_secret",
                                                                         device_brand="LG",
                                                                         device_model="ABC123")
        result = self.request_assert_success('container/register/finalize',
                                             params,
                                             None, 'POST')

        # Check if the response contains the expected values
        self.assertIn("public_server_key", result["result"]["value"])
        self.assertIn("policies", result["result"]["value"])

        delete_policy("policy")

        return smartphone_serial, priv_key_sig_smph, result

    def test_01_register_smartphone_success(self, smartphone_serial=None):
        set_policy("client_policy", scope=SCOPE.CONTAINER, action=ACTION.CONTAINER_CLIENT_ROLLOVER, priority=1)

        _, _, finalize_result = self.register_smartphone_success()

        # Check if the response contains the expected values
        self.assertIn("public_server_key", finalize_result["result"]["value"])
        self.assertIn("policies", finalize_result["result"]["value"])
        policies = finalize_result["result"]["value"]["policies"]
        self.assertTrue(policies[ACTION.CONTAINER_CLIENT_ROLLOVER])
        self.assertFalse(policies[ACTION.CONTAINER_INITIAL_TOKEN_TRANSFER])
        self.assertFalse(policies[ACTION.CLIENT_CONTAINER_UNREGISTER])
        self.assertFalse(policies[ACTION.CLIENT_TOKEN_DELETABLE])

        delete_policy("client_policy")

    def test_02_register_smartphone_of_user(self):
        self.setUp_user_realms()
        self.setUp_user_realm2()
        set_policy("another_policy", scope=SCOPE.CONTAINER,
                   action={ACTION.PI_SERVER_URL: "https://another-pi.net/", ACTION.CONTAINER_REGISTRATION_TTL: 24},
                   realm=self.realm2)
        set_policy("low_prio_policy", scope=SCOPE.CONTAINER,
                   action={ACTION.PI_SERVER_URL: "https://pi-low_prio.net/", ACTION.CONTAINER_REGISTRATION_TTL: 24},
                   realm=self.realm1, priority=2)
        set_policy("policy", scope=SCOPE.CONTAINER,
                   action={ACTION.PI_SERVER_URL: "https://pi.net/", ACTION.CONTAINER_REGISTRATION_TTL: 24},
                   realm=self.realm1, priority=1)
        smartphone_serial, _ = init_container({"type": "smartphone", "user": "hans", "realm": self.realm1})
        data = {"container_serial": smartphone_serial,
                "passphrase_ad": False,
                "passphrase_prompt": "Enter your passphrase",
                "passphrase_response": "top_secret"}

        # Initialize
        result = self.request_assert_success('container/register/initialize',
                                             data,
                                             self.at, 'POST')
        init_response_data = result["result"]["value"]
        # Check if the url contains all relevant data
        qr_url = init_response_data["container_url"]["value"]
        self.assertIn("url=https://pi.net/", qr_url)

        # Finalize
        params, priv_key_sig_smph = self.mock_smartphone_register_params(serial=smartphone_serial,
                                                                         scope="https://pi.net/container/register/finalize",
                                                                         nonce=init_response_data["nonce"],
                                                                         registration_time=init_response_data[
                                                                             "time_stamp"],
                                                                         passphrase="top_secret",
                                                                         device_brand="LG",
                                                                         device_model="ABC123")
        result = self.request_assert_success('container/register/finalize',
                                             params,
                                             None, 'POST')

        # Check if the response contains the expected values
        self.assertIn("public_server_key", result["result"]["value"])

        delete_policy("policy")
        delete_policy("another_policy")
        delete_policy("low_prio_policy")

    def test_03_register_init_fail(self):
        # Policy with server url not defined
        container_serial, _ = init_container({"type": "smartphone"})
        result = self.request_assert_error(403, 'container/register/initialize',
                                           {"container_serial": container_serial}, self.at, 'POST')
        error = result["result"]["error"]
        self.assertEqual(303, error["code"])

        # conflicting server url policies
        self.setUp_user_realms()
        self.setUp_user_realm2()
        set_policy("another_policy", scope=SCOPE.CONTAINER,
                   action={ACTION.PI_SERVER_URL: "https://another-pi.net/", ACTION.CONTAINER_REGISTRATION_TTL: 24},
                   realm=self.realm2, priority=1)
        set_policy("policy", scope=SCOPE.CONTAINER,
                   action={ACTION.PI_SERVER_URL: "https://pi.net/", ACTION.CONTAINER_REGISTRATION_TTL: 24},
                   realm=self.realm1, priority=1)
        smartphone_serial, _ = init_container({"type": "smartphone"})
        data = {"container_serial": smartphone_serial,
                "passphrase_ad": False,
                "passphrase_prompt": "Enter your passphrase",
                "passphrase_response": "top_secret"}

        result = self.request_assert_error(403, 'container/register/initialize',
                                           data,
                                           self.at, 'POST')
        self.assertEqual(303, result["result"]["error"]["code"])
        delete_policy("another_policy")
        delete_container_by_serial(smartphone_serial)

        # Missing container serial
        result = self.request_assert_error(400, 'container/register/initialize',
                                           {}, self.at, 'POST')
        error = result["result"]["error"]
        self.assertEqual(905, error["code"])
        self.assertEqual("ERR905: Missing parameter: 'container_serial'", error["message"])

        # Invalid container serial
        result = self.request_assert_error(404, 'container/register/initialize',
                                           {"container_serial": "invalid_serial"}, self.at, 'POST')
        error = result["result"]["error"]
        self.assertEqual(601, error["code"])  # ResourceNotFound

        delete_policy("policy")

    def test_04_register_finalize_wrong_params(self):
        # Missing container serial
        result = self.request_assert_error(400, 'container/register/finalize',
                                           {"device_brand": "LG", "device_model": "ABC123"}, None, 'POST')
        error = result["result"]["error"]
        self.assertEqual(905, error["code"])
        self.assertEqual("ERR905: Missing parameter: 'container_serial'", error["message"])

        # Invalid container serial
        result = self.request_assert_error(404, 'container/register/finalize',
                                           {"container_serial": "invalid_serial", "device_brand": "LG",
                                            "device_model": "ABC123"},
                                           None, 'POST')
        error = result["result"]["error"]
        self.assertEqual(601, error["code"])  # ResourceNotFound

    def test_05_register_finalize_invalid_challenge(self):
        # Invalid challenge
        set_policy("policy", scope=SCOPE.CONTAINER, action={ACTION.PI_SERVER_URL: "https://pi.net/",
                                                            ACTION.CONTAINER_REGISTRATION_TTL: 24})
        smartphone_serial, _ = init_container({"type": "smartphone"})
        data = {"container_serial": smartphone_serial,
                "passphrase_ad": False,
                "passphrase_prompt": "Enter your passphrase",
                "passphrase_response": "top_secret"}
        # Initialize
        result = self.request_assert_success('container/register/initialize',
                                             data,
                                             self.at, 'POST')
        init_response_data = result["result"]["value"]
        # Finalize with invalid nonce
        params, priv_key_sig_smph = self.mock_smartphone_register_params(serial=smartphone_serial,
                                                                         scope="https://pi.net/container/register/finalize",
                                                                         nonce="xxxxx",  # Invalid nonce
                                                                         registration_time=init_response_data[
                                                                             "time_stamp"],
                                                                         passphrase="top_secret",
                                                                         device_brand="LG",
                                                                         device_model="ABC123")
        result = self.request_assert_error(400, 'container/register/finalize', params,
                                           None, 'POST')
        self.assertEqual(3002, result["result"]["error"]["code"])

    def test_06_register_twice_fails(self):
        # register container successfully
        set_policy("policy", scope=SCOPE.CONTAINER, action={ACTION.PI_SERVER_URL: "https://pi.net/",
                                                            ACTION.CONTAINER_REGISTRATION_TTL: 24})
        smartphone_serial, _ = init_container({"type": "smartphone"})
        data = {"container_serial": smartphone_serial,
                "passphrase_ad": False,
                "passphrase_prompt": "Enter your passphrase",
                "passphrase_response": "top_secret"}

        # Initialize
        result = self.request_assert_success('container/register/initialize',
                                             data,
                                             self.at, 'POST')
        init_response_data = result["result"]["value"]

        # Finalize
        params, priv_key_sig_smph = self.mock_smartphone_register_params(serial=smartphone_serial,
                                                                         scope="https://pi.net/container/register/finalize",
                                                                         nonce=init_response_data["nonce"],
                                                                         registration_time=init_response_data[
                                                                             "time_stamp"], device_brand="LG",
                                                                         device_model="ABC123",
                                                                         passphrase="top_secret")
        self.request_assert_success('container/register/finalize',
                                    params, None, 'POST')

        # try register second time with same data
        self.request_assert_error(400, 'container/register/finalize',
                                  params, None, 'POST')

        # try to reinit registration
        result = self.request_assert_error(400, 'container/register/initialize',
                                           data, self.at, 'POST')
        self.assertEqual(3001, result["result"]["error"]["code"])

        delete_policy("policy")

    def test_07_register_terminate_server_success(self):
        smartphone_serial, _, _ = self.register_smartphone_success()
        # Terminate
        self.request_assert_success(f'container/register/{smartphone_serial}/terminate',
                                    {},
                                    self.at, 'POST')

    def test_08_register_terminate_fail(self):
        # Invalid container serial
        result = self.request_assert_error(404, f'container/register/invalidSerial/terminate',
                                           {}, self.at, 'POST')
        error = result["result"]["error"]
        self.assertEqual(601, error["code"])  # ResourceNotFound

    def test_09_challenge_success(self):
        set_policy("challenge_ttl", scope="container", action={ACTION.CONTAINER_CHALLENGE_TTL: 3}, priority=1)

        # Registration
        smartphone_serial, priv_key_smph, _ = self.register_smartphone_success()

        # Init
        scope = f"https://pi.net/container/{smartphone_serial}/sync"
        result = self.request_assert_success(f'container/{smartphone_serial}/challenge',
                                             {"scope": scope}, None, 'POST')

        result_entries = result["result"]["value"].keys()
        self.assertIn("nonce", result_entries)
        self.assertIn("time_stamp", result_entries)
        self.assertIn("enc_key_algorithm", result_entries)
        self.assertIn("server_url", result_entries)

        # check challenge
        challenge_list = get_challenges(serial=smartphone_serial)
        self.assertEqual(1, len(challenge_list))
        challenge = challenge_list[0]
        result = result["result"]["value"]
        self.assertEqual(result["nonce"], challenge.challenge)
        # we need to set the timezone since the database can not store it
        challenge_timestamp = challenge.timestamp.replace(tzinfo=timezone.utc)
        self.assertEqual(datetime.fromisoformat(result["time_stamp"]), challenge_timestamp)
        challenge_data = json.loads(challenge.data)
        self.assertEqual(scope, challenge_data["scope"])
        # expiration date: created a few microseconds after the creation date
        expiration_date = datetime.fromisoformat(result["time_stamp"]) + timedelta(seconds=180)
        time_delta = (expiration_date - challenge.expiration.replace(tzinfo=timezone.utc)).total_seconds()
        self.assertLessEqual(abs(time_delta), 1)

        delete_policy("challenge_ttl")

    def test_10_challenge_fail(self):
        # container does not exists
        scope = f"https://pi.net/container/random/sync"
        result = self.request_assert_error(404, f'container/random/challenge',
                                           {"scope": scope}, None, 'POST')
        self.assertEqual(601, result["result"]["error"]["code"])

        # container is not registered
        smph_serial, _ = init_container({"type": "smartphone"})
        scope = f"container/{smph_serial}/sync"
        result = self.request_assert_error(400, f'container/{smph_serial}/challenge',
                                           {"scope": scope}, None, 'POST')
        self.assertEqual(3001, result["result"]["error"]["code"])

    def register_terminate_client_success(self, smartphone_serial=None):
        # Registration
        smartphone_serial, priv_key_smph, _ = self.register_smartphone_success(smartphone_serial)

        # Challenge
        scope = f"https://pi.net/container/register/{smartphone_serial}/terminate/client"
        result = self.request_assert_success(f'container/{smartphone_serial}/challenge',
                                             {"scope": scope}, None, 'POST')

        params = self.mock_smartphone_register_terminate(result["result"]["value"], smartphone_serial, priv_key_smph,
                                                         scope)

        # Terminate
        res = self.request_assert_success(f'container/register/{smartphone_serial}/terminate/client',
                                          params,
                                          None, 'POST')
        self.assertTrue(res["result"]["value"]["success"])

    def test_11_register_terminate_client_no_user_success(self):
        # Generic policy
        set_policy("client_unregister", scope=SCOPE.CONTAINER, action=ACTION.CLIENT_CONTAINER_UNREGISTER)
        self.register_terminate_client_success()
        delete_policy("client_unregister")

    def test_12_register_terminate_client_realm_success(self):
        self.setUp_user_realms()
        self.setUp_user_realm2()

        # Generic policy
        set_policy("client_unregister", scope=SCOPE.CONTAINER, action=ACTION.CLIENT_CONTAINER_UNREGISTER)
        smartphone = self.create_smartphone_for_user_and_realm(realm_list=[self.realm2])
        self.register_terminate_client_success(smartphone.serial)
        delete_policy("client_unregister")

        # Policy for realms
        set_policy("client_unregister", scope=SCOPE.CONTAINER, action=ACTION.CLIENT_CONTAINER_UNREGISTER,
                   realm=[self.realm1, self.realm2])
        smartphone = self.create_smartphone_for_user_and_realm(realm_list=[self.realm2])
        self.register_terminate_client_success(smartphone.serial)
        delete_policy("client_unregister")

        # Multiple policies
        set_policy("client_unregister_hans", scope=SCOPE.CONTAINER, action=ACTION.CLIENT_CONTAINER_UNREGISTER,
                   user="hans", realm=self.realm1)
        set_policy("client_unregister_realm", scope=SCOPE.CONTAINER, action=ACTION.CLIENT_CONTAINER_UNREGISTER,
                   realm=[self.realm1])
        smartphone = self.create_smartphone_for_user_and_realm(realm_list=[self.realm1])
        self.register_terminate_client_success(smartphone.serial)
        delete_policy("client_unregister_hans")
        delete_policy("client_unregister_realm")

    def test_13_register_terminate_client_with_user_success(self):
        self.setUp_user_realms()
        user = User("hans", self.realm1)

        # Generic policy
        set_policy("client_unregister", scope=SCOPE.CONTAINER, action=ACTION.CLIENT_CONTAINER_UNREGISTER)
        smartphone = self.create_smartphone_for_user_and_realm(user)
        self.register_terminate_client_success(smartphone.serial)
        delete_policy("client_unregister")

        # Policy for the users realm
        set_policy("client_unregister", scope=SCOPE.CONTAINER, action=ACTION.CLIENT_CONTAINER_UNREGISTER,
                   realm=self.realm1)
        smartphone = self.create_smartphone_for_user_and_realm(user)
        self.register_terminate_client_success(smartphone.serial)
        delete_policy("client_unregister")

        # Policy for the user
        set_policy("client_unregister", scope=SCOPE.CONTAINER, action=ACTION.CLIENT_CONTAINER_UNREGISTER,
                   realm=self.realm1, user="hans")
        smartphone = self.create_smartphone_for_user_and_realm(user)
        self.register_terminate_client_success(smartphone.serial)
        delete_policy("client_unregister")

    def test_14_register_terminate_client_with_user_and_realms_success(self):
        self.setUp_user_realms()
        self.setUp_user_realm2()
        user = User("hans", self.realm1)

        # Generic policy
        set_policy("client_unregister", scope=SCOPE.CONTAINER, action=ACTION.CLIENT_CONTAINER_UNREGISTER)
        smartphone = self.create_smartphone_for_user_and_realm(user, [self.realm2])
        self.register_terminate_client_success(smartphone.serial)
        delete_policy("client_unregister")

        # Policy for the users realm
        set_policy("client_unregister", scope=SCOPE.CONTAINER, action=ACTION.CLIENT_CONTAINER_UNREGISTER,
                   realm=self.realm1)
        smartphone = self.create_smartphone_for_user_and_realm(user, [self.realm2])
        self.register_terminate_client_success(smartphone.serial)
        delete_policy("client_unregister")

        # Policy for the other realm
        set_policy("client_unregister", scope=SCOPE.CONTAINER, action=ACTION.CLIENT_CONTAINER_UNREGISTER,
                   realm=self.realm2)
        smartphone = self.create_smartphone_for_user_and_realm(user, [self.realm2])
        self.register_terminate_client_success(smartphone.serial)
        delete_policy("client_unregister")

        # Policy for the user
        set_policy("client_unregister", scope=SCOPE.CONTAINER, action=ACTION.CLIENT_CONTAINER_UNREGISTER,
                   realm=self.realm1, user="hans")
        smartphone = self.create_smartphone_for_user_and_realm(user, [self.realm2])
        self.register_terminate_client_success(smartphone.serial)
        delete_policy("client_unregister")

    def register_terminate_client_denied(self, smartphone_serial=None):
        # Registration
        smartphone_serial, priv_key_smph, _ = self.register_smartphone_success(smartphone_serial)

        # Challenge
        scope = f"https://pi.net/container/register/{smartphone_serial}/terminate/client"
        result = self.request_assert_success(f'container/{smartphone_serial}/challenge',
                                             {"scope": scope}, None, 'POST')

        params = self.mock_smartphone_register_terminate(result["result"]["value"], smartphone_serial, priv_key_smph,
                                                         scope)

        # Terminate
        res = self.request_assert_error(403, f'container/register/{smartphone_serial}/terminate/client',
                                        params,
                                        None, 'POST')
        self.assertEqual(303, res["result"]["error"]["code"])

    def test_15_register_terminate_client_no_user_denied(self):
        # Policy for a specific realm
        self.setUp_user_realms()
        set_policy("client_unregister", scope=SCOPE.CONTAINER, action=ACTION.CLIENT_CONTAINER_UNREGISTER,
                   realm=self.realm1)
        self.register_terminate_client_denied()
        delete_policy("client_unregister")

    def test_16_register_terminate_client_with_user_denied(self):
        self.setUp_user_realms()
        self.setUp_user_realm2()

        # Policy for another user
        smartphone_serial, _ = init_container({"type": "smartphone", "user": "hans", "realm": self.realm1})
        set_policy("client_unregister", scope=SCOPE.CONTAINER, action=ACTION.CLIENT_CONTAINER_UNREGISTER,
                   realm=self.realm1, user="root")
        self.register_terminate_client_denied(smartphone_serial)
        delete_policy("client_unregister")

        # Policy for another realm
        smartphone_serial, _ = init_container({"type": "smartphone", "user": "hans", "realm": self.realm1})
        set_policy("client_unregister", scope=SCOPE.CONTAINER, action=ACTION.CLIENT_CONTAINER_UNREGISTER,
                   realm=self.realm2)
        self.register_terminate_client_denied(smartphone_serial)
        delete_policy("client_unregister")

    def test_17_register_terminate_client_realm_denied(self):
        self.setUp_user_realms()
        self.setUp_user_realm2()

        # Policy for another realm
        set_policy("client_unregister", scope=SCOPE.CONTAINER, action=ACTION.CLIENT_CONTAINER_UNREGISTER,
                   realm=[self.realm1])
        smartphone_serial, _ = init_container({"type": "smartphone", "realm": self.realm2})
        self.register_terminate_client_denied(smartphone_serial)
        delete_policy("client_unregister")

        # Policy for a specific user in this realm
        set_policy("client_unregister", scope=SCOPE.CONTAINER, action=ACTION.CLIENT_CONTAINER_UNREGISTER,
                   realm=[self.realm2], user="hans")
        smartphone_serial, _ = init_container({"type": "smartphone", "realm": self.realm2})
        self.register_terminate_client_denied(smartphone_serial)
        delete_policy("client_unregister")

    def test_18_register_terminate_client_realm_and_user_denied(self):
        self.setUp_user_realms()
        self.setUp_user_realm2()
        self.setUp_user_realm3()
        user = User("hans", self.realm1)

        # Policy for another realm
        set_policy("client_unregister", scope=SCOPE.CONTAINER, action=ACTION.CLIENT_CONTAINER_UNREGISTER,
                   realm=[self.realm3])
        smartphone = self.create_smartphone_for_user_and_realm(user, [self.realm2])
        self.register_terminate_client_denied(smartphone.serial)
        delete_policy("client_unregister")

        # Policy for another user in this realm
        set_policy("client_unregister", scope=SCOPE.CONTAINER, action=ACTION.CLIENT_CONTAINER_UNREGISTER,
                   realm=[self.realm2], user="hans")
        smartphone = self.create_smartphone_for_user_and_realm(user, [self.realm2])
        self.register_terminate_client_denied(smartphone.serial)
        delete_policy("client_unregister")

    def test_19_register_terminate_client_missing_param(self):
        set_policy("client_unregister", scope=SCOPE.CONTAINER, action=ACTION.CLIENT_CONTAINER_UNREGISTER)
        # Registration
        smartphone_serial, priv_key_smph, result = self.register_smartphone_success()

        self.assertTrue(result["result"]["value"]["policies"][ACTION.CLIENT_CONTAINER_UNREGISTER])

        # Challenge
        scope = f"https://pi.net/container/register/{smartphone_serial}/terminate/client"
        self.request_assert_success(f'container/{smartphone_serial}/challenge',
                                    {"scope": scope}, None, 'POST')

        # Terminate without signature
        result = self.request_assert_error(400, f'container/register/{smartphone_serial}/terminate/client',
                                           {}, None, 'POST')
        self.assertEqual(905, result["result"]["error"]["code"])

        delete_policy("client_unregister")

    def test_20_register_terminate_client_invalid_serial(self):
        # container does not exists
        result = self.request_assert_error(404,
                                           f'container/register/random/terminate/client',
                                           {},
                                           self.at, 'POST')
        self.assertEqual(601, result["result"]["error"]["code"])

    def test_21_register_terminate_client_invalid_challenge(self):
        # Registration
        smartphone_serial, priv_key_smph, _ = self.register_smartphone_success()

        # Challenge
        scope = f"https://pi.net/container/register/{smartphone_serial}/terminate/client"
        result = self.request_assert_success(f'container/{smartphone_serial}/challenge',
                                             {"scope": scope}, None, 'POST')
        # mock with another serial
        params = self.mock_smartphone_register_terminate(result["result"]["value"], "random123", priv_key_smph,
                                                         scope)

        # Terminate
        result = self.request_assert_error(400, f'container/register/{smartphone_serial}/terminate/client',
                                           params, self.at, 'POST')
        self.assertEqual(3002, result["result"]["error"]["code"])

    def test_22_register_terminate_client_not_registered(self):
        # Registration
        smartphone_serial, priv_key_smph, _ = self.register_smartphone_success()

        # Challenge
        scope = f"https://pi.net/container/register/{smartphone_serial}/terminate/client"
        result = self.request_assert_success(f'container/{smartphone_serial}/challenge',
                                             {"scope": scope}, None, 'POST')
        # mock with another serial
        params = self.mock_smartphone_register_terminate(result["result"]["value"], smartphone_serial, priv_key_smph,
                                                         scope)

        # server terminates
        self.request_assert_success(f'container/register/{smartphone_serial}/terminate',
                                    {},
                                    self.at, 'POST')

        # client tries to terminate
        result = self.request_assert_error(400, f'container/register/{smartphone_serial}/terminate/client',
                                           params, self.at, 'POST')
        self.assertEqual(3001, result["result"]["error"]["code"])

    def test_23_register_generic_fail(self):
        set_policy("policy", scope=SCOPE.CONTAINER, action={ACTION.PI_SERVER_URL: "https://pi.net/",
                                                            ACTION.CONTAINER_REGISTRATION_TTL: 24})
        generic_serial, _ = init_container({"type": "generic"})
        data = {"container_serial": generic_serial,
                "passphrase_ad": False,
                "passphrase_prompt": "Enter your passphrase",
                "passphrase_response": "top_secret"}

        # Initialize
        error = self.request_assert_error(400, 'container/register/initialize',
                                          data,
                                          self.at, 'POST')
        self.assertEqual(10, error["result"]["error"]["code"])

        # Finalize
        data = {"container_serial": generic_serial}
        error = self.request_assert_error(400, 'container/register/finalize',
                                          data,
                                          None, 'POST')
        self.assertEqual(10, error["result"]["error"]["code"])

        # Terminate
        error = self.request_assert_error(400, f'container/register/{generic_serial}/terminate',
                                          {}, self.at, 'POST')
        self.assertEqual(10, error["result"]["error"]["code"])

        delete_policy('policy')

    def test_24_register_yubikey_fail(self):
        set_policy("policy", scope=SCOPE.CONTAINER, action={ACTION.PI_SERVER_URL: "https://pi.net/",
                                                            ACTION.CONTAINER_REGISTRATION_TTL: 24})
        yubi_serial, _ = init_container({"type": "yubikey"})
        data = {"container_serial": yubi_serial,
                "passphrase_ad": False,
                "passphrase_prompt": "Enter your passphrase",
                "passphrase_response": "top_secret"}

        # Initialize
        error = self.request_assert_error(400, 'container/register/initialize',
                                          data,
                                          self.at, 'POST')
        self.assertEqual(10, error["result"]["error"]["code"])

        # Finalize
        data = {"container_serial": yubi_serial}
        error = self.request_assert_error(400, 'container/register/finalize',
                                          data,
                                          None, 'POST')
        self.assertEqual(10, error["result"]["error"]["code"])

        # Terminate
        error = self.request_assert_error(400, f'container/register/{yubi_serial}/terminate',
                                          {}, self.at, 'POST')
        self.assertEqual(10, error["result"]["error"]["code"])

    @classmethod
    def mock_smartphone_sync(cls, params, serial, private_key_sig_smph, scope, container_dict=None):
        nonce = params["nonce"]
        time_stamp = params["time_stamp"]

        public_key_enc_smph, private_enc_key_smph = generate_keypair_ecc("x25519")
        pub_key_enc_smph_str = base64.urlsafe_b64encode(public_key_enc_smph.public_bytes_raw()).decode('utf-8')

        if not container_dict:
            container_dict = json.dumps({"serial": serial, "type": "smartphone"})

        message = f"{nonce}|{time_stamp}|{serial}|{scope}|{pub_key_enc_smph_str}|{container_dict}"
        signature, hash_algorithm = sign_ecc(message.encode("utf-8"), private_key_sig_smph, "sha256")

        params = {"signature": base64.b64encode(signature), "public_enc_key_client": pub_key_enc_smph_str,
                  "container_dict_client": container_dict}
        return params, private_enc_key_smph

    def test_25_synchronize_success(self):
        # client rollover and deletable tokens are implicitly set to False
        set_policy("smartphone_config", scope=SCOPE.CONTAINER,
                   action={ACTION.CLIENT_CONTAINER_UNREGISTER: True,
                           ACTION.CONTAINER_INITIAL_TOKEN_TRANSFER: True})
        # Registration
        smartphone_serial, priv_key_smph, result = self.register_smartphone_success()
        policies = result["result"]["value"]["policies"]
        self.assertTrue(policies[ACTION.CLIENT_CONTAINER_UNREGISTER])
        self.assertTrue(policies[ACTION.CONTAINER_INITIAL_TOKEN_TRANSFER])
        self.assertFalse(policies[ACTION.CLIENT_TOKEN_DELETABLE])
        self.assertFalse(policies[ACTION.CONTAINER_CLIENT_ROLLOVER])

        # Challenge
        scope = f"https://pi.net/container/{smartphone_serial}/sync"
        result = self.request_assert_success(f'container/{smartphone_serial}/challenge',
                                             {"scope": scope}, None, 'POST')

        params, _ = self.mock_smartphone_sync(result["result"]["value"], smartphone_serial, priv_key_smph, scope)

        # Sync
        sync_time = datetime.now(timezone.utc)
        result = self.request_assert_success(f'container/{smartphone_serial}/sync',
                                             params, None, 'POST')
        result_entries = result["result"]["value"].keys()
        self.assertEqual("AES", result["result"]["value"]["encryption_algorithm"])
        self.assertIn("encryption_params", result_entries)
        self.assertIn("public_server_key", result_entries)
        self.assertIn("container_dict_server", result_entries)
        self.assertIn("server_url", result_entries)
        self.assertIn("policies", result_entries)
        policies = result["result"]["value"]["policies"]
        self.assertTrue(policies[ACTION.CLIENT_CONTAINER_UNREGISTER])
        self.assertFalse(policies[ACTION.CONTAINER_CLIENT_ROLLOVER])
        self.assertTrue(policies[ACTION.CONTAINER_INITIAL_TOKEN_TRANSFER])
        self.assertFalse(policies[ACTION.CLIENT_TOKEN_DELETABLE])

        # check last synchronization timestamp
        smartphone = find_container_by_serial(smartphone_serial)
        last_sync = smartphone.last_synchronization
        time_diff = abs((sync_time - last_sync).total_seconds())
        self.assertLessEqual(time_diff, 1)

        delete_policy("smartphone_config")

    def test_26_synchronize_invalid_params(self):
        smartphone_serial, _ = init_container({"type": "smartphone"})

        # missing input parameters
        params = {"public_enc_key_client": "123"}
        result = self.request_assert_error(400, f'container/{smartphone_serial}/sync',
                                           params, None, 'POST')
        error = result["result"]["error"]
        self.assertEqual(905, error["code"])

    def test_27_synchronize_invalid_container(self):
        # container does not exists
        params = {"public_enc_key_client": "123", "signature": "abcd"}
        result = self.request_assert_error(404, f'container/random/sync',
                                           params, None, 'POST')
        error = result["result"]["error"]
        self.assertEqual(601, error["code"])

    def test_28_synchronize_container_not_registered(self):
        # Registration
        smartphone_serial, priv_key_smph, _ = self.register_smartphone_success()

        # Challenge
        scope = f"https://pi.net/container/{smartphone_serial}/sync"
        result = self.request_assert_success(f'container/{smartphone_serial}/challenge',
                                             {"scope": scope}, None, 'POST')

        params, _ = self.mock_smartphone_sync(result["result"]["value"], smartphone_serial, priv_key_smph, scope)

        # Unregister
        self.request_assert_success(f'container/register/{smartphone_serial}/terminate', {}, self.at, 'POST')

        # Sync
        result = self.request_assert_error(400, f'container/{smartphone_serial}/sync',
                                           params, None, 'POST')
        self.assertEqual(3001, result["result"]["error"]["code"])

    def test_29_synchronize_invalid_challenge(self):
        # invalid challenge
        smartphone_serial, priv_key_smph, _ = self.register_smartphone_success()
        # create challenge
        scope = f"https://pi.net/container/{smartphone_serial}/sync"
        result = self.request_assert_success(f'container/{smartphone_serial}/challenge',
                                             {"scope": scope}, None, 'POST')

        # mock client with invalid scope (wrong serial)
        params, private_enc_key_smph = self.mock_smartphone_sync(result["result"]["value"], smartphone_serial,
                                                                 priv_key_smph, "container/SMPH001/sync")
        result = self.request_assert_error(400, f'container/{smartphone_serial}/sync',
                                           params, None, 'POST')
        error = result["result"]["error"]
        self.assertEqual(3002, error["code"])

    def test_30_synchronize_man_in_the_middle(self):
        # client register successfully
        smartphone_serial, priv_key_smph, _ = self.register_smartphone_success()
        # client creates challenge
        scope = f"https://pi.net/container/{smartphone_serial}/sync"
        result = self.request_assert_success(f'container/{smartphone_serial}/challenge',
                                             {"scope": scope}, None, 'POST')
        # mock client
        params, private_enc_key_smph = self.mock_smartphone_sync(result["result"]["value"], smartphone_serial,
                                                                 priv_key_smph, scope)
        # man in the middle fetches client request and inserts its own public encryption key
        public_key_enc_evil, _ = generate_keypair_ecc("x25519")
        params["public_enc_key_client"] = base64.urlsafe_b64encode(public_key_enc_evil.public_bytes_raw()).decode(
            'utf-8')

        # man in the middle sends modified request to the server
        # Fails due to invalid signature (client signed the public encryption key which is now different)
        result = self.request_assert_error(400, f'container/{smartphone_serial}/sync',
                                           params, None, 'POST')
        error = result["result"]["error"]
        self.assertEqual(3002, error["code"])

    def test_31_synchronize_smartphone_with_push_fb(self):
        # Registration
        smartphone_serial, priv_key_smph, _ = self.register_smartphone_success()
        smartphone = find_container_by_serial(smartphone_serial)

        # tokens
        push_fb = init_token({"genkey": "1", "type": "push"})
        smartphone.add_token(push_fb)

        # Firebase config
        fb_config = {FIREBASE_CONFIG.REGISTRATION_URL: "http://test/ttype/push",
                     FIREBASE_CONFIG.JSON_CONFIG: self.FIREBASE_FILE,
                     FIREBASE_CONFIG.TTL: 10}
        set_smsgateway("fb1", 'privacyidea.lib.smsprovider.FirebaseProvider.FirebaseProvider', "myFB",
                       fb_config)
        set_policy("push", scope=SCOPE.ENROLL, action={PUSH_ACTION.FIREBASE_CONFIG: "fb1",
                                                       PUSH_ACTION.REGISTRATION_URL: "http://test/ttype/push"})

        # Challenge
        scope = f"https://pi.net/container/{smartphone_serial}/sync"
        result = self.request_assert_success(f'container/{smartphone_serial}/challenge',
                                             {"scope": scope}, None, 'POST')

        params, private_enc_key_smph = self.mock_smartphone_sync(result["result"]["value"], smartphone_serial,
                                                                 priv_key_smph, scope)

        # Finalize
        result = self.request_assert_success(f'container/{smartphone_serial}/sync',
                                             params, None, 'POST')
        result_entries = result["result"]["value"].keys()
        self.assertEqual("AES", result["result"]["value"]["encryption_algorithm"])
        self.assertIn("encryption_params", result_entries)
        self.assertIn("public_server_key", result_entries)
        self.assertIn("container_dict_server", result_entries)
        self.assertIn("server_url", result_entries)

        # check token info
        container_dict_server_enc = result["result"]["value"]["container_dict_server"]
        pub_key_server = X25519PublicKey.from_public_bytes(
            base64.urlsafe_b64decode(result["result"]["value"]["public_server_key"]))
        shared_key = private_enc_key_smph.exchange(pub_key_server)
        container_dict_server = json.loads(decrypt_ecc(container_dict_server_enc, shared_key, "AES",
                                                       result["result"]["value"]["encryption_params"]).decode("utf-8"))
        tokens_dict = container_dict_server["tokens"]
        self.assertIn("add", tokens_dict)
        self.assertIn("update", tokens_dict)
        tokens = tokens_dict["add"]
        self.assertEqual(1, len(tokens))
        self.assertIn("otpauth://pipush/", tokens[0])

        delete_policy("push")

    def test_32_synchronize_smartphone_with_push_poll_only(self):
        # Registration
        smartphone_serial, priv_key_smph, _ = self.register_smartphone_success()
        smartphone = find_container_by_serial(smartphone_serial)

        # tokens
        push_fb = init_token({"genkey": "1", "type": "push"})
        smartphone.add_token(push_fb)

        # policies: push config is spread over multiple policies
        set_policy("push_1", scope=SCOPE.ENROLL, action={PUSH_ACTION.FIREBASE_CONFIG: "poll only"})
        set_policy("push_2", scope=SCOPE.ENROLL, action={PUSH_ACTION.REGISTRATION_URL: "http://test/ttype/push"})

        # Challenge
        scope = f"https://pi.net/container/{smartphone_serial}/sync"
        result = self.request_assert_success(f'container/{smartphone_serial}/challenge',
                                             {"scope": scope}, None, 'POST')

        params, private_enc_key_smph = self.mock_smartphone_sync(result["result"]["value"], smartphone_serial,
                                                                 priv_key_smph, scope)

        # Finalize
        result = self.request_assert_success(f'container/{smartphone_serial}/sync',
                                             params, None, 'POST')
        result_entries = result["result"]["value"].keys()
        self.assertEqual("AES", result["result"]["value"]["encryption_algorithm"])
        self.assertIn("encryption_params", result_entries)
        self.assertIn("public_server_key", result_entries)
        self.assertIn("container_dict_server", result_entries)
        self.assertIn("server_url", result_entries)

        # check token info
        container_dict_server_enc = result["result"]["value"]["container_dict_server"]
        pub_key_server = X25519PublicKey.from_public_bytes(
            base64.urlsafe_b64decode(result["result"]["value"]["public_server_key"]))
        shared_key = private_enc_key_smph.exchange(pub_key_server)
        container_dict_server = json.loads(decrypt_ecc(container_dict_server_enc, shared_key, "AES",
                                                       result["result"]["value"]["encryption_params"]).decode("utf-8"))
        tokens_dict = container_dict_server["tokens"]
        self.assertIn("add", tokens_dict)
        self.assertIn("update", tokens_dict)
        tokens = tokens_dict["add"]
        self.assertEqual(1, len(tokens))
        self.assertIn("otpauth://pipush/", tokens[0])

        delete_policy("push_1")
        delete_policy("push_2")

    def test_33_synchronize_smartphone_with_new_tokens(self):
        # Registration
        smartphone_serial, priv_key_smph, _ = self.register_smartphone_success()
        smartphone = find_container_by_serial(smartphone_serial)

        # tokens
        hotp = init_token({"genkey": "1", "type": "hotp", "otplen": 8, "hashlib": "sha256"})
        smartphone.add_token(hotp)
        totp = init_token({"genkey": "1", "type": "totp", "otplen": 8, "hashlib": "sha256", "timeStep": 60})
        smartphone.add_token(totp)
        sms = init_token({"type": "sms", "phone": "0123456789"})
        smartphone.add_token(sms)
        daypassword = init_token({"genkey": "1", "type": "daypassword", "hashlib": "sha256", "timeStep": 60})
        smartphone.add_token(daypassword)

        # Challenge
        scope = f"https://pi.net/container/{smartphone_serial}/sync"
        result = self.request_assert_success(f'container/{smartphone_serial}/challenge',
                                             {"scope": scope}, None, 'POST')

        params, private_enc_key_smph = self.mock_smartphone_sync(result["result"]["value"], smartphone_serial,
                                                                 priv_key_smph, scope)

        # Finalize
        result = self.request_assert_success(f'container/{smartphone_serial}/sync',
                                             params, None, 'POST')

        # check result
        container_dict_server_enc = result["result"]["value"]["container_dict_server"]
        pub_key_server = X25519PublicKey.from_public_bytes(
            base64.urlsafe_b64decode(result["result"]["value"]["public_server_key"]))
        shared_key = private_enc_key_smph.exchange(pub_key_server)
        container_dict_server = json.loads(decrypt_ecc(container_dict_server_enc, shared_key, "AES",
                                                       result["result"]["value"]["encryption_params"]).decode("utf-8"))
        tokens_dict = container_dict_server["tokens"]
        self.assertIn("add", tokens_dict)
        self.assertIn("update", tokens_dict)
        tokens = tokens_dict["add"]
        self.assertEqual(4, len(tokens))

        # check token properties
        # new tokens are rolled over: enrollment settings need to be the same and not reset to defaults
        hotp_dict = hotp.get_as_dict()
        self.assertEqual(8, hotp_dict["otplen"])
        self.assertEqual("sha256", hotp_dict["info"]["hashlib"])
        totp_dict = totp.get_as_dict()
        self.assertEqual(8, totp_dict["otplen"])
        self.assertEqual("sha256", totp_dict["info"]["hashlib"])
        self.assertEqual("60", totp_dict["info"]["timeStep"])
        sms_dict = sms.get_as_dict()
        self.assertEqual("0123456789", sms_dict["info"]["phone"])
        daypw_dict = daypassword.get_as_dict()
        self.assertEqual("sha256", daypw_dict["info"]["hashlib"])
        self.assertEqual("60", daypw_dict["info"]["timeStep"])

    def test_34_synchronize_smartphone_missing_token_enroll_policies(self):
        # Registration
        smartphone_serial, priv_key_smph, _ = self.register_smartphone_success()
        smartphone = find_container_by_serial(smartphone_serial)

        # tokens
        push_fb = init_token({"genkey": "1", "type": "push"})
        smartphone.add_token(push_fb)
        hotp = init_token({"genkey": "1", "type": "hotp"})
        smartphone.add_token(hotp)

        # Challenge
        scope = f"https://pi.net/container/{smartphone_serial}/sync"
        result = self.request_assert_success(f'container/{smartphone_serial}/challenge',
                                             {"scope": scope}, None, 'POST')

        params, private_enc_key_smph = self.mock_smartphone_sync(result["result"]["value"], smartphone_serial,
                                                                 priv_key_smph, scope)

        # Finalize with missing push config
        result = self.request_assert_success(f'container/{smartphone_serial}/sync',
                                             params, None, 'POST')
        result_entries = result["result"]["value"].keys()
        self.assertEqual("AES", result["result"]["value"]["encryption_algorithm"])
        self.assertIn("encryption_params", result_entries)
        self.assertIn("public_server_key", result_entries)
        self.assertIn("container_dict_server", result_entries)
        self.assertIn("server_url", result_entries)

        # check token info
        container_dict_server_enc = result["result"]["value"]["container_dict_server"]
        pub_key_server = X25519PublicKey.from_public_bytes(
            base64.urlsafe_b64decode(result["result"]["value"]["public_server_key"]))
        shared_key = private_enc_key_smph.exchange(pub_key_server)
        container_dict_server = json.loads(decrypt_ecc(container_dict_server_enc, shared_key, "AES",
                                                       result["result"]["value"]["encryption_params"]).decode("utf-8"))
        tokens_dict = container_dict_server["tokens"]
        self.assertIn("add", tokens_dict)
        self.assertIn("update", tokens_dict)
        tokens = tokens_dict["add"]
        # Only hotp token to be added
        self.assertEqual(1, len(tokens))
        self.assertIn("otpauth://hotp/", tokens[0])

    def test_35_synchronize_smartphone_token_policies(self):
        # Registration
        smartphone_serial, priv_key_smph, _ = self.register_smartphone_success()
        smartphone = find_container_by_serial(smartphone_serial)

        # Add tokens
        totp = init_token({"genkey": True, "type": "totp"})
        smartphone.add_token(totp)
        daypassword = init_token({"genkey": True, "type": "daypassword"})
        smartphone.add_token(daypassword)
        sms = init_token({"type": "sms", "phone": "0123456789"})
        smartphone.add_token(sms)

        # set label, issuer and require pin policies
        self.setUp_user_realms()
        self.setUp_user_realm2()
        set_policy('token_enroll_realm2', scope=SCOPE.ENROLL,
                   action={ACTION.TOKENLABEL: '{user}',
                           ACTION.TOKENISSUER: '{realm}',
                           'hotp_' + ACTION.FORCE_APP_PIN: True}, realm=self.realm2)
        set_policy('token_enroll_realm1', scope=SCOPE.ENROLL,
                   action={ACTION.TOKENLABEL: '{user}',
                           ACTION.TOKENISSUER: '{realm}',
                           'hotp_' + ACTION.FORCE_APP_PIN: True}, realm=self.realm1)

        # Get initial enroll url
        hotp_params = {"type": "hotp",
                       "genkey": True,
                       "realm": self.realm1,
                       "user": "hans"}
        result = self.request_assert_success("/token/init", hotp_params, self.at, "POST")
        initial_enroll_url = result["detail"]["googleurl"]["value"]
        self.assertIn("pin=True", initial_enroll_url)
        self.assertIn(f"issuer={self.realm1}", initial_enroll_url)
        self.assertIn("hans", initial_enroll_url)
        hotp = get_one_token(serial=result["detail"]["serial"])
        smartphone.add_token(hotp)

        # Challenge
        scope = f"https://pi.net/container/{smartphone_serial}/sync"
        result = self.request_assert_success(f'container/{smartphone_serial}/challenge',
                                             {"scope": scope}, None, 'POST')

        params, private_enc_key_smph = self.mock_smartphone_sync(result["result"]["value"], smartphone_serial,
                                                                 priv_key_smph, scope)

        # Finalize
        result = self.request_assert_success(f'container/{smartphone_serial}/sync',
                                             params, None, 'POST')
        result_entries = result["result"]["value"].keys()
        self.assertEqual("AES", result["result"]["value"]["encryption_algorithm"])
        self.assertIn("encryption_params", result_entries)
        self.assertIn("public_server_key", result_entries)
        self.assertIn("container_dict_server", result_entries)
        self.assertIn("server_url", result_entries)

        # check token info
        container_dict_server_enc = result["result"]["value"]["container_dict_server"]
        pub_key_server = X25519PublicKey.from_public_bytes(
            base64.urlsafe_b64decode(result["result"]["value"]["public_server_key"]))
        shared_key = private_enc_key_smph.exchange(pub_key_server)
        container_dict_server = json.loads(decrypt_ecc(container_dict_server_enc, shared_key, "AES",
                                                       result["result"]["value"]["encryption_params"]).decode("utf-8"))
        tokens_dict = container_dict_server["tokens"]
        self.assertIn("add", tokens_dict)
        self.assertIn("update", tokens_dict)
        tokens = tokens_dict["add"]
        # totp, daypassword and hotp token to be added (sms token can not be enrolled in the app)
        self.assertEqual(4, len(tokens))
        # check hotp enroll url
        for token in tokens:
            if "hotp" in token:
                hotp_enroll_url = token
                break
        self.assertNotEqual(initial_enroll_url, hotp_enroll_url)
        self.assertIn("pin=True", hotp_enroll_url)
        self.assertIn(f"issuer={self.realm1}", hotp_enroll_url)
        self.assertIn("hans", hotp_enroll_url)

        delete_policy('token_enroll_realm1')
        delete_policy('token_enroll_realm2')

    def test_36_generic_sync_fail(self):
        generic_serial, _ = init_container({"type": "generic"})

        # Challenge
        scope = f"https://pi.net/container/{generic_serial}/sync"
        result = self.request_assert_error(400, f'container/{generic_serial}/challenge',
                                           {"scope": scope}, None, 'POST')
        self.assertEqual(3001, result["result"]["error"]["code"])

    def test_37_yubi_sync_fail(self):
        generic_serial, _ = init_container({"type": "generic"})

        # Challenge
        scope = f"https://pi.net/container/{generic_serial}/sync"
        result = self.request_assert_error(400, f'container/{generic_serial}/challenge',
                                           {"scope": scope}, None, 'POST')
        self.assertEqual(3001, result["result"]["error"]["code"])

    def setup_rollover(self, smartphone_serial=None):
        # Registration
        smartphone_serial, priv_key_smph, _ = self.register_smartphone_success(smartphone_serial)
        smartphone = find_container_by_serial(smartphone_serial)
        # tokens
        hotp = init_token({"genkey": "1", "type": "hotp"})
        smartphone.add_token(hotp)

        # Challenge for init rollover
        scope = f"https://pi.net/container/{smartphone_serial}/rollover"
        result = self.request_assert_success(f'container/{smartphone_serial}/challenge',
                                             {"scope": scope}, None, 'POST')
        challenge_data = result["result"]["value"]

        # Mock old smartphone
        rollover_scope = f"https://pi.net/container/{smartphone_serial}/rollover"
        params, _ = self.mock_smartphone_register_params(serial=smartphone_serial,
                                                         scope=rollover_scope,
                                                         nonce=challenge_data["nonce"],
                                                         registration_time=challenge_data["time_stamp"],
                                                         private_key_smph=priv_key_smph)
        params.update({"passphrase_prompt": "Enter your phone number.", "passphrase_response": "123456789"})

        return params, smartphone_serial

    def client_rollover_success(self, smartphone_serial=None):
        set_policy("register_policy", scope=SCOPE.CONTAINER, action={ACTION.PI_SERVER_URL: "https://pi.net/",
                                                                     ACTION.CONTAINER_REGISTRATION_TTL: 24},
                   priority=3)
        # Register, create challenge for rollover and mock smartphone for rollover
        smartphone_params, smartphone_serial = self.setup_rollover(smartphone_serial)

        # Init rollover
        result = self.request_assert_success(f'container/{smartphone_serial}/rollover', smartphone_params,
                                             None, 'POST')

        init_response_data = result["result"]["value"]
        self.assertIn("container_url", init_response_data)
        self.assertIn("nonce", init_response_data)
        self.assertIn("time_stamp", init_response_data)
        self.assertIn("key_algorithm", init_response_data)
        self.assertIn("hash_algorithm", init_response_data)
        self.assertIn("ssl_verify", init_response_data)
        self.assertIn("ttl", init_response_data)
        self.assertIn("passphrase_prompt", init_response_data)
        # Check if the url contains all relevant data
        qr_url = init_response_data["container_url"]["value"]
        self.assertIn(f"pia://container/{smartphone_serial}", qr_url)
        self.assertIn("issuer=privacyIDEA", qr_url)
        self.assertIn("ttl=24", qr_url)
        self.assertIn("nonce=", qr_url)
        self.assertIn("time=", qr_url)
        self.assertIn("url=https://pi.net/", qr_url)
        self.assertIn(f"serial={smartphone_serial}", qr_url)
        self.assertIn("key_algorithm=", qr_url)
        self.assertIn("hash_algorithm", qr_url)
        self.assertIn("passphrase=Enter%20your%20phone%20number.", qr_url)
        # New smartphone finalizes rollover
        params, _ = self.mock_smartphone_register_params(serial=smartphone_serial,
                                                         scope="https://pi.net/container/register/finalize",
                                                         nonce=init_response_data["nonce"],
                                                         registration_time=init_response_data[
                                                             "time_stamp"],
                                                         passphrase="123456789")

        # Finalize rollover (finalize registration)
        result = self.request_assert_success('container/register/finalize',
                                             params,
                                             None, 'POST')

        # Check if the response contains the expected values
        self.assertIn("public_server_key", result["result"]["value"])

        delete_policy("register_policy")

    def client_rollover_denied(self, smartphone_serial=None):
        set_policy("register_policy", scope=SCOPE.CONTAINER, action={ACTION.PI_SERVER_URL: "https://pi.net/",
                                                                     ACTION.CONTAINER_REGISTRATION_TTL: 24}, priority=1)
        # Register, create challenge for rollover and mock smartphone for rollover
        smartphone_params, smartphone_serial = self.setup_rollover(smartphone_serial)

        # Init rollover
        result = self.request_assert_error(403, f'container/{smartphone_serial}/rollover', smartphone_params,
                                           None, 'POST')
        self.assertEqual(303, result["result"]["error"]["code"])

        delete_policy("register_policy")

    def test_38_rollover_client_no_user_success(self):
        # Rollover with generic policy
        set_policy("policy_rollover", scope=SCOPE.CONTAINER, action=ACTION.CONTAINER_CLIENT_ROLLOVER)
        self.client_rollover_success()
        delete_policy("policy_rollover")

    def test_39_rollover_client_no_user_denied(self):
        # No rollover right
        set_policy("policy_rollover", scope=SCOPE.CONTAINER, action=ACTION.CONTAINER_INITIAL_TOKEN_TRANSFER)
        self.client_rollover_denied()
        delete_policy("policy_rollover")

        # Rollover with policy for a specific realm
        self.setUp_user_realms()
        set_policy("policy_rollover", scope=SCOPE.CONTAINER, action=ACTION.CONTAINER_CLIENT_ROLLOVER, realm=self.realm1)
        self.client_rollover_denied()
        delete_policy("policy_rollover")

    def test_40_rollover_client_realm_success(self):
        self.setUp_user_realms()

        # Rollover with generic policy
        smartphone_serial, _ = init_container({"type": "smartphone", "realm": self.realm1})
        set_policy("policy_rollover", scope=SCOPE.CONTAINER, action=ACTION.CONTAINER_CLIENT_ROLLOVER)
        self.client_rollover_success(smartphone_serial)
        delete_policy("policy_rollover")

        # Rollover with policy for realm
        smartphone_serial, _ = init_container({"type": "smartphone", "realm": self.realm1})
        set_policy("policy_rollover", scope=SCOPE.CONTAINER, action=ACTION.CONTAINER_CLIENT_ROLLOVER,
                   realm=self.realm1)
        self.client_rollover_success(smartphone_serial)
        delete_policy("policy_rollover")

    def test_41_rollover_client_realm_denied(self):
        self.setUp_user_realms()
        self.setUp_user_realm2()

        # Rollover with policy for a user
        smartphone_serial, _ = init_container({"type": "smartphone", "realm": self.realm1})
        set_policy("policy_rollover", scope=SCOPE.CONTAINER, action=ACTION.CONTAINER_CLIENT_ROLLOVER,
                   user="hans", realm=self.realm1)
        self.client_rollover_denied(smartphone_serial)
        delete_policy("policy_rollover")

        # Rollover with policy for another realm
        smartphone_serial, _ = init_container({"type": "smartphone", "realm": self.realm1})
        set_policy("policy_rollover", scope=SCOPE.CONTAINER, action=ACTION.CONTAINER_CLIENT_ROLLOVER,
                   realm=self.realm2)
        self.client_rollover_denied(smartphone_serial)
        delete_policy("policy_rollover")

    def test_42_rollover_client_user_success(self):
        self.setUp_user_realms()

        # Rollover with generic policy
        smartphone_serial, _ = init_container({"type": "smartphone", "user": "hans", "realm": self.realm1})
        set_policy("policy_rollover", scope=SCOPE.CONTAINER, action=ACTION.CONTAINER_CLIENT_ROLLOVER)
        self.client_rollover_success(smartphone_serial)
        delete_policy("policy_rollover")

        # Rollover with policy for user realm
        smartphone_serial, _ = init_container({"type": "smartphone", "user": "hans", "realm": self.realm1})
        set_policy("policy_rollover", scope=SCOPE.CONTAINER, action=ACTION.CONTAINER_CLIENT_ROLLOVER,
                   realm=self.realm1)
        self.client_rollover_success(smartphone_serial)
        delete_policy("policy_rollover")

        # Rollover with policy for the user
        smartphone_serial, _ = init_container({"type": "smartphone", "user": "hans", "realm": self.realm1})
        set_policy("policy_rollover", scope=SCOPE.CONTAINER, action=ACTION.CONTAINER_CLIENT_ROLLOVER,
                   realm=self.realm1, user="hans")
        self.client_rollover_success(smartphone_serial)
        delete_policy("policy_rollover")

    def test_43_rollover_client_user_denied(self):
        self.setUp_user_realms()
        self.setUp_user_realm2()

        # Rollover with no rollover rights
        set_policy("policy_rollover", scope=SCOPE.CONTAINER, action=ACTION.CONTAINER_INITIAL_TOKEN_TRANSFER)
        smartphone_serial, _ = init_container({"type": "smartphone", "user": "hans", "realm": self.realm1})
        self.client_rollover_denied(smartphone_serial)
        delete_policy("policy_rollover")

        # Rollover with policy only for another realm
        smartphone_serial, _ = init_container({"type": "smartphone", "user": "hans", "realm": self.realm1})
        set_policy("policy_rollover", scope=SCOPE.CONTAINER, action=ACTION.CONTAINER_CLIENT_ROLLOVER,
                   realm=self.realm2)
        self.client_rollover_denied(smartphone_serial)
        delete_policy("policy_rollover")

        # Rollover with policy only for another user of the same realm
        smartphone_serial, _ = init_container({"type": "smartphone", "user": "hans", "realm": self.realm1})
        set_policy("policy_rollover", scope=SCOPE.CONTAINER, action=ACTION.CONTAINER_CLIENT_ROLLOVER,
                   realm=self.realm2, user="root")
        self.client_rollover_denied(smartphone_serial)
        delete_policy("policy_rollover")

    def test_44_rollover_client_user_and_realm_success(self):
        self.setUp_user_realms()
        self.setUp_user_realm2()
        user = User("hans", self.realm1)

        # Rollover with policy for the user realm
        smartphone = self.create_smartphone_for_user_and_realm(user, [self.realm2])
        set_policy("policy_rollover", scope=SCOPE.CONTAINER, action=ACTION.CONTAINER_CLIENT_ROLLOVER,
                   realm=self.realm1)
        self.client_rollover_success(smartphone.serial)
        delete_policy("policy_rollover")

        # Rollover with policy for the other realm
        smartphone = self.create_smartphone_for_user_and_realm(user, [self.realm2])
        set_policy("policy_rollover", scope=SCOPE.CONTAINER, action=ACTION.CONTAINER_CLIENT_ROLLOVER,
                   realm=self.realm2)
        self.client_rollover_success(smartphone.serial)
        delete_policy("policy_rollover")

        # Rollover with policy for the user
        smartphone = self.create_smartphone_for_user_and_realm(user, [self.realm2])
        set_policy("policy_rollover", scope=SCOPE.CONTAINER, action=ACTION.CONTAINER_CLIENT_ROLLOVER,
                   realm=self.realm1, user="hans")
        self.client_rollover_success(smartphone.serial)
        delete_policy("policy_rollover")

    def test_45_rollover_client_user_and_realm_denied(self):
        self.setUp_user_realms()
        self.setUp_user_realm2()
        self.setUp_user_realm3()
        user = User("hans", self.realm1)

        # Rollover with policy only for another realm
        smartphone = self.create_smartphone_for_user_and_realm(user, [self.realm2])
        set_policy("policy_rollover", scope=SCOPE.CONTAINER, action=ACTION.CONTAINER_CLIENT_ROLLOVER,
                   realm=self.realm3)
        self.client_rollover_denied(smartphone.serial)
        delete_policy("policy_rollover")

        # Rollover with policy only for another user
        smartphone = self.create_smartphone_for_user_and_realm(user, [self.realm2])
        set_policy("policy_rollover", scope=SCOPE.CONTAINER, action=ACTION.CONTAINER_CLIENT_ROLLOVER,
                   realm=self.realm2, user="hans")
        self.client_rollover_denied(smartphone.serial)
        delete_policy("policy_rollover")

    def test_46_rollover_client_container_not_registered(self):
        set_policy("policy_rollover", scope=SCOPE.CONTAINER, action=ACTION.CONTAINER_CLIENT_ROLLOVER)
        smartphone_serial, _ = init_container({"type": "smartphone"})
        smartphone = find_container_by_serial(smartphone_serial)
        # tokens
        hotp = init_token({"genkey": "1", "type": "hotp"})
        smartphone.add_token(hotp)

        set_policy("policy", scope=SCOPE.CONTAINER, action={ACTION.PI_SERVER_URL: "https://pi.net/",
                                                            ACTION.CONTAINER_REGISTRATION_TTL: 36})

        # Challenge for init rollover
        scope = f"https://pi.net/container/{smartphone_serial}/rollover"
        result = self.request_assert_error(400, f'container/{smartphone_serial}/challenge',
                                           {"scope": scope}, None, 'POST')
        self.assertEqual(3001, result["result"]["error"]["code"])

        # Init rollover
        result = self.request_assert_error(400, f'container/{smartphone_serial}/rollover',
                                           {},
                                           None, 'POST')
        self.assertEqual(3001, result["result"]["error"]["code"])

        delete_policy("policy")
        delete_policy("policy_rollover")

    def test_47_rollover_client_init_invalid_challenge(self):
        # Registration
        set_policy("policy_rollover", scope=SCOPE.CONTAINER, action=ACTION.CONTAINER_CLIENT_ROLLOVER)
        smartphone_serial, priv_key_smph, result = self.register_smartphone_success()
        policies = result["result"]["value"]["policies"]
        self.assertFalse(policies[ACTION.CLIENT_CONTAINER_UNREGISTER])
        self.assertFalse(policies[ACTION.CONTAINER_INITIAL_TOKEN_TRANSFER])
        self.assertFalse(policies[ACTION.CLIENT_TOKEN_DELETABLE])
        self.assertTrue(policies[ACTION.CONTAINER_CLIENT_ROLLOVER])

        smartphone = find_container_by_serial(smartphone_serial)
        # tokens
        hotp = init_token({"genkey": "1", "type": "hotp"})
        smartphone.add_token(hotp)

        set_policy("policy", scope=SCOPE.CONTAINER, action={ACTION.PI_SERVER_URL: "https://pi.net/",
                                                            ACTION.CONTAINER_REGISTRATION_TTL: 36})

        # Challenge for init rollover
        scope = f"https://pi.net/container/{smartphone_serial}/rollover"
        result = self.request_assert_success(f'container/{smartphone_serial}/challenge',
                                             {"scope": scope}, None, 'POST')
        challenge_data = result["result"]["value"]

        # Mock smartphone with invalid nonce
        rollover_scope = f"https://pi.net/container/{smartphone_serial}/rollover"
        params, priv_key_sig_smph = self.mock_smartphone_register_params(serial=smartphone_serial,
                                                                         scope=rollover_scope,
                                                                         nonce="123456789",
                                                                         registration_time=challenge_data[
                                                                             "time_stamp"],
                                                                         device_brand="LG",
                                                                         device_model="ABC123",
                                                                         private_key_smph=priv_key_smph)

        # Init rollover
        result = self.request_assert_error(400, f'container/{smartphone_serial}/rollover',
                                           params,
                                           None, 'POST')
        self.assertEqual(3002, result["result"]["error"]["code"])

        delete_policy("policy")
        delete_policy("policy_rollover")

    def test_48_rollover_client_finalize_invalid_challenge(self):
        # Registration
        set_policy("policy_rollover", scope=SCOPE.CONTAINER, action=ACTION.CONTAINER_CLIENT_ROLLOVER)
        smartphone_serial, priv_key_smph, result = self.register_smartphone_success()
        policies = result["result"]["value"]["policies"]
        self.assertFalse(policies[ACTION.CLIENT_CONTAINER_UNREGISTER])
        self.assertFalse(policies[ACTION.CONTAINER_INITIAL_TOKEN_TRANSFER])
        self.assertFalse(policies[ACTION.CLIENT_TOKEN_DELETABLE])
        self.assertTrue(policies[ACTION.CONTAINER_CLIENT_ROLLOVER])

        smartphone = find_container_by_serial(smartphone_serial)
        # tokens
        hotp = init_token({"genkey": "1", "type": "hotp"})
        smartphone.add_token(hotp)

        set_policy("policy", scope=SCOPE.CONTAINER, action={ACTION.PI_SERVER_URL: "https://pi.net/",
                                                            ACTION.CONTAINER_REGISTRATION_TTL: 36})

        # Challenge for init rollover
        scope = f"https://pi.net/container/{smartphone_serial}/rollover"
        result = self.request_assert_success(f'container/{smartphone_serial}/challenge',
                                             {"scope": scope}, None, 'POST')
        challenge_data = result["result"]["value"]

        # Mock smartphone
        rollover_scope = f"https://pi.net/container/{smartphone_serial}/rollover"
        params, priv_key_sig_smph = self.mock_smartphone_register_params(serial=smartphone_serial,
                                                                         scope=rollover_scope,
                                                                         nonce=challenge_data["nonce"],
                                                                         registration_time=challenge_data[
                                                                             "time_stamp"],
                                                                         device_brand="LG",
                                                                         device_model="ABC123",
                                                                         private_key_smph=priv_key_smph)
        passphrase = "top_secret"
        params.update({"passphrase_prompt": "Enter your passphrase", "passphrase_response": passphrase})

        # Init rollover
        result = self.request_assert_success(f'container/{smartphone_serial}/rollover',
                                             params,
                                             None, 'POST')
        rollover_data = result["result"]["value"]

        # Invalid Nonce
        # Mock smartphone with
        params, priv_key_sig_smph = self.mock_smartphone_register_params(serial=smartphone_serial,
                                                                         scope="https://pi.net/container/register/finalize",
                                                                         nonce="123456789",
                                                                         registration_time=rollover_data[
                                                                             "time_stamp"],
                                                                         passphrase=passphrase,
                                                                         device_brand="LG",
                                                                         device_model="ABC123")
        # Finalize rollover (finalize registration)
        result = self.request_assert_error(400, 'container/register/finalize',
                                           params,
                                           None, 'POST')
        self.assertEqual(3002, result["result"]["error"]["code"])

        # Invalid time stamp
        # Mock smartphone with
        params, priv_key_sig_smph = self.mock_smartphone_register_params(serial=smartphone_serial,
                                                                         scope="https://pi.net/container/register/finalize",
                                                                         nonce=rollover_data["nonce"],
                                                                         registration_time="2021-01-01T00:00:00+00:00",
                                                                         passphrase=passphrase,
                                                                         device_brand="LG",
                                                                         device_model="ABC123")
        # Finalize rollover (finalize registration)
        result = self.request_assert_error(400, 'container/register/finalize',
                                           params,
                                           None, 'POST')
        self.assertEqual(3002, result["result"]["error"]["code"])

        # Invalid passphrase
        # Mock smartphone with
        params, priv_key_sig_smph = self.mock_smartphone_register_params(serial=smartphone_serial,
                                                                         scope="https://pi.net/container/register/finalize",
                                                                         nonce=rollover_data["nonce"],
                                                                         registration_time=rollover_data[
                                                                             "time_stamp"],
                                                                         passphrase="test1234",
                                                                         device_brand="LG",
                                                                         device_model="ABC123")
        # Finalize rollover (finalize registration)
        result = self.request_assert_error(400, 'container/register/finalize',
                                           params,
                                           None, 'POST')
        self.assertEqual(3002, result["result"]["error"]["code"])

        delete_policy("policy")
        delete_policy("policy_rollover")

    def test_49_sync_with_rollover_challenge_fails(self):
        # Registration
        set_policy("policy_rollover", scope=SCOPE.CONTAINER, action=ACTION.CONTAINER_CLIENT_ROLLOVER)
        smartphone_serial, priv_key_smph, result = self.register_smartphone_success()
        policies = result["result"]["value"]["policies"]
        self.assertFalse(policies[ACTION.CLIENT_CONTAINER_UNREGISTER])
        self.assertFalse(policies[ACTION.CONTAINER_INITIAL_TOKEN_TRANSFER])
        self.assertFalse(policies[ACTION.CLIENT_TOKEN_DELETABLE])
        self.assertTrue(policies[ACTION.CONTAINER_CLIENT_ROLLOVER])

        smartphone = find_container_by_serial(smartphone_serial)
        # tokens
        hotp = init_token({"genkey": "1", "type": "hotp"})
        smartphone.add_token(hotp)

        set_policy("policy", scope=SCOPE.CONTAINER, action={ACTION.PI_SERVER_URL: "https://pi.net/",
                                                            ACTION.CONTAINER_REGISTRATION_TTL: 36})

        # Challenge for init rollover
        scope = f"https://pi.net/container/{smartphone_serial}/rollover"
        result = self.request_assert_success(f'container/{smartphone_serial}/challenge',
                                             {"scope": scope}, None, 'POST')

        # create signature for rollover endpoint
        params, _ = self.mock_smartphone_sync(result["result"]["value"], smartphone_serial, priv_key_smph, scope)

        # Call sync endpoint with rollover signature
        result = self.request_assert_error(400, f'container/{smartphone_serial}/sync',
                                           params, None, 'POST')
        self.assertEqual(3002, result["result"]["error"]["code"])

        delete_policy("policy")
        delete_policy("policy_rollover")

    def test_50_rollover_server_success(self):
        # Registration
        smartphone_serial, priv_key_old_smph, _ = self.register_smartphone_success()
        smartphone = find_container_by_serial(smartphone_serial)

        # token
        self.setUp_user_realms()
        hotp_params = {"type": "hotp",
                       "genkey": True,
                       "realm": self.realm1,
                       "user": "hans"}
        result = self.request_assert_success("/token/init", hotp_params, self.at, "POST")
        initial_enroll_url = result["detail"]["googleurl"]["value"]
        hotp = get_one_token(serial=result["detail"]["serial"])
        smartphone.add_token(hotp)

        set_policy("policy", scope=SCOPE.CONTAINER, action={ACTION.PI_SERVER_URL: "https://new-pi.net/",
                                                            ACTION.CONTAINER_REGISTRATION_TTL: 36})

        # Rollover init
        data = {"container_serial": smartphone_serial, "rollover": True,
                "passphrase_prompt": "Enter your phone number.", "passphrase_response": "123456789"}
        result = self.request_assert_success(f'container/register/initialize', data, self.at, 'POST')

        init_response_data = result["result"]["value"]
        self.assertIn("container_url", init_response_data)
        self.assertIn("nonce", init_response_data)
        self.assertIn("time_stamp", init_response_data)
        self.assertIn("key_algorithm", init_response_data)
        self.assertIn("hash_algorithm", init_response_data)
        self.assertIn("ssl_verify", init_response_data)
        self.assertIn("ttl", init_response_data)
        self.assertIn("passphrase_prompt", init_response_data)
        # Check if the url contains all relevant data
        qr_url = init_response_data["container_url"]["value"]
        self.assertIn(f"pia://container/{smartphone_serial}", qr_url)
        self.assertIn("issuer=privacyIDEA", qr_url)
        self.assertIn("ttl=36", qr_url)
        self.assertIn("nonce=", qr_url)
        self.assertIn("time=", qr_url)
        self.assertIn("url=https://new-pi.net/", qr_url)
        self.assertIn(f"serial={smartphone_serial}", qr_url)
        self.assertIn("key_algorithm=", qr_url)
        self.assertIn("hash_algorithm", qr_url)
        self.assertIn("passphrase=Enter%20your%20phone%20number.", qr_url)

        # New smartphone finalizes rollover
        params, priv_key_new_smph = self.mock_smartphone_register_params(serial=smartphone_serial,
                                                                         scope="https://new-pi.net/container/register/finalize",
                                                                         nonce=init_response_data["nonce"],
                                                                         registration_time=init_response_data[
                                                                             "time_stamp"],
                                                                         passphrase="123456789")
        result = self.request_assert_success('container/register/finalize',
                                             params,
                                             None, 'POST')
        # Check if the response contains the expected values
        self.assertIn("public_server_key", result["result"]["value"])

        # Try to sync with old smartphone
        scope = f"https://pi.net/container/{smartphone_serial}/sync"
        result = self.request_assert_success(f'container/{smartphone_serial}/challenge',
                                             {"scope": scope}, None, 'POST')
        params, _ = self.mock_smartphone_sync(result["result"]["value"], smartphone_serial, priv_key_old_smph, scope)
        # Sync
        result = self.request_assert_error(400, f'container/{smartphone_serial}/sync',
                                           params, None, 'POST')
        self.assertEqual(3002, result["result"]["error"]["code"])

        # Sync with new smartphone
        scope = f"https://new-pi.net/container/{smartphone_serial}/sync"
        result = self.request_assert_success(f'container/{smartphone_serial}/challenge',
                                             {"scope": scope}, None, 'POST')
        params, private_enc_key_smph = self.mock_smartphone_sync(result["result"]["value"], smartphone_serial,
                                                                 priv_key_new_smph, scope)
        # Sync
        result = self.request_assert_success(f'container/{smartphone_serial}/sync',
                                             params, None, 'POST')
        container_dict_server_enc = result["result"]["value"]["container_dict_server"]
        pub_key_server = X25519PublicKey.from_public_bytes(
            base64.urlsafe_b64decode(result["result"]["value"]["public_server_key"]))
        shared_key = private_enc_key_smph.exchange(pub_key_server)
        container_dict_server = json.loads(decrypt_ecc(container_dict_server_enc, shared_key, "AES",
                                                       result["result"]["value"]["encryption_params"]).decode("utf-8"))
        token_diff = container_dict_server["tokens"]
        self.assertEqual(1, len(token_diff["add"]))
        self.assertNotEqual(initial_enroll_url, token_diff["add"][0])

        delete_policy("policy")

    def test_51_rollover_server_not_completed(self):
        # Registration
        smartphone_serial, priv_key_old_smph, _ = self.register_smartphone_success()
        smartphone = find_container_by_serial(smartphone_serial)

        # token
        hotp = init_token({"genkey": "1", "type": "hotp"})
        smartphone.add_token(hotp)

        set_policy("policy", scope=SCOPE.CONTAINER, action={ACTION.PI_SERVER_URL: "https://pi.net/",
                                                            ACTION.CONTAINER_REGISTRATION_TTL: 36})

        # Rollover init
        data = {"container_serial": smartphone_serial, "rollover": True,
                "passphrase_prompt": "Enter your phone number.", "passphrase_response": "123456789"}
        self.request_assert_success(f'container/register/initialize', data, self.at, 'POST')

        # register/finalize missing

        # Sync with old smartphone still working
        scope = f"https://pi.net/container/{smartphone_serial}/sync"
        result = self.request_assert_success(f'container/{smartphone_serial}/challenge',
                                             {"scope": scope}, None, 'POST')
        params, private_enc_key_smph = self.mock_smartphone_sync(result["result"]["value"], smartphone_serial,
                                                                 priv_key_old_smph, scope)
        # Sync
        self.request_assert_success(f'container/{smartphone_serial}/sync',
                                    params, None, 'POST')

        delete_policy("policy")

    def sync_with_initial_token_transfer_allowed(self, smartphone_serial=None):
        smartphone_serial, priv_key_smph, _ = self.register_smartphone_success(smartphone_serial)

        # Create Tokens
        hotp_token = init_token({"genkey": True, "type": "hotp"})
        _, _, otp_dict = hotp_token.get_multi_otp(2)
        hotp_otps = list(otp_dict["otp"].values())
        spass_token = init_token({"type": "spass"})
        totp = init_token({"genkey": True, "type": "totp"})
        daypassword = init_token({"genkey": True, "type": "daypassword"})

        # Challenge
        scope = f"https://pi.net/container/{smartphone_serial}/sync"
        result = self.request_assert_success(f'container/{smartphone_serial}/challenge',
                                             {"scope": scope}, None, 'POST')

        container_client_dict = {"serial": smartphone_serial, "type": "smartphone",
                                 "tokens": [{"serial": totp.get_serial()}, {"serial": daypassword.get_serial()},
                                            {"otp": hotp_otps, "type": "hotp"}, {"serial": spass_token.get_serial()},
                                            {"serial": "123456"}]}
        params, _ = self.mock_smartphone_sync(result["result"]["value"], smartphone_serial, priv_key_smph, scope,
                                              json.dumps(container_client_dict))

        # Initial Sync
        sync_time = datetime.now(timezone.utc)
        result = self.request_assert_success(f'container/{smartphone_serial}/sync',
                                             params, None, 'POST')
        result_entries = result["result"]["value"].keys()
        self.assertEqual("AES", result["result"]["value"]["encryption_algorithm"])
        self.assertIn("encryption_params", result_entries)
        self.assertIn("public_server_key", result_entries)
        self.assertIn("container_dict_server", result_entries)
        self.assertIn("server_url", result_entries)
        self.assertIn("policies", result_entries)
        self.assertTrue(result["result"]["value"]["policies"][ACTION.CONTAINER_INITIAL_TOKEN_TRANSFER])

        # check last synchronization timestamp
        smartphone = find_container_by_serial(smartphone_serial)
        last_sync = smartphone.last_synchronization
        time_diff = abs((sync_time - last_sync).total_seconds())
        self.assertLessEqual(time_diff, 1)

        # check tokens of container
        smartphone_tokens = smartphone.get_tokens()
        self.assertEqual(3, len(smartphone_tokens))
        token_serials = [token.get_serial() for token in smartphone_tokens]
        self.assertIn(totp.get_serial(), token_serials)
        self.assertIn(daypassword.get_serial(), token_serials)
        self.assertIn(hotp_token.get_serial(), token_serials)

        # Second Sync
        new_hotp = init_token({"genkey": True, "type": "hotp"})

        # Challenge
        scope = f"https://pi.net/container/{smartphone_serial}/sync"
        result = self.request_assert_success(f'container/{smartphone_serial}/challenge',
                                             {"scope": scope}, None, 'POST')

        container_client_dict = {"serial": smartphone_serial, "type": "smartphone",
                                 "tokens": [{"serial": totp.get_serial()}, {"serial": daypassword.get_serial()},
                                            {"otp": hotp_otps, "type": "hotp"}, {"serial": spass_token.get_serial()},
                                            {"serial": "123456"}, {"serial": new_hotp.get_serial()}]}
        params, _ = self.mock_smartphone_sync(result["result"]["value"], smartphone_serial, priv_key_smph, scope,
                                              json.dumps(container_client_dict))

        # Sync
        self.request_assert_success(f'container/{smartphone_serial}/sync',
                                    params, None, 'POST')

        # check tokens of container: new hotp shall not be in the container
        smartphone_tokens = smartphone.get_tokens()
        self.assertEqual(3, len(smartphone_tokens))
        token_serials = [token.get_serial() for token in smartphone_tokens]
        self.assertIn(totp.get_serial(), token_serials)
        self.assertIn(daypassword.get_serial(), token_serials)
        self.assertIn(hotp_token.get_serial(), token_serials)
        self.assertNotIn(new_hotp.get_serial(), token_serials)

    def sync_with_initial_token_transfer_denied(self, smartphone_serial=None):
        smartphone_serial, priv_key_smph, _ = self.register_smartphone_success(smartphone_serial)

        # Create Tokens
        hotp_token = init_token({"genkey": True, "type": "hotp"})
        _, _, otp_dict = hotp_token.get_multi_otp(2)
        hotp_otps = list(otp_dict["otp"].values())
        spass_token = init_token({"type": "spass"})
        totp = init_token({"genkey": True, "type": "totp"})
        daypassword = init_token({"genkey": True, "type": "daypassword"})

        # Challenge
        scope = f"https://pi.net/container/{smartphone_serial}/sync"
        result = self.request_assert_success(f'container/{smartphone_serial}/challenge',
                                             {"scope": scope}, None, 'POST')

        container_client_dict = {"serial": smartphone_serial, "type": "smartphone",
                                 "tokens": [{"serial": totp.get_serial()}, {"serial": daypassword.get_serial()},
                                            {"otp": hotp_otps, "type": "hotp"}, {"serial": spass_token.get_serial()},
                                            {"serial": "123456"}]}
        params, _ = self.mock_smartphone_sync(result["result"]["value"], smartphone_serial, priv_key_smph, scope,
                                              json.dumps(container_client_dict))

        # Initial Sync
        sync_time = datetime.now(timezone.utc)
        result = self.request_assert_success(f'container/{smartphone_serial}/sync',
                                             params, None, 'POST')
        result_entries = result["result"]["value"].keys()
        self.assertEqual("AES", result["result"]["value"]["encryption_algorithm"])
        self.assertIn("encryption_params", result_entries)
        self.assertIn("public_server_key", result_entries)
        self.assertIn("container_dict_server", result_entries)
        self.assertIn("server_url", result_entries)
        self.assertIn("policies", result_entries)
        self.assertFalse(result["result"]["value"]["policies"][ACTION.CONTAINER_INITIAL_TOKEN_TRANSFER])

        # check last synchronization timestamp
        smartphone = find_container_by_serial(smartphone_serial)
        last_sync = smartphone.last_synchronization
        time_diff = abs((sync_time - last_sync).total_seconds())
        self.assertLessEqual(time_diff, 1)

        # check tokens of container
        smartphone_tokens = smartphone.get_tokens()
        self.assertEqual(0, len(smartphone_tokens))

    def test_52_synchronize_initial_token_transfer_no_user_success(self):
        # Generic policy
        set_policy("transfer_policy", scope=SCOPE.CONTAINER, action=ACTION.CONTAINER_INITIAL_TOKEN_TRANSFER)
        self.sync_with_initial_token_transfer_allowed()
        delete_policy("transfer_policy")

    def test_53_synchronize_initial_token_transfer_no_user_denied(self):
        # No policy
        self.sync_with_initial_token_transfer_denied()

        # Policy for a specific realm
        self.setUp_user_realms()
        set_policy("transfer_policy", scope=SCOPE.CONTAINER, action=ACTION.CONTAINER_INITIAL_TOKEN_TRANSFER,
                   realm=self.realm1)
        self.sync_with_initial_token_transfer_denied()
        delete_policy("transfer_policy")

    def test_54_synchronize_initial_token_transfer_user_success(self):
        self.setUp_user_realms()

        # Generic policy
        set_policy("transfer_policy", scope=SCOPE.CONTAINER, action=ACTION.CONTAINER_INITIAL_TOKEN_TRANSFER)
        smartphone_serial, _ = init_container({"type": "smartphone", "user": "hans", "realm": self.realm1})
        self.sync_with_initial_token_transfer_allowed(smartphone_serial)
        delete_policy("transfer_policy")

        # Policy for the users realm
        set_policy("transfer_policy", scope=SCOPE.CONTAINER, action=ACTION.CONTAINER_INITIAL_TOKEN_TRANSFER,
                   realm=self.realm1)
        smartphone_serial, _ = init_container({"type": "smartphone", "user": "hans", "realm": self.realm1})
        self.sync_with_initial_token_transfer_allowed(smartphone_serial)
        delete_policy("transfer_policy")

        # Policy for the user
        set_policy("transfer_policy", scope=SCOPE.CONTAINER, action=ACTION.CONTAINER_INITIAL_TOKEN_TRANSFER,
                   realm=self.realm1, user="hans")
        smartphone_serial, _ = init_container({"type": "smartphone", "user": "hans", "realm": self.realm1})
        self.sync_with_initial_token_transfer_allowed(smartphone_serial)
        delete_policy("transfer_policy")

    def test_55_synchronize_initial_token_transfer_user_denied(self):
        self.setUp_user_realms()
        self.setUp_user_realm2()

        # No policy
        smartphone_serial, _ = init_container({"type": "smartphone", "user": "hans", "realm": self.realm1})
        self.sync_with_initial_token_transfer_denied(smartphone_serial)

        # Policy for another realm
        smartphone_serial, _ = init_container({"type": "smartphone", "user": "hans", "realm": self.realm1})
        set_policy("transfer_policy", scope=SCOPE.CONTAINER, action=ACTION.CONTAINER_INITIAL_TOKEN_TRANSFER,
                   realm=self.realm2)
        self.sync_with_initial_token_transfer_denied(smartphone_serial)
        delete_policy("transfer_policy")

        # Policy for another user
        smartphone_serial, _ = init_container({"type": "smartphone", "user": "hans", "realm": self.realm1})
        set_policy("transfer_policy", scope=SCOPE.CONTAINER, action=ACTION.CONTAINER_INITIAL_TOKEN_TRANSFER,
                   realm=self.realm1, user="root")
        self.sync_with_initial_token_transfer_denied(smartphone_serial)
        delete_policy("transfer_policy")

    def test_56_synchronize_initial_token_transfer_realm_success(self):
        self.setUp_user_realms()

        # Generic policy
        set_policy("transfer_policy", scope=SCOPE.CONTAINER, action=ACTION.CONTAINER_INITIAL_TOKEN_TRANSFER)
        smartphone_serial, _ = init_container({"type": "smartphone", "realm": self.realm1})
        self.sync_with_initial_token_transfer_allowed(smartphone_serial)
        delete_policy("transfer_policy")

        # Policy for the realm
        set_policy("transfer_policy", scope=SCOPE.CONTAINER, action=ACTION.CONTAINER_INITIAL_TOKEN_TRANSFER,
                   realm=self.realm1)
        smartphone_serial, _ = init_container({"type": "smartphone", "realm": self.realm1})
        self.sync_with_initial_token_transfer_allowed(smartphone_serial)
        delete_policy("transfer_policy")

    def test_57_synchronize_initial_token_transfer_realm_denied(self):
        self.setUp_user_realms()
        self.setUp_user_realm2()

        # No policy
        smartphone_serial, _ = init_container({"type": "smartphone", "realm": self.realm1})
        self.sync_with_initial_token_transfer_denied(smartphone_serial)

        # Policy for another realm
        smartphone_serial, _ = init_container({"type": "smartphone", "realm": self.realm1})
        set_policy("transfer_policy", scope=SCOPE.CONTAINER, action=ACTION.CONTAINER_INITIAL_TOKEN_TRANSFER,
                   realm=self.realm2)
        self.sync_with_initial_token_transfer_denied(smartphone_serial)
        delete_policy("transfer_policy")

        # Policy for a user
        smartphone_serial, _ = init_container({"type": "smartphone", "realm": self.realm1})
        set_policy("transfer_policy", scope=SCOPE.CONTAINER, action=ACTION.CONTAINER_INITIAL_TOKEN_TRANSFER,
                   realm=self.realm1, user="root")
        self.sync_with_initial_token_transfer_denied(smartphone_serial)
        delete_policy("transfer_policy")

    def test_58_synchronize_initial_token_transfer_user_realm_success(self):
        self.setUp_user_realms()
        self.setUp_user_realm2()
        user = User("hans", self.realm1)

        # Policy for the users realm
        set_policy("transfer_policy", scope=SCOPE.CONTAINER, action=ACTION.CONTAINER_INITIAL_TOKEN_TRANSFER,
                   realm=self.realm1)
        smartphone = self.create_smartphone_for_user_and_realm(user, [self.realm2])
        self.sync_with_initial_token_transfer_allowed(smartphone.serial)
        delete_policy("transfer_policy")

        # Policy for the other realm
        set_policy("transfer_policy", scope=SCOPE.CONTAINER, action=ACTION.CONTAINER_INITIAL_TOKEN_TRANSFER,
                   realm=self.realm2)
        smartphone = self.create_smartphone_for_user_and_realm(user, [self.realm2])
        self.sync_with_initial_token_transfer_allowed(smartphone.serial)
        delete_policy("transfer_policy")

        # Policy for the user
        set_policy("transfer_policy", scope=SCOPE.CONTAINER, action=ACTION.CONTAINER_INITIAL_TOKEN_TRANSFER,
                   realm=self.realm1, user="hans")
        smartphone = self.create_smartphone_for_user_and_realm(user, [self.realm2])
        self.sync_with_initial_token_transfer_allowed(smartphone.serial)
        delete_policy("transfer_policy")

    def test_59_synchronize_initial_token_transfer_user_realm_denied(self):
        self.setUp_user_realms()
        self.setUp_user_realm2()
        self.setUp_user_realm3()
        user = User("hans", self.realm1)

        # Policy for another realm
        smartphone = self.create_smartphone_for_user_and_realm(user, self.realm2)
        set_policy("transfer_policy", scope=SCOPE.CONTAINER, action=ACTION.CONTAINER_INITIAL_TOKEN_TRANSFER,
                   realm=self.realm3)
        self.sync_with_initial_token_transfer_denied(smartphone.serial)
        delete_policy("transfer_policy")

        # Policy for another user
        smartphone = self.create_smartphone_for_user_and_realm(user, self.realm2)
        set_policy("transfer_policy", scope=SCOPE.CONTAINER, action=ACTION.CONTAINER_INITIAL_TOKEN_TRANSFER,
                   realm=self.realm2, user="root")
        self.sync_with_initial_token_transfer_denied(smartphone.serial)
        delete_policy("transfer_policy")


class APIContainerTemplate(APIContainerTest):

    def test_01_create_delete_template_success(self):
        template_name = "test"
        # Create template without tokens
        data = json.dumps({"template_options": {"tokens": []}})
        result = self.request_assert_success(f'/container/smartphone/template/{template_name}',
                                             data, self.at, 'POST')
        self.assertGreater(result["result"]["value"]["template_id"], 0)

        # Delete template
        result = self.request_assert_success(f'/container/template/{template_name}',
                                             {}, self.at, 'DELETE')
        self.assertTrue(result["result"]["value"])

    def test_02_create_template_fail(self):
        # Create template without name
        self.request_assert_404_no_result(f'/container/smartphone/template',
                                          {}, self.at, 'POST')

    def test_03_delete_template_fail(self):
        # Delete non existing template
        template_name = "random"
        self.request_assert_405(f'container/template/{template_name}',
                                {}, None, 'POST')

    def test_04_update_template_options_success(self):
        # Create a template
        template_name = "test"
        template_id = create_container_template(container_type="generic",
                                                template_name=template_name,
                                                options={"tokens": [{"type": "hotp"}]})

        # Update options
        params = json.dumps({"template_options": {
            "tokens": [{"type": "hotp", "genkey": True}, {"type": "totp", "genkey": True, "hashlib": "sha256"}]}})

        result = self.request_assert_success(f'/container/generic/template/{template_name}',
                                             params, self.at, 'POST')
        self.assertEqual(template_id, result["result"]["value"]["template_id"])

        template = get_template_obj(template_name)
        template.delete()

    def test_05_update_template_options_fail(self):
        # Create a template
        template_name = "test"
        create_container_template(container_type="generic",
                                  template_name=template_name,
                                  options={"tokens": [{"type": "hotp"}]})

        # Update with wrong options type
        params = json.dumps({"template_options": json.dumps({
            "tokens": [{"type": "hotp", "genkey": True}, {"type": "totp", "genkey": True, "hashlib": "sha256"}]})})

        result = self.request_assert_error(400, f'/container/generic/template/{template_name}',
                                           params, self.at, 'POST')
        self.assertEqual(905, result["result"]["error"]["code"])

        template = get_template_obj(template_name)
        template.delete()

    def test_06_create_container_with_template_success(self):
        # Create a template
        template_params = {"name": "test",
                           "container_type": "smartphone",
                           "template_options": {"tokens": [{"type": "hotp", "genkey": True}]}}
        create_container_template(container_type=template_params["container_type"],
                                  template_name=template_params["name"],
                                  options=template_params["template_options"])

        request_params = json.dumps({"type": "smartphone", "template": template_params})
        result = self.request_assert_success('/container/init',
                                             request_params,
                                             self.at, 'POST')
        container_serial = result["result"]["value"]["container_serial"]
        container = find_container_by_serial(container_serial)
        tokens = container.get_tokens()
        self.assertEqual(1, len(tokens))
        container_template = container.template
        self.assertEqual(template_params["name"], container_template.name)

        template = get_template_obj(template_params["name"])
        template.delete()

    def test_07_create_container_with_template_no_tokens(self):
        # Create a template with no tokens
        template_params = {"name": "test",
                           "container_type": "smartphone",
                           "template_options": {}}

        request_params = json.dumps({"type": "smartphone", "template": template_params})
        result = self.request_assert_success('/container/init',
                                             request_params,
                                             self.at, 'POST')
        container_serial = result["result"]["value"]["container_serial"]
        container = find_container_by_serial(container_serial)
        tokens = container.get_tokens()
        self.assertEqual(0, len(tokens))

        # Create a template without template options
        template_params = {"name": "test",
                           "container_type": "smartphone"}

        request_params = json.dumps({"type": "smartphone", "template": template_params})
        result = self.request_assert_success('/container/init',
                                             request_params,
                                             self.at, 'POST')
        container_serial = result["result"]["value"]["container_serial"]
        container = find_container_by_serial(container_serial)
        tokens = container.get_tokens()
        self.assertEqual(0, len(tokens))

    def test_08_create_container_with_template_missing_policies(self):
        # Create a template with hotp and push
        template_params = {"name": "test",
                           "container_type": "smartphone",
                           "template_options": {
                               "tokens": [{"type": "hotp", "genkey": True}, {"type": "push", "genkey": True}]}}
        create_container_template(container_type=template_params["container_type"],
                                  template_name=template_params["name"],
                                  options=template_params["template_options"])

        # Create a container from the template
        request_params = json.dumps({"type": "smartphone", "template": template_params})
        result = self.request_assert_success('/container/init',
                                             request_params,
                                             self.at, 'POST')
        # only hotp token is created, push require policy that is not set
        container_serial = result["result"]["value"]["container_serial"]
        container = find_container_by_serial(container_serial)
        tokens = container.get_tokens()
        self.assertEqual(1, len(tokens))

        template = get_template_obj(template_params["name"])
        template.delete()

    def test_09_create_container_with_template_all_tokens_success(self):
        # Policies
        set_policy("push", scope=SCOPE.ENROLL, action={PUSH_ACTION.FIREBASE_CONFIG: "poll only",
                                                       PUSH_ACTION.REGISTRATION_URL: "http://test/ttype/push",
                                                       ACTION.TOKENISSUER: "{realm}",
                                                       ACTION.TOKENLABEL: "serial_{serial}"})
        set_policy("webauthn", scope=SCOPE.ENROLL, action={WEBAUTHNACTION.RELYING_PARTY_ID: "example.com",
                                                           WEBAUTHNACTION.RELYING_PARTY_NAME: "example"})
        set_policy("admin", SCOPE.ADMIN, action={ACTION.CONTAINER_CREATE: True,
                                                 "enrollHOTP": True, "enrollREMOTE": True, "enrollDAYPASSWORD": True,
                                                 "enrollSPASS": True, "enrollTOTP": True, "enroll4EYES": True,
                                                 "enrollPAPER": True, "enrollTAN": True, "enrollPUSH": True,
                                                 "enrollINDEXEDSECRET": True, "enrollWEBAUTHN": True,
                                                 "enrollAPPLSPEC": True, "enrollREGISTRATION": True, "enrollSMS": True,
                                                 "enrollEMAIL": True, "enrollTIQR": True,
                                                 "indexedsecret_force_attribute": "username",
                                                 "hotp_hashlib": "sha256"})
        set_policy("pw_length", scope=SCOPE.ENROLL, action={ACTION.REGISTRATIONCODE_LENGTH: 12})

        # privacyIDEA server for the remote token
        pi_server_id = add_privacyideaserver(identifier="myserver",
                                             url="https://pi/pi",
                                             description="Hallo")
        # service id for applspec
        service_id = set_serviceid("test", "This is an awesome test service id")

        # Create a template with all token types allowed for the generic container template
        tokens_dict = [
            {"type": "hotp", "genkey": True, "user": True},
            {"type": "remote", "remote.server_id": pi_server_id, "remote.serial": "1234"},
            {"type": "daypassword", "genkey": True}, {"type": "spass"},
            {"type": "totp", "genkey": True},
            {"type": "4eyes", "4eyes": {self.realm3: {"count": 2, "selected": True}}},
            {"type": "paper"}, {"type": "tan"}, {"type": "push", "genkey": True, "user": True},
            {"type": "indexedsecret", "user": True},
            {"type": "webauthn", "user": True}, {"type": "applspec", "genkey": True, "service_id": service_id},
            {"type": "registration"}, {"type": "sms", "dynamic_phone": True, "genkey": True, "user": True},
            {"type": "email", "dynamic_email": True, "genkey": True, "user": True}, {"type": "tiqr", "user": True}
        ]
        template_params = {"name": "test",
                           "container_type": "generic",
                           "template_options": {"tokens": tokens_dict}}
        create_container_template(container_type=template_params["container_type"],
                                  template_name=template_params["name"],
                                  options=template_params["template_options"])

        # Create a container from the template
        self.setUp_user_realm3()
        request_params = json.dumps(
            {"type": "generic", "template": template_params, "user": "cornelius", "realm": self.realm3})
        result = self.request_assert_success('/container/init',
                                             request_params,
                                             self.at, 'POST')
        # check tokens that were created
        container_serial = result["result"]["value"]["container_serial"]
        container = find_container_by_serial(container_serial)
        tokens = container.get_tokens()
        self.assertEqual(16, len(tokens))
        self.assertEqual(16, len(result["result"]["value"]["tokens"]))

        # check tokens and init details
        owner = User(login="cornelius", realm=self.realm3)
        init_details = result["result"]["value"]["tokens"]
        for token in tokens:
            token_type = token.get_type()

            # check user assignment
            if token_type in ["hotp", "webauthn", "indexedsecret", "push", "sms", "email", "tiqr"]:
                self.assertEqual(owner, token.user)
                if token_type == "hotp":
                    # check default hashlib
                    self.assertEqual("sha256", token.hashlib)
            else:
                self.assertIsNone(token.user)

            # check init details
            if token_type in ["hotp", "totp", "daypassword"]:
                self.assertTrue(isinstance(init_details[token.get_serial()].get("googleurl"), dict))
            elif token_type in ["paper", "tan"]:
                self.assertTrue(isinstance(init_details[token.get_serial()].get("otps"), dict))
            elif token_type == "push":
                serial = token.get_serial()
                push_url = init_details[serial].get("pushurl")
                self.assertTrue(isinstance(push_url, dict))
                self.assertIn(f"issuer={self.realm3}", push_url["value"])
                self.assertIn(f"serial_{serial}", push_url["value"])
            elif token_type == "webauthn":
                self.assertTrue(isinstance(init_details[token.get_serial()].get("webAuthnRegisterRequest"), dict))
            elif token_type == "applspec":
                self.assertTrue(isinstance(init_details[token.get_serial()].get("password"), str))
            elif token_type == "registration":
                self.assertEqual(12, len(init_details[token.get_serial()]["registrationcode"]))
            elif token_type == "tiqr":
                self.assertTrue(isinstance(init_details[token.get_serial()].get("tiqrenroll"), dict))

        template = get_template_obj(template_params["name"])
        template.delete()
        [token.delete_token() for token in tokens]

        delete_policy("push")
        delete_policy("webauthn")
        delete_policy("admin")
        delete_policy("pw_length")

    def test_10_create_container_with_template_some_tokens_fail(self):
        # tokens that require policies fail: push, webauthn
        # tokens that require user fail: tiqr
        # Policies
        set_policy("admin", SCOPE.ADMIN, action={ACTION.CONTAINER_CREATE: True,
                                                 "enrollHOTP": True, "enrollREMOTE": True, "enrollDAYPASSWORD": True,
                                                 "enrollSPASS": True, "enrollTOTP": True, "enroll4EYES": True,
                                                 "enrollPAPER": True, "enrollTAN": True, "enrollPUSH": True,
                                                 "enrollINDEXEDSECRET": True, "enrollWEBAUTHN": True,
                                                 "enrollAPPLSPEC": True, "enrollREGISTRATION": True, "enrollSMS": True,
                                                 "enrollEMAIL": True, "enrollTIQR": True,
                                                 "indexedsecret_force_attribute": "username",
                                                 "hotp_hashlib": "sha256"})
        set_policy("pw_length", scope=SCOPE.ENROLL, action={ACTION.REGISTRATIONCODE_LENGTH: 12})

        # privacyIDEA server for the remote token
        pi_server_id = add_privacyideaserver(identifier="myserver",
                                             url="https://pi/pi",
                                             description="Hallo")
        # service id for applspec
        service_id = set_serviceid("test", "This is an awesome test service id")

        # Create a template with all token types allowed for the generic container template
        tokens_dict = [
            {"type": "hotp", "genkey": True, "user": True},
            {"type": "remote", "remote.server_id": pi_server_id, "remote.serial": "1234"},
            {"type": "daypassword", "genkey": True}, {"type": "spass"},
            {"type": "totp", "genkey": True},
            {"type": "4eyes", "4eyes": {self.realm3: {"count": 2, "selected": True}}},
            {"type": "paper"}, {"type": "tan"}, {"type": "push", "genkey": True, "user": True},
            {"type": "indexedsecret", "user": True},
            {"type": "webauthn", "user": True}, {"type": "applspec", "genkey": True, "service_id": service_id},
            {"type": "registration"}, {"type": "sms", "dynamic_phone": True, "genkey": True, "user": True},
            {"type": "email", "dynamic_email": True, "genkey": True, "user": True}, {"type": "tiqr", "user": True}
        ]
        template_params = {"name": "test",
                           "container_type": "generic",
                           "template_options": {"tokens": tokens_dict}}
        create_container_template(container_type=template_params["container_type"],
                                  template_name=template_params["name"],
                                  options=template_params["template_options"])

        # Create a container from the template
        self.setUp_user_realm3()
        request_params = json.dumps(
            {"type": "generic", "template": template_params})
        result = self.request_assert_success('/container/init',
                                             request_params,
                                             self.at, 'POST')
        # check tokens that were created
        container_serial = result["result"]["value"]["container_serial"]
        container = find_container_by_serial(container_serial)
        tokens = container.get_tokens()
        all_token_types = [token.get_type() for token in tokens]
        self.assertNotIn("push", all_token_types)
        self.assertNotIn("webauthn", all_token_types)
        self.assertNotIn("tiqr", all_token_types)
        self.assertEqual(13, len(tokens))
        self.assertEqual(13, len(result["result"]["value"]["tokens"]))

        # check tokens and init details
        init_details = result["result"]["value"]["tokens"]
        for token in tokens:
            token_type = token.get_type()

            # check user assignment
            self.assertIsNone(token.user)

            if token_type == "hotp":
                # check default hashlib
                self.assertEqual("sha256", token.hashlib)

            # check init details
            if token_type in ["hotp", "totp", "daypassword"]:
                self.assertTrue(isinstance(init_details[token.get_serial()].get("googleurl"), dict))
            elif token_type in ["paper", "tan"]:
                self.assertTrue(isinstance(init_details[token.get_serial()].get("otps"), dict))
            elif token_type == "applspec":
                self.assertTrue(isinstance(init_details[token.get_serial()].get("password"), str))
            elif token_type == "registration":
                self.assertEqual(12, len(init_details[token.get_serial()]["registrationcode"]))
            elif token_type == "tiqr":
                self.assertTrue(isinstance(init_details[token.get_serial()].get("tiqrenroll"), dict))

        template = get_template_obj(template_params["name"])
        template.delete()
        [token.delete_token() for token in tokens]

        delete_policy("admin")
        delete_policy("pw_length")

    def test_11_create_container_with_template_max_token_policies(self):
        # Limit number of tokens per user and type
        set_policy("max_token", scope=SCOPE.ENROLL, action={ACTION.MAXTOKENUSER: 6,
                                                            TANACTION.TANTOKEN_COUNT: 2,
                                                            PAPERACTION.PAPERTOKEN_COUNT: 2,
                                                            ACTION.MAXTOKENREALM: 7})
        self.setUp_user_realms()
        hans = User(login="hans", realm=self.realm1)

        # Create tokens for hans
        init_token({"type": "paper"}, user=hans)
        init_token({"type": "tan"}, user=hans)

        template_params = {"name": "test",
                           "container_type": "generic",
                           "template_options": {
                               "tokens": [{"type": "hotp", "genkey": True, "user": True},
                                          {"type": "paper", "user": True},
                                          {"type": "tan", "user": True}]}}
        request_params = json.dumps({"type": "generic", "user": "hans", "realm": self.realm1,
                                     "template": template_params})

        # second paper and tan tokens for hans can be created with the template
        result = self.request_assert_success('/container/init',
                                             request_params,
                                             self.at, 'POST')
        container_serial = result["result"]["value"]["container_serial"]
        container = find_container_by_serial(container_serial)
        tokens = container.get_tokens()
        self.assertEqual(3, len(tokens))
        token_types = [token.get_type() for token in tokens]
        self.assertEqual(set(["hotp", "paper", "tan"]), set(token_types))

        # third paper and tan tokens for hans can NOT be created
        result = self.request_assert_success('/container/init',
                                             request_params,
                                             self.at, 'POST')
        container_serial = result["result"]["value"]["container_serial"]
        container1 = find_container_by_serial(container_serial)
        tokens = container1.get_tokens()
        self.assertEqual(1, len(tokens))
        self.assertEqual("hotp", tokens[0].get_type())

        # Can not create any type of token: hans already has 6 tokens
        result = self.request_assert_success('/container/init',
                                             request_params,
                                             self.at, 'POST')
        container_serial = result["result"]["value"]["container_serial"]
        container2 = find_container_by_serial(container_serial)
        tokens = container2.get_tokens()
        self.assertEqual(0, len(tokens))

        # create tokens for another user in this realm: only one token created
        request_params = json.dumps({"type": "generic", "user": "selfservice", "realm": self.realm1,
                                     "template": template_params})

        result = self.request_assert_success('/container/init',
                                             request_params,
                                             self.at, 'POST')
        container_serial = result["result"]["value"]["container_serial"]
        container = find_container_by_serial(container_serial)
        tokens = container.get_tokens()
        self.assertEqual(1, len(tokens))

        delete_policy("max_token")
        container1.delete()
        container2.delete()
        user_tokens = get_tokens_from_serial_or_user(serial=None, user=hans)
        [token.delete_token() for token in user_tokens]

    def test_12_create_container_with_template_otp_pin(self):
        # Set otp pin policy
        set_policy("otp_pin", scope=SCOPE.ADMIN, action={ACTION.OTPPINMAXLEN: 6, ACTION.OTPPINMINLEN: 2})
        set_policy("encrypt", scope=SCOPE.ENROLL, action=ACTION.ENCRYPTPIN)
        # Set admin policies
        set_policy("admin", scope=SCOPE.ADMIN,
                   action={ACTION.CONTAINER_CREATE: True, "enrollHOTP": True})
        set_policy("enrollPIN", SCOPE.ADMIN, action=ACTION.ENROLLPIN)
        set_policy("change_pin", SCOPE.ENROLL, action={ACTION.CHANGE_PIN_FIRST_USE: True})

        # correct pin
        template_params = {"name": "test",
                           "container_type": "smartphone",
                           "template_options": {"tokens": [{"type": "hotp", "genkey": True, "pin": "1234"}]}}
        request_params = json.dumps({"type": "smartphone", "user": "hans", "realm": self.realm1,
                                     "template": template_params})
        result = self.request_assert_success('/container/init',
                                             request_params,
                                             self.at, 'POST')
        container_serial = result["result"]["value"]["container_serial"]
        container = find_container_by_serial(container_serial)
        tokens = container.get_tokens()
        self.assertEqual(1, len(tokens))
        self.assertNotEqual(-1, tokens[0].token.get_pin())
        self.assertIsNotNone(get_tokeninfo(tokens[0].get_serial(), "next_pin_change"))
        delete_policy("change_pin")

        # pin too short
        template_params = {"name": "test",
                           "container_type": "smartphone",
                           "template_options": {"tokens": [{"type": "hotp", "genkey": True, "pin": "1"}]}}
        request_params = json.dumps({"type": "smartphone", "user": "hans", "realm": self.realm1,
                                     "template": template_params})
        result = self.request_assert_success('/container/init',
                                             request_params,
                                             self.at, 'POST')
        container_serial = result["result"]["value"]["container_serial"]
        container = find_container_by_serial(container_serial)
        tokens = container.get_tokens()
        self.assertEqual(0, len(tokens))

        # Not allowed to set the pin
        delete_policy("otp_pin")
        delete_policy("enrollPIN")
        template_params = {"name": "test",
                           "container_type": "smartphone",
                           "template_options": {"tokens": [{"type": "hotp", "genkey": True, "pin": "1234"}]}}
        request_params = json.dumps({"type": "smartphone", "user": "hans", "realm": self.realm1,
                                     "template": template_params})
        result = self.request_assert_success('/container/init',
                                             request_params,
                                             self.at, 'POST')
        container_serial = result["result"]["value"]["container_serial"]
        container = find_container_by_serial(container_serial)
        tokens = container.get_tokens()
        self.assertEqual(1, len(tokens))
        self.assertEqual("hotp", tokens[0].get_type())
        self.assertEqual(-1, tokens[0].token.get_pin())

        # random pin
        set_policy("random_pin", scope=SCOPE.ENROLL, action={ACTION.OTPPINRANDOM: 8})
        template_params = {"name": "test",
                           "container_type": "smartphone",
                           "template_options": {"tokens": [{"type": "hotp", "genkey": True}]}}
        request_params = json.dumps({"type": "smartphone", "user": "hans", "realm": self.realm1,
                                     "template": template_params})
        result = self.request_assert_success('/container/init',
                                             request_params,
                                             self.at, 'POST')
        container_serial = result["result"]["value"]["container_serial"]
        container = find_container_by_serial(container_serial)
        tokens = container.get_tokens()
        self.assertEqual(1, len(tokens))
        self.assertNotEqual(-1, tokens[0].token.get_pin())

        delete_policy("random_pin")
        delete_policy("encrypt")
        delete_policy("admin")

    def test_13_create_container_with_template_verify_enrollment(self):
        # Policies
        set_policy("enrollment", scope=SCOPE.ENROLL,
                   action={ACTION.VERIFY_ENROLLMENT: "hotp totp paper tan indexedsecret"})

        # tokens
        tokens_dict = [
            {"type": "hotp", "genkey": True}, {"type": "totp", "genkey": True},
            {"type": "paper"}, {"type": "tan"}, {"type": "indexedsecret"},
        ]
        template_params = {"name": "test",
                           "container_type": "generic",
                           "template_options": {"tokens": tokens_dict}}
        request_params = json.dumps({"type": "generic", "user": "hans", "realm": self.realm1,
                                     "template": template_params})
        result = self.request_assert_success('/container/init',
                                             request_params,
                                             self.at, 'POST')
        container_serial = result["result"]["value"]["container_serial"]
        container = find_container_by_serial(container_serial)
        tokens = container.get_tokens()
        self.assertEqual(5, len(tokens))
        token_results = result["result"]["value"]["tokens"]
        for token in tokens:
            self.assertTrue("verify", token.rollout_state)
            self.assertEqual("verify", token_results[token.get_serial()]["rollout_state"])
            self.assertTrue(isinstance(token_results[token.get_serial()]["verify"], dict))

        # cleanup
        [token.delete_token() for token in tokens]
        delete_policy("enrollment")

    def test_14_create_container_with_template_2_step_enrollment(self):
        # Policies
        set_policy("enrollment", scope=SCOPE.ADMIN,
                   action={"hotp_2step": "allow", ACTION.CONTAINER_CREATE: True, "enrollHOTP": True,
                           "enrollTOTP": True})

        # tokens
        hotp_serial = "OATH0001"
        totp_serial = "TOTP0001"
        tokens_dict = [{"type": "hotp", "genkey": True, "2stepinit": True, "serial": hotp_serial},
                       {"type": "totp", "genkey": True, "serial": totp_serial}]
        template_params = {"name": "test",
                           "container_type": "generic",
                           "template_options": {"tokens": tokens_dict}}
        request_params = json.dumps({"type": "generic", "user": "hans", "realm": self.realm1,
                                     "template": template_params})
        result = self.request_assert_success('/container/init',
                                             request_params,
                                             self.at, 'POST')

        # check result
        token_result = result["result"]["value"]["tokens"]
        hotp_result_keys = list(token_result[hotp_serial].keys())
        self.assertIn("2step_salt", hotp_result_keys)
        self.assertIn("2step_output", hotp_result_keys)
        self.assertIn("2step_difficulty", hotp_result_keys)
        totp_result_keys = list(token_result[totp_serial].keys())
        self.assertNotIn("2step_salt", totp_result_keys)
        self.assertNotIn("2step_output", totp_result_keys)
        self.assertNotIn("2step_difficulty", totp_result_keys)

        # check tokens
        container_serial = result["result"]["value"]["container_serial"]
        container = find_container_by_serial(container_serial)
        tokens = container.get_tokens()
        for token in tokens:
            if token.get_type() == "hotp":
                self.assertEqual("clientwait", token.rollout_state)
            else:
                self.assertEqual("", token.rollout_state)

        # cleanup
        [token.delete_token() for token in tokens]
        delete_policy("enrollment")

    def test_15_get_template_options(self):
        result = self.request_assert_success('/container/template/options', {}, self.at, 'GET')
        list_keys = list(result["result"]["value"].keys())

        generic_keys = list(result["result"]["value"]["generic"].keys())
        self.assertIn("generic", list_keys)
        self.assertIn("tokens", generic_keys)

        smph_keys = list(result["result"]["value"]["smartphone"].keys())
        self.assertIn("smartphone", list_keys)
        self.assertIn("tokens", smph_keys)

        yubikey_keys = list(result["result"]["value"]["yubikey"].keys())
        self.assertIn("yubikey", list_keys)
        self.assertIn("tokens", smph_keys)
        self.assertIn("pin_policy", yubikey_keys)

    def test_16_get_template(self):
        create_container_template(container_type="smartphone",
                                  template_name="test1",
                                  options={})
        create_container_template(container_type="generic",
                                  template_name="test2",
                                  options={})
        create_container_template(container_type="smartphone",
                                  template_name="test3",
                                  options={})

        query_params = {"container_type": "smartphone", "pagesize": 15, "page": 1}
        result = self.request_assert_success('/container/templates', query_params, self.at, 'GET')
        self.assertEqual(2, result["result"]["value"]["count"])
        self.assertEqual(1, result["result"]["value"]["current"])
        self.assertEqual(2, len(result["result"]["value"]["templates"]))

    def test_17_compare_template_with_containers(self):
        template_options = {"options": {SmartphoneOptions.KEY_ALGORITHM: "secp384r1"},
                            "tokens": [{"type": "hotp", "genkey": True}, {"type": "push", "genkey": True}]}
        create_container_template(container_type="smartphone", template_name="test", options=template_options)

        # Create container with tokens and link with template
        cserial, _ = init_container({"type": "smartphone"})
        container = find_container_by_serial(cserial)
        container.template = "test"

        hotp = init_token({"type": "hotp", "genkey": True})
        totp1 = init_token({"type": "totp", "genkey": True})
        totp2 = init_token({"type": "totp", "genkey": True})
        container.add_token(hotp)
        container.add_token(totp1)
        container.add_token(totp2)

        # Compare template with container
        result = self.request_assert_success(f"/container/template/test/compare", {}, self.at, "GET")
        container_diff = result["result"]["value"][cserial]
        token_diff = container_diff["tokens"]
        self.assertListEqual(["push"], token_diff["missing"])
        self.assertListEqual(["totp", "totp"], token_diff["additional"])

        # Clean up
        container.delete()
        hotp.delete_token()
        totp1.delete_token()
        totp2.delete_token()
        get_template_obj("test").delete()

    def test_18_get_template_token_types(self):
        result = self.request_assert_success('/container/template/tokentypes', {}, self.at, 'GET')
        self.assertEqual(3, len(result["result"]["value"]))
        template_token_types = result["result"]["value"]
        template_container_types = template_token_types.keys()

        self.assertIn("generic", template_container_types)
        self.assertIn("smartphone", template_container_types)
        self.assertIn("yubikey", template_container_types)

        self.assertTrue(isinstance(template_token_types["generic"]["description"], str))
        self.assertTrue(isinstance(template_token_types["generic"]["token_types"], list))<|MERGE_RESOLUTION|>--- conflicted
+++ resolved
@@ -1,4 +1,3 @@
-<<<<<<< HEAD
 import base64
 from datetime import datetime, timezone, timedelta
 import json
@@ -12,15 +11,12 @@
 from privacyidea.lib.containers.smartphone import SmartphoneOptions
 from privacyidea.lib.containers.yubikey import YubikeyOptions
 from privacyidea.lib.crypto import generate_keypair_ecc, ecc_key_pair_to_b64url_str, sign_ecc, decrypt_ecc, geturandom
-=======
 from privacyidea.lib.container import (init_container, find_container_by_serial, add_token_to_container, assign_user,
                                        add_container_realms, remove_token_from_container)
->>>>>>> 2fa6d70b
 from privacyidea.lib.policy import set_policy, SCOPE, ACTION, delete_policy
 from privacyidea.lib.privacyideaserver import add_privacyideaserver
 from privacyidea.lib.realm import set_realm
 from privacyidea.lib.resolver import save_resolver
-<<<<<<< HEAD
 from privacyidea.lib.serviceid import set_serviceid
 from privacyidea.lib.smsprovider.FirebaseProvider import FIREBASE_CONFIG
 from privacyidea.lib.smsprovider.SMSProvider import set_smsgateway
@@ -30,9 +26,7 @@
 from privacyidea.lib.tokens.pushtoken import PUSH_ACTION
 from privacyidea.lib.tokens.tantoken import TANACTION
 from privacyidea.lib.tokens.webauthntoken import WEBAUTHNACTION
-=======
 from privacyidea.lib.token import init_token, get_tokens_paginate, unassign_token
->>>>>>> 2fa6d70b
 from privacyidea.lib.user import User
 from tests.base import MyApiTestCase
 
@@ -177,12 +171,8 @@
 
         # User is not the owner of the container
         set_policy("policy", scope=SCOPE.USER, action=ACTION.CONTAINER_DELETE)
-<<<<<<< HEAD
+        # another owner
         container_serial, _ = init_container({"type": "generic", "user": "hans", "realm": self.realm1})
-=======
-        # another owner
-        container_serial = init_container({"type": "generic", "user": "hans", "realm": self.realm1})
->>>>>>> 2fa6d70b
         self.request_denied_assert_403(f"/container/{container_serial}", {}, self.at_user, method='DELETE')
         # no owner
         container_serial = init_container({"type": "generic"})
@@ -379,7 +369,12 @@
         self.request_denied_assert_403(f"/container/{another_container_serial}/remove", {"serial": my_token_serial},
                                        self.at_user, method='POST')
 
-<<<<<<< HEAD
+        # User has 'remove' rights but is not the owner of the container (container has no owner)
+        find_container_by_serial(another_container_serial).remove_user(User("hans", self.realm1))
+        add_token_to_container(another_container_serial, my_token_serial, user_role='admin')
+        self.request_denied_assert_403(f"/container/{another_container_serial}/remove", {"serial": my_token_serial},
+                                       self.at_user, method='POST')
+
         # multiple tokens
         container = find_container_by_serial(container_serial)
         hotp = init_token({"type": "hotp", "genkey": True}, user=User("hans", self.realm1))
@@ -395,14 +390,6 @@
         self.assertFalse(result["result"]["value"][hotp.get_serial()])
         self.assertTrue(result["result"]["value"][totp.get_serial()])
         self.assertFalse(result["result"]["value"][spass.get_serial()])
-=======
-        # User has 'remove' rights but is not the owner of the container (container has no owner)
-        find_container_by_serial(another_container_serial).remove_user(User("hans", self.realm1))
-        add_token_to_container(another_container_serial, my_token_serial, user_role='admin')
-        self.request_denied_assert_403(f"/container/{another_container_serial}/remove", {"serial": my_token_serial},
-                                       self.at_user, method='POST')
-
->>>>>>> 2fa6d70b
         delete_policy("policy")
 
     def test_13_user_assign_user_allowed(self):
@@ -751,17 +738,12 @@
         set_policy("policy", scope=SCOPE.ADMIN, action=ACTION.CONTAINER_DESCRIPTION)
         # container of a user
         container_serial = self.create_container_for_user()
-<<<<<<< HEAD
-        self.request_assert_success(f"/container/{container_serial}/description", {"description": "test"}, self.at,
-                                    method='POST')
-=======
         self.request_assert_200(f"/container/{container_serial}/description", {"description": "test"}, self.at,
                                 method='POST')
         # container without user
         container_serial = init_container({"type": "generic"})
         self.request_assert_200(f"/container/{container_serial}/description", {"description": "test"}, self.at,
                                 method='POST')
->>>>>>> 2fa6d70b
         delete_policy("policy")
 
     def test_06_admin_description_denied(self):
@@ -775,17 +757,12 @@
         set_policy("policy", scope=SCOPE.ADMIN, action=ACTION.CONTAINER_STATE)
         # container of a user
         container_serial = self.create_container_for_user()
-<<<<<<< HEAD
-        self.request_assert_success(f"/container/{container_serial}/states", {"states": "active, damaged, lost"},
-                                    self.at, method='POST')
-=======
         self.request_assert_200(f"/container/{container_serial}/states", {"states": "active, damaged, lost"},
                                 self.at, method='POST')
         # container without user
         container_serial = init_container({"type": "generic"})
         self.request_assert_200(f"/container/{container_serial}/states", {"states": "active, damaged, lost"},
                                 self.at, method='POST')
->>>>>>> 2fa6d70b
         delete_policy("policy")
 
     def test_08_admin_state_denied(self):
@@ -801,23 +778,17 @@
         container_serial = self.create_container_for_user()
         token = init_token({"genkey": "1"})
         token_serial = token.get_serial()
-<<<<<<< HEAD
-        result = self.request_assert_success(f"/container/{container_serial}/add", {"serial": token_serial}, self.at,
-                                             method='POST')
+        result = self.request_assert_200(f"/container/{container_serial}/add", {"serial": token_serial}, self.at,
+                                         method='POST')
         self.assertTrue(result["result"]["value"])
-=======
-        json = self.request_assert_200(f"/container/{container_serial}/add", {"serial": token_serial}, self.at,
-                                       method='POST')
-        self.assertTrue(json["result"]["value"])
 
         # container without user
         container_serial = init_container({"type": "generic"})
         token = init_token({"genkey": "1"})
         token_serial = token.get_serial()
-        json = self.request_assert_200(f"/container/{container_serial}/add", {"serial": token_serial}, self.at,
-                                       method='POST')
+        result = self.request_assert_200(f"/container/{container_serial}/add", {"serial": token_serial}, self.at,
+                                         method='POST')
         self.assertTrue(json["result"]["value"])
->>>>>>> 2fa6d70b
         delete_policy("policy")
 
     def test_10_admin_add_token_denied(self):
@@ -861,14 +832,9 @@
         token_serial = token.get_serial()
         container = find_container_by_serial(container_serial)
         container.add_token(token)
-<<<<<<< HEAD
         result = self.request_assert_success(f"/container/{container_serial}/remove", {"serial": token_serial}, self.at,
                                              method='POST')
         self.assertTrue(result["result"]["value"])
-=======
-        json = self.request_assert_200(f"/container/{container_serial}/remove", {"serial": token_serial}, self.at,
-                                       method='POST')
-        self.assertTrue(json["result"]["value"])
 
         # container without user
         container_serial = init_container({"type": "generic"})
@@ -876,11 +842,10 @@
         token_serial = token.get_serial()
         container = find_container_by_serial(container_serial)
         container.add_token(token)
-        json = self.request_assert_200(f"/container/{container_serial}/remove", {"serial": token_serial}, self.at,
-                                       method='POST')
-        self.assertTrue(json["result"]["value"])
-
->>>>>>> 2fa6d70b
+        result = self.request_assert_success(f"/container/{container_serial}/remove", {"serial": token_serial}, self.at,
+                                             method='POST')
+        self.assertTrue(result["result"]["value"])
+
         delete_policy("policy")
 
     def test_14_admin_remove_token_denied(self):
@@ -927,15 +892,11 @@
         set_policy("policy", scope=SCOPE.ADMIN, action=ACTION.CONTAINER_REALMS)
         # container of a user
         container_serial = self.create_container_for_user()
-<<<<<<< HEAD
-        self.request_assert_success(f"/container/{container_serial}/realms", {"realms": "realm1"}, self.at)
-=======
-        self.request_assert_200(f"/container/{container_serial}/realms", {"realms": "realm2"}, self.at)
+        self.request_assert_success(f"/container/{container_serial}/realms", {"realms": "realm2"}, self.at)
 
         # container without user
         container_serial = init_container({"type": "generic"})
         self.request_assert_200(f"/container/{container_serial}/realms", {"realms": "realm2"}, self.at)
->>>>>>> 2fa6d70b
         delete_policy("policy")
 
     def test_20_admin_container_realms_denied(self):
@@ -1128,19 +1089,8 @@
     def test_01_helpdesk_create_allowed(self):
         self.setUp_user_realms()
         set_policy("policy", scope=SCOPE.ADMIN, action=ACTION.CONTAINER_CREATE, realm=self.realm1)
-<<<<<<< HEAD
         result = self.request_assert_success('/container/init', {"type": "generic", "realm": self.realm1}, self.at)
         self.assertGreater(len(result["result"]["value"]["container_serial"]), 0)
-
-        # If no realm is given, the container is created in the realm of the helpdesk user
-        result = self.request_assert_success('/container/init', {"type": "generic"}, self.at)
-        self.assertGreater(len(result["result"]["value"]["container_serial"]), 0)
-        container_realms = get_container_realms(result["result"]["value"]["container_serial"])
-        self.assertEqual(self.realm1, container_realms[0])
-=======
-        json = self.request_assert_200('/container/init', {"type": "generic", "realm": self.realm1}, self.at)
-        self.assertGreater(len(json["result"]["value"]["container_serial"]), 0)
->>>>>>> 2fa6d70b
         delete_policy("policy")
 
     def test_02_helpdesk_create_denied(self):
@@ -1174,13 +1124,6 @@
         self.request_assert_success(f"/container/{container_serial}", {}, self.at, method='DELETE')
         delete_policy("policy")
 
-<<<<<<< HEAD
-    def test_04_helpdesk_delete_denied(self):
-        self.setUp_user_realm2()
-        set_policy("policy", scope=SCOPE.ADMIN, action=ACTION.CONTAINER_DELETE, realm=self.realm2)
-        container_serial = self.create_container_for_user()
-        self.request_denied_assert_403(f"/container/{container_serial}", {}, self.at, method='DELETE')
-=======
     def test_41_helpdesk_delete_denied(self):
         self.setUp_user_realm3()
         c_serial_user = self.create_container_for_user()
@@ -1200,77 +1143,27 @@
         self.request_denied_assert_403(f"/container/{c_serial_user}", {}, self.at, method='DELETE')
         # container without user
         self.request_denied_assert_403(f"/container/{c_serial_no_user}", {}, self.at, method='DELETE')
->>>>>>> 2fa6d70b
         delete_policy("policy")
 
     def test_05_helpdesk_description_allowed(self):
         self.setUp_user_realm2()
-<<<<<<< HEAD
-        set_policy("policy", scope=SCOPE.ADMIN, action=ACTION.CONTAINER_DESCRIPTION, realm=[self.realm2, self.realm1])
-        container_serial = self.create_container_for_user()
-        # container = find_container_by_serial(container_serial)
-        # container.set_realms([self.realm2], add=True)
-        self.request_assert_success(f"/container/{container_serial}/description", {"description": "test"}, self.at,
-                                    method='POST')
-        delete_policy("policy")
-
-    def test_05b_helpdesk_description(self):
-        self.setUp_user_realm2()
-        set_policy("policy_hans", scope=SCOPE.ADMIN, action=ACTION.CONTAINER_DESCRIPTION, realm=self.realm1,
-                   user="hans", priority=1)
-        set_policy("policy_realm", scope=SCOPE.ADMIN, action=ACTION.CONTAINER_DESCRIPTION, realm=self.realm1,
-                   priority=3)
-        container_serial = self.create_container_for_user()
-        container = find_container_by_serial(container_serial)
-        container.set_realms([self.realm2], add=True)
-        self.request_assert_success(f"/container/{container_serial}/description", {"description": "test"}, self.at,
-                                    method='POST')
-        delete_policy("policy_hans")
-        delete_policy("policy_realm")
-
-    def test_06_helpdesk_description_denied(self):
-        self.setUp_user_realm2()
-        set_policy("policy", scope=SCOPE.ADMIN, action=ACTION.CONTAINER_DESCRIPTION, realm=self.realm2)
-        container_serial = self.create_container_for_user()
-        self.request_denied_assert_403(f"/container/{container_serial}/description", {"description": "test"},
-                                       self.at, method='POST')
-        delete_policy("policy")
-
-    def test_07_helpdesk_state_allowed(self):
-        set_policy("policy", scope=SCOPE.ADMIN, action=ACTION.CONTAINER_STATE, realm=self.realm1)
-        container_serial = self.create_container_for_user()
-        self.request_assert_success(f"/container/{container_serial}/states", {"states": "active, damaged, lost"},
-                                    self.at, method='POST')
-        delete_policy("policy")
-
-    def test_08_helpdesk_state_denied(self):
-        self.setUp_user_realm2()
-        set_policy("policy", scope=SCOPE.ADMIN, action=ACTION.CONTAINER_STATE, realm=self.realm2)
-        container_serial = self.create_container_for_user()
-        self.request_denied_assert_403(f"/container/{container_serial}/states", {"states": "active, damaged, lost"},
-                                       self.at, method='POST')
-        delete_policy("policy")
-
-    def test_09_helpdesk_add_token_allowed(self):
-        set_policy("policy", scope=SCOPE.ADMIN, action=ACTION.CONTAINER_ADD_TOKEN, realm=self.realm1)
-=======
         # policy for realms
         container_serial = init_container({"type": "generic", "realm": self.realm1})
         set_policy("policy", scope=SCOPE.ADMIN, action=ACTION.CONTAINER_DESCRIPTION, realm=[self.realm1, self.realm2])
-        self.request_assert_200(f"/container/{container_serial}/description", {"description": "test"}, self.at,
-                                method='POST')
+        self.request_assert_success(f"/container/{container_serial}/description", {"description": "test"}, self.at,
+                                    method='POST')
         delete_policy("policy")
         # policy for resolver
         container_serial = self.create_container_for_user()
         set_policy("policy", scope=SCOPE.ADMIN, action=ACTION.CONTAINER_DESCRIPTION, resolver=self.resolvername1)
-        self.request_assert_200(f"/container/{container_serial}/description", {"description": "test"}, self.at,
-                                method='POST')
+        self.request_assert_success(f"/container/{container_serial}/description", {"description": "test"}, self.at,
+                                    method='POST')
         delete_policy("policy")
         # policy for user
         set_policy("policy", scope=SCOPE.ADMIN, action=ACTION.CONTAINER_DESCRIPTION, user="selfservice",
                    realm=self.realm1, resolver=self.resolvername1)
-        self.request_assert_200(f"/container/{container_serial}/description", {"description": "test"}, self.at,
-                                method='POST')
+        self.request_assert_success(f"/container/{container_serial}/description", {"description": "test"}, self.at,
+                                    method='POST')
         delete_policy("policy")
 
     def test_43_helpdesk_description_denied(self):
@@ -1303,22 +1196,22 @@
                                        self.at, method='POST')
         delete_policy("policy")
 
-    def test_44_helpdesk_state_allowed(self):
+    def test_07_helpdesk_state_allowed(self):
         container_serial = self.create_container_for_user()
         # policy for realm
         set_policy("policy", scope=SCOPE.ADMIN, action=ACTION.CONTAINER_STATE, realm=self.realm1)
-        self.request_assert_200(f"/container/{container_serial}/states", {"states": "active, damaged, lost"},
-                                self.at, method='POST')
+        self.request_assert_success(f"/container/{container_serial}/states", {"states": "active, damaged, lost"},
+                                    self.at, method='POST')
         delete_policy("policy")
 
         # policy for resolver
         set_policy("policy", scope=SCOPE.ADMIN, action=ACTION.CONTAINER_STATE, realm=self.realm1,
                    resolver=self.resolvername1)
-        self.request_assert_200(f"/container/{container_serial}/states", {"states": "active, damaged, lost"},
-                                self.at, method='POST')
-        delete_policy("policy")
-
-    def test_45_helpdesk_state_denied(self):
+        self.request_assert_success(f"/container/{container_serial}/states", {"states": "active, damaged, lost"},
+                                    self.at, method='POST')
+        delete_policy("policy")
+
+    def test_08_helpdesk_state_denied(self):
         self.setUp_user_realm3()
         c_serial_user = self.create_container_for_user()
         c_serial_no_user = init_container({"type": "generic"})
@@ -1339,12 +1232,11 @@
                                        self.at, method='POST')
         delete_policy("policy")
 
-    def test_46_helpdesk_add_token_allowed(self):
+    def test_09_helpdesk_add_token_allowed(self):
         self.setUp_user_realm3()
         set_policy("policy_realm", scope=SCOPE.ADMIN,
                    action={ACTION.CONTAINER_ADD_TOKEN: True, ACTION.CONTAINER_REMOVE_TOKEN: True}, realm=self.realm1)
         set_policy("policy_resolver", scope=SCOPE.ADMIN, action=ACTION.CONTAINER_ADD_TOKEN, resolver=self.resolvername3)
->>>>>>> 2fa6d70b
         container_serial = self.create_container_for_user()
 
         # Add single token
@@ -1365,21 +1257,13 @@
         token2 = init_token({"genkey": "1", "realm": self.realm1})
         token3 = init_token({"genkey": "1"}, user=User("corny", self.realm3))
         token_serials = ','.join([token2.get_serial(), token3.get_serial()])
-<<<<<<< HEAD
         result = self.request_assert_success(f"/container/{container_serial}/addall", {"serial": token_serials},
                                              self.at,
                                              method='POST')
         self.assertTrue(result["result"]["value"][token2.get_serial()])
         self.assertTrue(result["result"]["value"][token3.get_serial()])
-        delete_policy("policy")
-=======
-        json = self.request_assert_200(f"/container/{container_serial}/addall", {"serial": token_serials}, self.at,
-                                       method='POST')
-        self.assertTrue(json["result"]["value"][token2.get_serial()])
-        self.assertTrue(json["result"]["value"][token3.get_serial()])
         delete_policy("policy_realm")
         delete_policy("policy_resolver")
->>>>>>> 2fa6d70b
 
         # Add token to container during enrollment allowed
         set_policy("policy", scope=SCOPE.ADMIN, action=[ACTION.CONTAINER_ADD_TOKEN, "enrollHOTP"], realm=self.realm1)
@@ -1391,14 +1275,7 @@
         self.assertEqual(container_serial, tokens["tokens"][0]["container_serial"])
         delete_policy("policy")
 
-<<<<<<< HEAD
     def test_10_helpdesk_add_token_denied(self):
-        self.setUp_user_realm2()
-        # helpdesk of user realm realm2: container and token are both in realm1
-        set_policy("policy", scope=SCOPE.ADMIN, action=ACTION.CONTAINER_ADD_TOKEN, realm=self.realm2)
-        container_serial = self.create_container_for_user()
-=======
-    def test_47_helpdesk_add_token_denied(self):
         self.setUp_user_realm3()
         c_serial_user = self.create_container_for_user()
         c_serial_no_user = init_container({"type": "generic"})
@@ -1406,7 +1283,6 @@
         # helpdesk of user realm realm3: container and token are both in realm1
         set_policy("policy_realm", scope=SCOPE.ADMIN, action=ACTION.CONTAINER_ADD_TOKEN, realm=self.realm3)
         set_policy("policy_resolver", scope=SCOPE.ADMIN, action=ACTION.CONTAINER_ADD_TOKEN, resolver=self.resolvername3)
->>>>>>> 2fa6d70b
         token = init_token({"genkey": "1", "realm": self.realm1})
         token_serial = token.get_serial()
         self.request_denied_assert_403(f"/container/{c_serial_user}/add", {"serial": token_serial}, self.at,
@@ -1414,16 +1290,10 @@
         delete_policy("policy_realm")
         delete_policy("policy_resolver")
 
-<<<<<<< HEAD
-        # helpdesk of user realm realm1: only token is in realm2
-        set_policy("policy", scope=SCOPE.ADMIN, action=ACTION.CONTAINER_ADD_TOKEN, realm=self.realm1)
-        token = init_token({"genkey": "1", "realm": self.realm2})
-=======
-        # helpdesk of userealm realm1: only token is in realm3
+        # helpdesk of user realm realm1: only token is in realm3
         set_policy("policy_realm", scope=SCOPE.ADMIN, action=ACTION.CONTAINER_ADD_TOKEN, realm=self.realm1)
         set_policy("policy_resolver", scope=SCOPE.ADMIN, action=ACTION.CONTAINER_ADD_TOKEN, resolver=self.resolvername3)
         token = init_token({"genkey": "1", "realm": self.realm3})
->>>>>>> 2fa6d70b
         token_serial = token.get_serial()
         self.request_denied_assert_403(f"/container/{c_serial_user}/add", {"serial": token_serial}, self.at,
                                        method='POST')
@@ -1437,31 +1307,22 @@
         # Adding multiple tokens
         token2 = init_token({"genkey": "1"}, user=User("hans", self.realm1))
         token3 = init_token({"genkey": "1", "realm": self.realm1})
-<<<<<<< HEAD
-        token_serials = ','.join([token2.get_serial(), token3.get_serial()])
-        result = self.request_assert_success(f"/container/{container_serial}/addall", {"serial": token_serials},
-                                             self.at,
-                                             method='POST')
-        self.assertFalse(result["result"]["value"][token2.get_serial()])
-        self.assertTrue(result["result"]["value"][token3.get_serial()])
-=======
         token_no_user = init_token({"genkey": "1"})
         token_serials = ','.join(
             [token.get_serial(), token2.get_serial(), token_no_user.get_serial(), token3.get_serial()])
         # to authorized container
-        json = self.request_assert_200(f"/container/{c_serial_user}/addall", {"serial": token_serials}, self.at,
+        result = self.request_assert_success(f"/container/{c_serial_user}/addall", {"serial": token_serials}, self.at,
                                        method='POST')
-        self.assertFalse(json["result"]["value"][token.get_serial()])
-        self.assertTrue(json["result"]["value"][token2.get_serial()])
-        self.assertTrue(json["result"]["value"][token3.get_serial()])
-        self.assertFalse(json["result"]["value"][token_no_user.get_serial()])
+        self.assertFalse(result["result"]["value"][token.get_serial()])
+        self.assertTrue(result["result"]["value"][token2.get_serial()])
+        self.assertTrue(result["result"]["value"][token3.get_serial()])
+        self.assertFalse(result["result"]["value"][token_no_user.get_serial()])
         # to not authorized container
         container = find_container_by_serial(c_serial_user)
         container.remove_user(User("selfservice", self.realm1))
         container.set_realms([self.realm3], add=False)
         self.request_denied_assert_403(f"/container/{c_serial_user}/addall", {"serial": token_serials}, self.at,
                                        method='POST')
->>>>>>> 2fa6d70b
 
         # helpdesk of user realm realm1: container has no owner, token in realm 1
         token = init_token({"genkey": "1", "realm": self.realm1})
@@ -1494,16 +1355,11 @@
         tokens = get_tokens_paginate(serial=token_serial)
         self.assertEqual("", tokens["tokens"][0]["container_serial"])
 
-<<<<<<< HEAD
     def test_11_helpdesk_remove_token_allowed(self):
-        set_policy("policy", scope=SCOPE.ADMIN, action=ACTION.CONTAINER_REMOVE_TOKEN, realm=self.realm1)
-=======
-    def test_48_helpdesk_remove_token_allowed(self):
         self.setUp_user_realm3()
         set_policy("policy_realm", scope=SCOPE.ADMIN, action=ACTION.CONTAINER_REMOVE_TOKEN, realm=self.realm1)
         set_policy("policy_resolver", scope=SCOPE.ADMIN, action=ACTION.CONTAINER_REMOVE_TOKEN,
                    resolver=self.resolvername3)
->>>>>>> 2fa6d70b
         container_serial = self.create_container_for_user()
         token = init_token({"genkey": "1", "realm": self.realm1})
         token_serial = token.get_serial()
@@ -1519,36 +1375,21 @@
         token2 = init_token({"genkey": "1"}, user=User("corny", self.realm3))
         add_token_to_container(container_serial, token2.get_serial(), user_role='admin')
         token_serials = ','.join([token_serial, token2.get_serial()])
-<<<<<<< HEAD
-        result = self.request_assert_success(f"/container/{container_serial}/removeall", {"serial": token_serials},
-                                             self.at,
-                                             method='POST')
+        result = self.request_assert_success(f"/container/{container_serial}/removeall", {"serial": token_serials}, self.at,
+                                       method='POST')
         self.assertTrue(result["result"]["value"][token_serial])
         self.assertTrue(result["result"]["value"][token2.get_serial()])
-        delete_policy("policy")
-=======
-        json = self.request_assert_200(f"/container/{container_serial}/removeall", {"serial": token_serials}, self.at,
-                                       method='POST')
-        self.assertTrue(json["result"]["value"][token_serial])
-        self.assertTrue(json["result"]["value"][token2.get_serial()])
         delete_policy("policy_realm")
         delete_policy("policy_resolver")
->>>>>>> 2fa6d70b
 
     def test_12_helpdesk_remove_token_denied(self):
         self.setUp_user_realm2()
         c_serial_user = self.create_container_for_user()
         c_serial_no_user = init_container({"type": "generic"})
 
-<<<<<<< HEAD
-        # helpdesk of user realm realm2: container and token are both in realm1
-        set_policy("policy", scope=SCOPE.ADMIN, action=ACTION.CONTAINER_REMOVE_TOKEN, realm=self.realm2)
-        container_serial = self.create_container_for_user()
-=======
         # helpdesk of user realm realm2
         set_policy("policy", scope=SCOPE.ADMIN, action=ACTION.CONTAINER_REMOVE_TOKEN, realm=self.realm2)
         # container and token are both in realm1
->>>>>>> 2fa6d70b
         token = init_token({"genkey": "1", "realm": self.realm1})
         token_serial = token.get_serial()
         add_token_to_container(c_serial_user, token_serial, user_role='admin')
@@ -1579,38 +1420,6 @@
         self.request_denied_assert_403(f"/container/{c_serial_user}/remove", {"serial": token_serial}, self.at,
                                        method='POST')
 
-<<<<<<< HEAD
-        # Same for multiple tokens
-        token2 = init_token({"genkey": "1", "realm": self.realm2})
-        add_token_to_container(container_serial, token2.get_serial(), user_role='admin')
-        token3 = init_token({"genkey": "1", "realm": self.realm1})
-        add_token_to_container(container_serial, token3.get_serial(), user_role='admin')
-        token4 = init_token({"genkey": "1"})
-        add_token_to_container(container_serial, token4.get_serial(), user_role='admin')
-        token_serials = ','.join([token2.get_serial(), token3.get_serial(), token4.get_serial()])
-        result = self.request_assert_success(f"/container/{container_serial}/removeall", {"serial": token_serials},
-                                             self.at, method='POST')
-        self.assertFalse(result["result"]["value"][token2.get_serial()])
-        self.assertTrue(result["result"]["value"][token3.get_serial()])
-        self.assertFalse(result["result"]["value"][token4.get_serial()])
-        delete_policy("policy")
-
-    def test_13_helpdesk_assign_user_allowed(self):
-        # Allow to assign a user to a container without any realm
-        self.setUp_user_realms()
-        set_policy("policy", scope=SCOPE.ADMIN, action=ACTION.CONTAINER_ASSIGN_USER, realm=self.realm1)
-        container_serial, _ = init_container({"type": "generic"})
-        self.request_assert_success(f"/container/{container_serial}/assign",
-                                    {"realm": "realm1", "user": "hans", "resolver": self.resolvername1}, self.at)
-        delete_policy("policy")
-
-    def test_14_helpdesk_assign_user_denied(self):
-        self.setUp_user_realm2()
-        set_policy("policy", scope=SCOPE.ADMIN, action=ACTION.CONTAINER_ASSIGN_USER, realm=self.realm2)
-
-        # helpdesk of user realm realm2: container in realm2, but user from realm1
-        container_serial, _ = init_container({"type": "generic", "realm": self.realm2})
-=======
         # multiple tokens
         self.setUp_user_realm3()
         set_policy("policy_resolver", scope=SCOPE.ADMIN, action=ACTION.CONTAINER_REMOVE_TOKEN,
@@ -1620,19 +1429,19 @@
         token_user = init_token({"genkey": "1"}, user=User("hans", self.realm2))
         add_token_to_container(c_serial_user, token_user.get_serial(), user_role='admin')
         token_serials = ','.join([token_no_user.get_serial(), token_user.get_serial()])
-        json = self.request_assert_200(f"/container/{c_serial_user}/removeall", {"serial": token_serials}, self.at,
+        result = self.request_assert_success(f"/container/{c_serial_user}/removeall", {"serial": token_serials}, self.at,
                                        method='POST')
-        self.assertFalse(json["result"]["value"][token_no_user.get_serial()])
-        self.assertFalse(json["result"]["value"][token_user.get_serial()])
+        self.assertFalse(result["result"]["value"][token_no_user.get_serial()])
+        self.assertFalse(result["result"]["value"][token_user.get_serial()])
         delete_policy("policy_realm")
         delete_policy("policy_resolver")
 
-    def test_50_helpdesk_assign_user_allowed(self):
+    def test_13_helpdesk_assign_user_allowed(self):
         # Allow to assign a user to a container in the helpdesk realm
         self.setUp_user_realms()
         set_policy("policy", scope=SCOPE.ADMIN, action=ACTION.CONTAINER_ASSIGN_USER, realm=self.realm1)
         container_serial = init_container({"type": "generic", "realm": self.realm1})
-        self.request_assert_200(f"/container/{container_serial}/assign",
+        self.request_assert_success(f"/container/{container_serial}/assign",
                                 {"realm": self.realm1, "user": "hans", "resolver": self.resolvername1}, self.at)
         delete_policy("policy")
 
@@ -1641,11 +1450,11 @@
         set_policy("policy", scope=SCOPE.ADMIN, action=ACTION.CONTAINER_ASSIGN_USER, realm=self.realm4,
                    resolver=self.resolvername1)
         container_serial = init_container({"type": "generic"})
-        self.request_assert_200(f"/container/{container_serial}/assign",
+        self.request_assert_success(f"/container/{container_serial}/assign",
                                 {"realm": self.realm4, "user": "hans", "resolver": self.resolvername1}, self.at)
         delete_policy("policy")
 
-    def test_51_helpdesk_assign_user_denied(self):
+    def test_14_helpdesk_assign_user_denied(self):
         self.setUp_user_realms()
         self.setUp_user_realm3()
 
@@ -1654,31 +1463,25 @@
 
         # container in realm3, but new user from realm1
         container_serial = init_container({"type": "generic", "realm": self.realm3})
->>>>>>> 2fa6d70b
         self.request_denied_assert_403(f"/container/{container_serial}/assign",
                                        {"realm": self.realm1, "user": "hans", "resolver": self.resolvername1}, self.at)
 
         # container in realm1, new user from realm3
-        container_serial = init_container({"type": "generic", "realm": self.realm1})
+        container_serial, _ = init_container({"type": "generic", "realm": self.realm1})
         self.request_denied_assert_403(f"/container/{container_serial}/assign",
                                        {"realm": self.realm3, "user": "corny"}, self.at)
         delete_policy("policy")
 
-<<<<<<< HEAD
-        # helpdesk of user realm realm2: user from realm2, but container in realm1
-        container_serial, _ = init_container({"type": "generic", "realm": self.realm1})
-=======
         # helpdesk for resolver1
         self.setUp_user_realm4_with_2_resolvers()
         set_policy("policy", scope=SCOPE.ADMIN, action=ACTION.CONTAINER_ASSIGN_USER, realm=self.realm4,
                    resolver=self.resolvername1)
         # container without user, new user from resolver3
-        container_serial = init_container({"type": "generic"})
+        container_serial, _ = init_container({"type": "generic"})
         self.request_denied_assert_403(f"/container/{container_serial}/assign",
                                        {"realm": self.realm4, "user": "corny"}, self.at)
         # container in realm1, new user from resolver1
         container_serial = init_container({"type": "generic", "realm": self.realm1})
->>>>>>> 2fa6d70b
         self.request_denied_assert_403(f"/container/{container_serial}/assign",
                                        {"realm": self.realm4, "user": "hans"}, self.at)
         delete_policy("policy")
@@ -1690,12 +1493,6 @@
                                     {"realm": "realm1", "user": "hans", "resolver": self.resolvername1}, self.at)
         delete_policy("policy")
 
-<<<<<<< HEAD
-    def test_16_helpdesk_remove_user_denied(self):
-        self.setUp_user_realm2()
-        set_policy("policy", scope=SCOPE.ADMIN, action=ACTION.CONTAINER_UNASSIGN_USER, realm=self.realm2)
-        container_serial, _ = init_container({"type": "generic", "user": "hans", "realm": self.realm1})
-=======
         # Policy for realm and resolver
         self.setUp_user_realm4_with_2_resolvers()
         set_policy("policy", scope=SCOPE.ADMIN, action=ACTION.CONTAINER_UNASSIGN_USER, realm=self.realm4,
@@ -1716,14 +1513,13 @@
                                 {"realm": self.realm1, "user": "hans", "resolver": self.resolvername1}, self.at)
         delete_policy("policy")
 
-    def test_53_helpdesk_remove_user_denied(self):
+    def test_16_helpdesk_remove_user_denied(self):
         self.setUp_user_realm2()
 
         # Helpdesk for realm2
         set_policy("policy", scope=SCOPE.ADMIN, action=ACTION.CONTAINER_UNASSIGN_USER, realm=self.realm2)
         # container in realm1, user from realm1
-        container_serial = init_container({"type": "generic", "user": "hans", "realm": self.realm1})
->>>>>>> 2fa6d70b
+        container_serial, _ = init_container({"type": "generic", "user": "hans", "realm": self.realm1})
         self.request_denied_assert_403(f"/container/{container_serial}/unassign",
                                        {"realm": "realm1", "user": "hans", "resolver": self.resolvername1}, self.at)
         # container is additionally in realm2, but user is still from realm1
@@ -1732,43 +1528,29 @@
                                        {"realm": "realm1", "user": "hans", "resolver": self.resolvername1}, self.at)
         delete_policy("policy")
 
-<<<<<<< HEAD
-    def test_17_helpdesk_container_realms_allowed(self):
-=======
         # Helpdesk for resolver3 in realm4
         self.setUp_user_realm4_with_2_resolvers()
         set_policy("policy", scope=SCOPE.ADMIN, action=ACTION.CONTAINER_UNASSIGN_USER, realm=self.realm4,
                    resolver=self.resolvername3)
         # container and user in realm4, but user is from resolver1
-        container_serial = init_container(
+        container_serial, _ = init_container(
             {"type": "generic", "user": "hans", "realm": self.realm4, "resolver": self.resolvername1})
         self.request_denied_assert_403(f"/container/{container_serial}/unassign",
                                        {"realm": self.realm4, "user": "hans", "resolver": self.resolvername1}, self.at)
         # container is in realm3, user is from resolver3 (correct resolver, but wrong realm)
-        container_serial = init_container(
+        container_serial, _ = init_container(
             {"type": "generic", "user": "corny", "realm": self.realm3, "resolver": self.resolvername3})
         self.request_denied_assert_403(f"/container/{container_serial}/unassign",
                                        {"realm": self.realm3, "user": "corny", "resolver": self.resolvername3}, self.at)
         delete_policy("policy")
 
-    def test_54_helpdesk_container_realms_allowed(self):
->>>>>>> 2fa6d70b
+    def test_17_helpdesk_container_realms_allowed(self):
         self.setUp_user_realm2()
         # Helpdesk for realm1 and realm2
         set_policy("policy", scope=SCOPE.ADMIN, action=ACTION.CONTAINER_REALMS, realm=[self.realm1, self.realm2])
         # container in realm1, add realm2
         container_serial = self.create_container_for_user()
-<<<<<<< HEAD
         self.request_assert_success(f"/container/{container_serial}/realms", {"realms": "realm2"}, self.at)
-
-        # Set realm for container without any realm
-        container_serial, _ = init_container({"type": "generic"})
-        self.request_assert_success(f"/container/{container_serial}/realms", {"realms": "realm2"}, self.at)
-        delete_policy("policy")
-
-    def test_18_helpdesk_container_realms_denied(self):
-=======
-        self.request_assert_200(f"/container/{container_serial}/realms", {"realms": "realm2"}, self.at)
         delete_policy("policy")
 
         # Helpdesk for resolver1 in realm1 and realm2
@@ -1776,7 +1558,7 @@
                    resolver=self.resolvername1)
         # container in realm1 and resolver1, add realm2
         container_serial = self.create_container_for_user()
-        self.request_assert_200(f"/container/{container_serial}/realms", {"realms": "realm2"}, self.at)
+        self.request_assert_success(f"/container/{container_serial}/realms", {"realms": "realm2"}, self.at)
         delete_policy("policy")
 
         # Helpdesk for resolver1 (is allowed to set all realms)
@@ -1787,8 +1569,7 @@
                                 self.at)
         delete_policy("policy")
 
-    def test_55_helpdesk_container_realms_denied(self):
->>>>>>> 2fa6d70b
+    def test_18_helpdesk_container_realms_denied(self):
         self.setUp_user_realm2()
         self.setUp_user_realm3()
 
@@ -1805,32 +1586,19 @@
 
         # Helpdesk for realm1
         set_policy("policy", scope=SCOPE.ADMIN, action=ACTION.CONTAINER_REALMS, realm=self.realm1)
-<<<<<<< HEAD
+
+        # container in realm1, set realm2
         result = self.request_assert_success(f"/container/{container_serial}/realms", {"realms": "realm2"}, self.at)
         self.assertFalse(result["result"]["value"]["realm2"])
-=======
-
-        # container in realm1, set realm2
-        json = self.request_assert_200(f"/container/{container_serial}/realms", {"realms": "realm2"}, self.at)
-        self.assertFalse(json["result"]["value"]["realm2"])
->>>>>>> 2fa6d70b
         container = find_container_by_serial(container_serial)
         realms = [realm.name for realm in container.realms]
         self.assertEqual(1, len(realms))
         self.assertEqual("realm1", realms[0])
 
-<<<<<<< HEAD
         # helpdesk of user realm realm1: container in realm1, set realm2 and realm1 (only realm1 allowed)
-        result = self.request_assert_success(f"/container/{container_serial}/realms", {"realms": "realm2,realm1"},
-                                             self.at)
+        result = self.request_assert_success(f"/container/{container_serial}/realms", {"realms": "realm2,realm1"}, self.at)
         self.assertFalse(result["result"]["value"]["realm2"])
         self.assertTrue(result["result"]["value"]["realm1"])
-=======
-        # container in realm1, set realm2 and realm1 (only realm1 allowed)
-        json = self.request_assert_200(f"/container/{container_serial}/realms", {"realms": "realm2,realm1"}, self.at)
-        self.assertFalse(json["result"]["value"]["realm2"])
-        self.assertTrue(json["result"]["value"]["realm1"])
->>>>>>> 2fa6d70b
 
         # container in realm1 and realm2, set realm1 (removes realm2 not allowed)
         add_container_realms(container_serial, ["realm1", "realm2"], allowed_realms=None)
