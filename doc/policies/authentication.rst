.. _authentication_policies:

Authentication policies
-----------------------

.. index:: authentication policies

The scope *authentication* gives you more detailed
possibilities to authenticate the user or to define
what happens during authentication.

Technically the authentication policies apply
to the REST API :ref:`rest_validate` and are checked
using :ref:`code_policy` and
:ref:`policy_decorators`.

The following actions are available in the scope
*authentication*:

.. _otppin_policy:

otppin
~~~~~~

type: string

This action defines how the fixed password part during
authentication should be validated.
Each token has its own OTP PIN, but you can choose
how the authentication should be processed:

``otppin=tokenpin``

   This is the default behaviour. The user needs to
   pass the OTP PIN concatenated with the OTP value.

``otppin=userstore``

   The user needs to pass the user store password
   concatenated with the OTP value. It does not matter
   if the OTP PIN is set or not.
   If the user is located in an Active Directory the user
   needs to pass his domain password together with the
   OTP value.

.. note:: The domain password is checked with an LDAP
   bind right at the moment of authentication.
   So if the user is locked or the password was
   changed authentication will fail.

``otppin=none``

   The user does not have to pass any fixed password.
   Authentication is only done via the OTP value.

.. _passthru_policy:

passthru
~~~~~~~~

.. index:: passthru, migration

type: str

If the user has no token assigned, he will be authenticated
against the userstore or against the given RADIUS configuration.
I.e. the user needs to provide the LDAP- or SQL-password or valid credentials
for the RADIUS server.

.. note:: This is a good way to do a smooth enrollment.
   Users having a token enrolled will have to use the
   token, users not having a token, yet, will be able
   to authenticate with their domain password.

   It is also a way to do smooth migrations from other OTP systems.
   The authentication request of users without a token is forwarded to the
   specified RADIUS server.

.. note:: The passthru policy overrides the authorization policy
   for :ref:`tokentype_policy`. I.e. a user may authenticate due
   to the passthru    policy (since he has no token)
   although a tokentype policy is active!

.. warning:: If the user has the right to delete his
   tokens in selfservice portal, the user could
   delete all his tokens and then authenticate with
   his static password again.

passthru_assign
~~~~~~~~~~~~~~~

.. index:: passthru, migration

type: str

This policy is only evaluated, if the policy ``passthru`` is set.
If the user is authenticated against a RADIUS server, then privacyIDEA
splits the sent password into PIN and OTP value and tries to find an unassigned token,
that is in the user's realm by using the OTP value. If it can identify this token, it assigns this
token to the user and sets the sent PIN.

The policy is configured with a string value, that contains
* the position of the PIN
* the OTP length and
* the number of OTP values tested for each unassigned token (optional, default=100).

Examples are

* ``8:pin`` would be an eight digit OTP value followed by the PIN
* ``pin:6:10000`` would be the PIN followed by an 6 digit OTP value, 10.000
  otp values would be checked for each token.

.. note:: This method can be used to automatically migrated tokens from an old system
   to privacyIDEA. The administrator needs to import all seeds of the old tokens
   and put the tokens in the user's realm.

.. warning:: This can be very time consuming if the OTP values to check is set to high!


.. _passonnotoken:

passOnNoToken
~~~~~~~~~~~~~

.. index:: passOnNoToken

type: bool

If the user has no token assigned an authentication request
for this user will always be true.

.. warning:: Only use this if you know exactly what
   you are doing.

passOnNoUser
~~~~~~~~~~~~

.. index:: passOnNoUser

type: bool

If the user does not exist, the authentication request is successful.

.. warning:: Only use this if you know exactly what you are doing.



smstext
~~~~~~~

.. index:: SMS policy, SMS text

type: string

This is the text that is sent via SMS to the user trying to
authenticate with an SMS token.
You can use the tags *<otp>* and *<serial>*.

Starting with version 2.20 you can use the tag *{challenge}*. This will add
the challenge data that was passed in the first authentication request in the
challenge parameter. This could contain banking transaction data.

Default: *<otp>*

smsautosend
~~~~~~~~~~~

.. index:: SMS automatic resend

type: bool

A new OTP value will be sent via SMS if the user authenticated
successfully with his SMS token. Thus the user does not
have to trigger a new SMS when he wants to login again.


emailtext
~~~~~~~~~

.. index:: EMail policy, Email text

type: string

This is the text that is sent via Email to be used with Email Token. This
text should contain the OTP value.

The text can contain the following tags, that will be filled:

  * {serial} the serial number of the token.
  * {user} the given name of the token owner.
  * {givenname} the given name of the token owner.
  * {surname} the surname of the token owner.
  * {username} the loginname of the token owner.
  * {userrealm} the realm of the token owner.
  * {tokentype} the type of the token.
  * {recipient_givenname} the given name of the recipient.
  * {recipient_surname} the surname of the recipient.
  * {time} the current server time in the format HH:MM:SS.
  * {date} the current server date in the format YYYY-MM-DD

Starting with version 2.20 you can use the tag *{challenge}*. This will add
the challenge data that was passed in the first authentication request in the
challenge parameter. This could contain banking transaction data.

Default: *<otp>*

You can also provide the filename to an email template. The filename must be prefixed with
``file:`` like ``file:/etc/privacyidea/emailtemplate.html``. The template is
an HTML file.

.. note:: If a message text is supplied directly, the email is sent as plain text.
   If the email template is read from a file, a HTML-only email is sent instead.

emailsubject
~~~~~~~~~~~~

.. index:: Email policy, Email subject

type: string

This is the subject of the Email sent by the Email Token.
You can use the same tags as mentioned in ``emailtext``.

Default: Your OTP

emailautosend
~~~~~~~~~~~~~

.. index:: Email policy

type: bool

If set, a new OTP Email will be sent, when successfully authenticated with an
Email Token.


.. _policy_mangle:

mangle
~~~~~~

.. index:: Mangle authentication request, Mangle policy

type: string

The ``mangle`` policy can mangle the authentication request data before they
are processed. I.e. the parameters ``user``, ``pass`` and ``realm`` can be
modified prior to authentication.

This is useful if either information needs to be stripped or added to such a
parameter.
To accomplish that, the mangle policy can do a regular expression search and
replace using the keyword *user*, *pass* (password) and *realm*.

A valid action could look like this::

   action: mangle=user/.*(.{4})/user\\1/

This would modify a username like "userwithalongname" to "username", since it
would use the last four characters of the given username ("name") and prepend
the fixed string "user".

This way you can add, remove or modify the contents of the three parameters.
For more information on the regular expressions see [#pythonre]_.

.. note:: You must escape the backslash as **\\\\** to refer to the found
   substrings.

**Example**: A policy to remove whitespace characters from the realm name would
look like this::

   action: mangle=realm/\\s//

**Example**: If you want to authenticate the user only by the OTP value, no
matter what OTP PIN he enters, a policy might look like this::

   action: mangle=pass/.*(.{6})/\\1/

**Example**: If you want to strip a string from the front of a username, for
example to have "admin_username" resolve to just "username", it would look like
this::

   action: mangle=user/admin_(.*)/\\1/

.. _policy_challenge_response:

challenge_response
~~~~~~~~~~~~~~~~~~

type: string

This is a list of token types for which challenge response can
be used during authentication. The list is separated by whitespaces like
*"hotp totp"*.

.. _policy_u2f_facets:

u2f_facets
~~~~~~~~~~

type: string

This is a white space separated list of domain names, that are trusted to
also use a U2F device that was registered with privacyIDEA.

You need to specify a list of FQDNs without the https scheme like:

*"host1.example.com host2.exmaple.com firewall.example.com"*

For more information on configuring U2F see :ref:`u2f_token`.


.. [#pythonre] https://docs.python.org/2/library/re.html


reset_all_user_tokens
~~~~~~~~~~~~~~~~~~~~~

type: bool

If a user authenticates successfully all failcounter of all of his tokens
will be reset. This can be important, if using empty PINs or *otppin=None*.


.. _policy_auth_cache:

auth_cache
~~~~~~~~~~

.. index:: AuthCache, Authentication Cache

type: string

The Authentication Cache caches the credentials of a successful
authentication and allows to use the same credentials - also with an OTP
value - for the specified amount of time.

The time to cache the credentials can be specified like "4h", "5m", "2d"
(hours, minutes days) or "4h/5m". The notation 4h/5m means, that credentials
are cached for 4 hours, but only may be used again, if every 5 minutes the
authentication occurs. If the authentication with the same credentials would
not occur within 5 minutes, the credentials can not be used anymore.

In future implementations the caching of the credentials could also be
dependent on the clients IP address and the user agent.

.. note:: Cache entries are written to the database table ``authcache``. Please note
   that expired entries are automatically deleted only when the user
   attempts to log in with the same expired credentials again. In all other cases,
   expired entries need to be deleted from this table manually by running::

      pi-manage authcache cleanup --minutes MIN

   which deletes all cache entries whose last authentication has occurred at least
   ``MIN`` minutes ago. As an example::

      pi-manage authcache cleanup --minutes 300

   will delete all authentication cache entries whose last authentication happened more
   than 5 hours ago.

   It may make sense to create a cronjob that periodically cleans up old authentication cache entries.

.. note:: The AuthCache only works for user authentication, not for
   authentication with serials.

.. _policy_push_text_on_mobile:

push_text_on_mobile
~~~~~~~~~~~~~~~~~~~

.. index:: push token, Firebase service

type: string

This is the text that should be displayed on the push notification
during the login process with a :ref:`push_token`.
You can choose different texts for different users or IP addresses.
This way you could customize push notifications for different applications.

.. _policy_push_title_on_mobile:

push_title_on_mobile
~~~~~~~~~~~~~~~~~~~~

.. index:: push token, Firebase service

type: string

This is the title of the push notification that is displayed
on the user's smartphone during the login process with
a :ref:`push_token`.

.. _policy_push_wait:

push_wait
~~~~~~~~~

.. index:: push token, push direct authentication

type: int

This can be set to a number of seconds. If this is set, the authentication
with a push token is only performed via one request to ``/validate/check``.
The HTTP request to ``/validate/check`` will wait up to this number of
seconds and check, if the push challenge was confirmed by the user.

This way push tokens can be used with any non-push-capable applications.

Sensible numbers might be 10 or 20 seconds.

.. note:: This behaviour can interfere with other tokentypes. Even if
   the user also has a normal HOTP token, the ``/validate/check`` request
   will only return after this number of seconds.

.. warning:: Using simple webserver setups like Apache WSGI this actually
   can block all available worker threads, which will cause privacyIDEA
   to become unresponsive if the number of open PUSH challenges exceeds
   the number of available worker threads!


.. _policy_challenge_text:

challenge_text, challenge_text_header, challenge_test_footer
~~~~~~~~~~~~~~~~~~~~~~~~~~~~~~~~~~~~~~~~~~~~~~~~~~~~~~~~~~~~~

.. index:: Challenge Text Policy

Using these policies the administrator can modify the challenge texts
of e.g. Email-Token or SMS-Token. The action *challenge_text* changes the
challenge text in general, no matter which challenge response token is used.

If the *challenge_text_header* is set and if there are more matching
challenge response tokens, then the texts of all tokens are
concatenated together. Double challenge texts are reduced to one text only.

The *challenge_text_header* and *challenge_text_footer* may contain HTML.
If the *challenge_text_header* ends with an ``<ul>`` or ``<ol>``, then
all the challenge texts are formatted as an ordered or unordered list.
In this case the *challenge_text_footer* also should contain the closing
tag.

.. note:: The footer will only be used, if the header is also set.

<<<<<<< HEAD
.. _policy_indexedsecret:

indexedsecret_challenge_text
~~~~~~~~~~~~~~~~~~~~~~~~~~~~

The Indexed Secret Token asks the user to provide the characters of the
secret from certain positions. The default text is:

*Please enter the position 3,1,6,7 from your secret.*

with *3,1,6,7* being the positions of the characters, the user is supposed to
enter. This text can be changed with this policy setting.
The text needs to contain the python formatting tag *{0!s}* which will
be replaced with the list of the requested positions.

For more details of this token type see :ref:`indexedsecret_token`.

indexedsecret_count
~~~~~~~~~~~~~~~~~~~

The Indexed Secret Token asks the used for a number of characters from
a shared secret. The default number to ask is 2.

The number of requested positions can be changed using this policy.
=======
.. _webauthn_authn_allowed_transports:

webauthn_allowed_transports
~~~~~~~~~~~~~~~~~~~~~~~~~~~

type: string

This action determines, which transports may be used to communicate with the
authenticator, during authentication. For instance, if the authenticators used
support both an USB connection and NFC wireless communication, they can be
limited to USB only using this policy. The allowed transports are given as a
space-separated list.

The default is to allow all transports (equivalent to a value of `usb ble nfc
internal lightning`).

.. _webauthn_authn_timeout:

webauthn_timeout
~~~~~~~~~~~~~~~~

type: integer

This action sets the time in seconds the user has to confirm an authentication
request on his WebAuthn authenticator.

This is a client-side setting, that governs how long the client waits for the
authenticator. It is independent of the time for which a challenge for a
challenge response token is valid, which is governed by the server and
controlled by a separate setting. This means, that if you want to increase this
timeout beyond two minutes, you will have to also increase the challenge
validity time, as documented in :ref:`challenge_validity_time`.

This setting is a hint. It is interpreted by the client and may be adjusted by
an arbitrary amount in either direction, or even ignored entirely.

The default timeout is 60 seconds.

.. note:: If you set this policy you may also want to set
    :ref:`webauthn_enroll_timeout`.

.. _webauthn_authn_user_verification_requirement:

webauthn_user_verification_requirement
~~~~~~~~~~~~~~~~~~~~~~~~~~~~~~~~~~~~~~

type: string

This action configures whether the user's identity should be checked when
authenticating with a WebAuthn token. If this is set to required, any user
signing in with their WebAuthn token will have to provide some form of
verification. This might be biometric identification, or knowledge-based,
depending on the authenticator used.

This defaults to `preferred`, meaning user verification will be performed if
supported by the token.

.. note:: User verification is different from user presence checking. The
    presence of a user will always be confirmed (by asking the user to take
    action on the token, which is usually done by tapping a button on the
    authenticator). User verification goes beyond this by ascertaining, that the
    user is indeed the same user each time (for example through biometric
    means), only set this to `required`, if you know for a fact, that you have
    authenticators, that actually support some form of user verification (these
    are still quite rare in practice).

.. note:: If you configure this, you will likely also want to configure
    :ref:`webauthn_enroll_user_verification_requirement`.
>>>>>>> 9dc8bd02
<|MERGE_RESOLUTION|>--- conflicted
+++ resolved
@@ -442,7 +442,6 @@
 
 .. note:: The footer will only be used, if the header is also set.
 
-<<<<<<< HEAD
 .. _policy_indexedsecret:
 
 indexedsecret_challenge_text
@@ -467,7 +466,8 @@
 a shared secret. The default number to ask is 2.
 
 The number of requested positions can be changed using this policy.
-=======
+
+
 .. _webauthn_authn_allowed_transports:
 
 webauthn_allowed_transports
@@ -535,5 +535,4 @@
     are still quite rare in practice).
 
 .. note:: If you configure this, you will likely also want to configure
-    :ref:`webauthn_enroll_user_verification_requirement`.
->>>>>>> 9dc8bd02
+    :ref:`webauthn_enroll_user_verification_requirement`.