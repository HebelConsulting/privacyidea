--- conflicted
+++ resolved
@@ -89,6 +89,7 @@
 from .realm import defaultrealm_blueprint
 from .user import user_blueprint
 from .token import token_blueprint
+from .audit import audit_blueprint
 
 
 @system_blueprint.before_request
@@ -98,12 +99,12 @@
 @policy_blueprint.before_request
 @user_blueprint.before_request
 @token_blueprint.before_request
+
 @auth_required
 def before_request():
     """
     This is executed before the request
     """
-    g.Policy = PolicyClass()
     # remove session from param and gather all parameters, either
     # from the Form data or from JSON in the request body.
     request.all_data = remove_session_from_param(request.values, request.data)
@@ -115,17 +116,14 @@
     g.audit_object.log({"success": False,
                         "serial": serial,
                         "realm": realm,
-<<<<<<< HEAD
-                        "action": request.url_rule,
-=======
                         "client": request.remote_addr,
                         "client_user_agent": request.user_agent.browser,
                         "privcyidea_server": request.host,
                         "action": "%s %s" % (request.method, request.url_rule),
                         "administrator": g.logged_in_user,
->>>>>>> f63b5a7f
                         "action_detail": "",
                         "info": ""})
+    g.Policy = PolicyClass()
 
 
 @system_blueprint.after_request
@@ -135,12 +133,16 @@
 @policy_blueprint.after_request
 @user_blueprint.after_request
 @token_blueprint.after_request
+@audit_blueprint.after_request
 def after_request(response):
     """
     This function is called after a request
-    :return:
-    """
-    g.audit_object.finalize_log()
+    :return: The response
+    """
+    # In certain error cases the before_request was not handled
+    # completely so that we do not have an audit_object
+    if "audit_object" in g:
+        g.audit_object.finalize_log()
     return response
 
 
@@ -151,6 +153,7 @@
 @policy_blueprint.app_errorhandler(AuthError)
 @user_blueprint.app_errorhandler(AuthError)
 @token_blueprint.app_errorhandler(AuthError)
+@audit_blueprint.app_errorhandler(AuthError)
 def auth_error(error):
     return send_error(error.description, error_code=-401), error.status_code
 
@@ -162,6 +165,7 @@
 @policy_blueprint.app_errorhandler(PolicyError)
 @user_blueprint.app_errorhandler(PolicyError)
 @token_blueprint.app_errorhandler(PolicyError)
+@audit_blueprint.app_errorhandler(PolicyError)
 def policy_error(error):
     return send_error(error.description), error.status_code
 
@@ -173,6 +177,7 @@
 @policy_blueprint.app_errorhandler(500)
 @user_blueprint.app_errorhandler(500)
 @token_blueprint.app_errorhandler(500)
+@audit_blueprint.app_errorhandler(500)
 def internal_error(e):
     """
     This function is called when an internal error (500) occurs.
