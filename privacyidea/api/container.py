--- conflicted
+++ resolved
@@ -216,25 +216,11 @@
     """
     Add one or multiple tokens to a container
     :param: container_serial: serial of the container
-<<<<<<< HEAD
-    :jsonparam: serial: Serial of the token to add
-    :jsonparam: serial_list: List of serials of the tokens to add. Comma separated.
-    """
-    serial = getParam(request.all_data, "serial", True, allow_empty=True)
-    serials = getParam(request.all_data, "serial_list")
-    if not serial and not serials:
-        raise ParameterError("Either token serial or serial_list is required")
-    token_serials = []
-    if serials:
-        token_serials = serials
-    if serial:
-        token_serials.append(serial)
-=======
     :jsonparam: serial: Serial of the token to add. Multiple serials can be passed comma separated.
     """
     serial = getParam(request.all_data, "serial", optional=False, allow_empty=False)
     token_serials = serial.replace(' ', '').split(',')
->>>>>>> 87bdbe24
+
     res = add_tokens_to_container(container_serial, token_serials)
 
     # Audit log
@@ -390,9 +376,6 @@
     realm_list = [r.strip() for r in container_realms.split(",")]
     container = find_container_by_serial(container_serial)
     result = container.set_realms(realm_list, add=False)
-<<<<<<< HEAD
-=======
-
     success = False not in result.values()
 
     # Audit log
@@ -409,7 +392,6 @@
         result_str = ", ".join([f"{k}: {v}" for k, v in result.items() if not k == "deleted"])
         audit_log_data["info"] = f"success = {result_str}"
     g.audit_object.log(audit_log_data)
->>>>>>> 87bdbe24
     return send_result(result)
 
 
