--- conflicted
+++ resolved
@@ -262,12 +262,8 @@
 def set_states(container_serial):
     """
     Set the states of a container
-<<<<<<< HEAD
+    :param: container_serial: Serial of the container
     :jsonparam: states: string of comma separated states
-=======
-    :param: container_serial: Serial of the container
-    :jsonparam: states: string list
->>>>>>> 111f9a74
     """
     states_string = getParam(request.all_data, "states", required, allow_empty=False)
     states_string = states_string.replace(" ", "")
@@ -294,10 +290,7 @@
     return send_result(state_types_exclusions)
 
 
-<<<<<<< HEAD
 @container_blueprint.route('<string:container_serial>/lastseen', methods=['POST'])
-=======
-@container_blueprint.route('<container_serial>/realms', methods=['POST'])
 @event('container_set_realms', request, g)
 @log_with(log)
 def set_realms(container_serial):
@@ -310,12 +303,10 @@
     realm_list = [r.strip() for r in container_realms.split(",")]
     container = find_container_by_serial(container_serial)
     result = container.set_realms(realm_list, add=False)
-
     return send_result(result)
 
 
 @container_blueprint.route('<container_serial>/lastseen', methods=['POST'])
->>>>>>> 111f9a74
 @event('container_update_last_seen', request, g)
 @log_with(log)
 def update_last_seen(container_serial):
