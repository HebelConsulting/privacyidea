--- conflicted
+++ resolved
@@ -59,14 +59,11 @@
 from privacyidea.lib.user import User, split_user, log_used_user
 from privacyidea.lib.policy import PolicyClass
 from privacyidea.lib.realm import get_default_realm
-<<<<<<< HEAD
-from privacyidea.api.lib.postpolicy import postpolicy, get_webui_settings, add_user_detail_to_response, check_tokentype, \
-    check_tokeninfo, check_serial, no_detail_on_fail, no_detail_on_success
-from privacyidea.api.lib.prepolicy import is_remote_user_allowed
-=======
-from privacyidea.api.lib.postpolicy import postpolicy, get_webui_settings
-from privacyidea.api.lib.prepolicy import is_remote_user_allowed, prepolicy, pushtoken_disable_wait
->>>>>>> 65b1a924
+from privacyidea.api.lib.postpolicy import (postpolicy, get_webui_settings, add_user_detail_to_response, check_tokentype, 
+                                            check_tokeninfo, check_serial, no_detail_on_fail, no_detail_on_success,
+                                            get_webui_settings)
+from privacyidea.api.lib.prepolicy import (is_remote_user_allowed, prepolicy,
+                                           pushtoken_disable_wait)
 from privacyidea.api.lib.utils import (send_result, get_all_params,
                                        verify_auth_token, getParam)
 from privacyidea.lib.utils import get_client_ip, hexlify_and_unicode
