#  2020-01-28 Jean-Pierre Höhmann <jean-pierre.hoehmann@netknights.it>
#             Add WebAuthn token
#  2019-02-10 Cornelius Kölbel <cornelius.koelbel@netknights.it>
#             Add push token enrollment policy
#  2018-11-14 Cornelius Kölbel <cornelius.koelbel@netknights.it>
#             Implement remaining pin policies
#  2018-11-12 Cornelius Kölbel <cornelius.koelbel@netknights.it>
#             In case of "setrealm" allow a user no to be in the
#             original realm.
#  2017-04-22 Cornelius Kölbel <cornelius.koelbel@netknights.it>
#             Add wrapper for U2F token
#  2017-01-18 Cornelius Kölbel <cornelius.koelbel@netknights.it>
#             Add token specific PIN policies based on
#             Quynh's pull request.
#  2016-11-29 Cornelius Kölbel <cornelius.koelbel@netknights.it>
#             Add timelimit for audit entries
#  2016-08-30 Cornelius Kölbel <cornelius.koelbel@netknights.it>
#             Add decorator to save the client type to the database
#  2016-07-17 Cornelius Kölbel <cornelius.koelbel@netknights.it>
#             Add realmadmin decorator
#  2016-05-18 Cornelius Kölbel <cornelius.koelbel@netknights.it>
#             Add resolver to check_base_action
#  2016-04-29 Cornelius Kölbel <cornelius.koelbel@netknights.it>
#             Add init_token_defaults to set default parameters
#             during token init.
#  2016-04-08 Cornelius Kölbel <cornelius.koelbel@netknights.it>
#             Avoid "None" as redundant 2nd argument
#  2015-12-28 Cornelius Kölbel <cornelius.koelbel@netknights.it>
#             Add ACTION.REQUIREDEMAIL
#  2015-12-12 Cornelius Kölbel <cornelius.koelbel@netknights.it>
#             Change eval to importlib
#  2015-11-04 Cornelius Kölbel <cornelius.koelbel@netknights.it>
#             Add check for REMOTE_USER
#  2015-04-13 Cornelius Kölbel <cornelius.koelbel@netknights.it>
#             Add hook for external decorator for init and assign
#  2015-02-06 Cornelius Kölbel <cornelius@privacyidea.org>
#             Create this module for enabling decorators for API calls
#
#  License:  AGPLv3
#  contact:  http://www.privacyidea.org
#
# This code is free software; you can redistribute it and/or
# modify it under the terms of the GNU AFFERO GENERAL PUBLIC LICENSE
# License as published by the Free Software Foundation; either
# version 3 of the License, or any later version.
#
# This code is distributed in the hope that it will be useful,
# but WITHOUT ANY WARRANTY; without even the implied warranty of
# MERCHANTABILITY or FITNESS FOR A PARTICULAR PURPOSE.  See the
# GNU AFFERO GENERAL PUBLIC LICENSE for more details.
#
# You should have received a copy of the GNU Affero General Public
# License along with this program.  If not, see <http://www.gnu.org/licenses/>.
#
"""
These are the policy decorators as PRE conditions for the API calls.
I.e. these conditions are executed before the wrapped API call.
This module uses the policy base functions from
privacyidea.lib.policy but also components from flask like g.

Wrapping the functions in a decorator class enables easy modular testing.

The functions of this module are tested in tests/test_api_lib_policy.py
"""

import logging

from OpenSSL import crypto
from privacyidea.lib import _
from privacyidea.lib.container import get_container_realms
from privacyidea.lib.error import PolicyError, RegistrationError, TokenAdminError, ResourceNotFoundError, ParameterError
from flask import g, current_app
from privacyidea.lib.policy import SCOPE, ACTION, REMOTE_USER
from privacyidea.lib.policy import Match, check_pin
from privacyidea.lib.tokens.passkeytoken import PasskeyTokenClass
from privacyidea.lib.user import (get_user_from_param, get_default_realm,
                                  split_user, User)
from privacyidea.lib.token import (get_tokens, get_realms_of_token, get_token_type, get_token_owner)
from privacyidea.lib.utils import (parse_timedelta, is_true, generate_charlists_from_pin_policy,
                                   get_module_class,
                                   determine_logged_in_userparams, parse_string_to_dict)
from privacyidea.lib.crypto import generate_password
from privacyidea.lib.auth import ROLE
from privacyidea.api.lib.utils import getParam, attestation_certificate_allowed, is_fqdn
from privacyidea.api.lib.policyhelper import get_init_tokenlabel_parameters, get_pushtoken_add_config
from privacyidea.lib.clientapplication import save_clientapplication
from privacyidea.lib.config import (get_token_class)
from privacyidea.lib.tokenclass import ROLLOUTSTATE
from privacyidea.lib.tokens.certificatetoken import ACTION as CERTIFICATE_ACTION
from privacyidea.lib.token import get_one_token
import functools
import jwt
import re
import importlib

# Token specific imports!
from privacyidea.lib.tokens.webauthn import (WebAuthnRegistrationResponse,
                                             AUTHENTICATOR_ATTACHMENT_TYPES,
                                             USER_VERIFICATION_LEVELS, ATTESTATION_LEVELS,
                                             ATTESTATION_FORMS)
from privacyidea.lib.tokens.webauthntoken import (WEBAUTHNACTION,
                                                  DEFAULT_PUBLIC_KEY_CREDENTIAL_ALGORITHM_PREFERENCE,
                                                  PUBLIC_KEY_CREDENTIAL_ALGORITHMS,
                                                  PUBKEY_CRED_ALGORITHMS_ORDER,
                                                  DEFAULT_TIMEOUT, DEFAULT_ALLOWED_TRANSPORTS,
                                                  DEFAULT_USER_VERIFICATION_REQUIREMENT,
                                                  DEFAULT_AUTHENTICATOR_ATTESTATION_LEVEL,
                                                  DEFAULT_AUTHENTICATOR_ATTESTATION_FORM,
                                                  WebAuthnTokenClass, DEFAULT_CHALLENGE_TEXT_AUTH,
                                                  DEFAULT_CHALLENGE_TEXT_ENROLL,
                                                  is_webauthn_assertion_response)
from privacyidea.lib.tokens.u2ftoken import (U2FACTION, parse_registration_data)
from privacyidea.lib.tokens.u2f import x509name_to_string
from privacyidea.lib.tokens.pushtoken import PUSH_ACTION
from privacyidea.lib.tokens.indexedsecrettoken import PIIXACTION

log = logging.getLogger(__name__)

optional = True
required = False

DEFAULT_JWT_VALIDITY = 3600


class prepolicy(object):
    """
    This is the decorator wrapper to call a specific function before an API
    call.
    The prepolicy decorator is to be used in the API calls.
    A prepolicy decorator then will modify the request data or raise an
    exception
    """

    def __init__(self, function, request, action=None):
        """
        :param function: This is the policy function the is to be called
        :type function: function
        :param request: The original request object, that needs to be passed
        :type request: Request Object
        """
        self.action = action
        self.request = request
        self.function = function

    def __call__(self, wrapped_function):
        """
        This decorates the given function. The prepolicy decorator is ment
        for API functions on the API level.

        If some error occurs, a PolicyException is raised.

        The decorator function can modify the request data.

        :param wrapped_function: The function, that is decorated.
        :type wrapped_function: API function
        :return: None
        """

        @functools.wraps(wrapped_function)
        def policy_wrapper(*args, **kwds):
            self.function(request=self.request,
                          action=self.action)
            return wrapped_function(*args, **kwds)

        return policy_wrapper


def _generate_pin_from_policy(policy, size=6):
    """
    This helper function creates a string of allowed characters from the value of a pincontents policy.

    :param policy: The policy that describes the allowed contents of the PIN (see check_pin_contents).
    :param size: The desired length of the generated pin
    :return: The generated PIN
    """

    charlists_dict = generate_charlists_from_pin_policy(policy)

    pin = generate_password(size=size, characters=charlists_dict['base'],
                            requirements=charlists_dict['requirements'])
    return pin


def set_random_pin(request=None, action=None):
    """
    This policy function is to be used as a decorator in the API setrandompin function
    If the policy is set accordingly it adds a random PIN to the
    request.all_data like.

    It uses the policy ACTION.OTPPINSETRANDOM in SCOPE.ADMIN or SCOPE.USER to set a random OTP PIN
    """
    params = request.all_data
    policy_object = g.policy_object
    # Determine the user and admin. We still pass the "username" and "realm" explicitly,
    # since we could have an admin request with only a realm, but not a complete user_object.
    user_object = request.User
    (role, username, realm, adminuser, adminrealm) = determine_logged_in_userparams(g.logged_in_user, params)

    # get the length of the random PIN from the policies
    pin_pols = Match.generic(g, action=ACTION.OTPPINSETRANDOM,
                             scope=role,
                             adminrealm=adminrealm,
                             adminuser=adminuser,
                             user=username,
                             realm=realm,
                             user_object=user_object).action_values(unique=True)

    if len(pin_pols) == 0:
        # We do this to avoid that an admin sets a random PIN manually!
        raise TokenAdminError("You need to specify a policy '{0!s}' in scope "
                              "{1!s}.".format(ACTION.OTPPINSETRANDOM, role))
    elif len(pin_pols) == 1:
        # check pin contents policy per token type, otherwise fall back
        tokentype = get_token_type(request.all_data.get("serial"))
        pol_contents = Match.admin_or_user(g, action="{0!s}_{1!s}".format(tokentype, ACTION.OTPPINCONTENTS),
                                           user_obj=request.User).action_values(unique=True)
        if not pol_contents:
            pol_contents = Match.admin_or_user(g, action=ACTION.OTPPINCONTENTS,
                                               user_obj=request.User).action_values(unique=True)

        if len(pol_contents) == 1:
            log.info("Creating random OTP PIN with length {0!s} "
                     "matching the contents policy {1!s}".format(list(pin_pols)[0], list(pol_contents)[0]))
            # generate a pin which matches the contents requirement
            r = _generate_pin_from_policy(list(pol_contents)[0], size=int(list(pin_pols)[0]))
            request.all_data["pin"] = r
        else:
            log.debug("Creating random OTP PIN with length {0!s}".format(list(pin_pols)[0]))
            request.all_data["pin"] = generate_password(size=int(list(pin_pols)[0]))

    return True


def init_random_pin(request=None, action=None):
    """
    This policy function is to be used as a decorator in the API init function
    If the policy is set accordingly it adds a random PIN to the
    request.all_data like.

    It uses the policy SCOPE.ENROLL, ACTION.OTPPINRANDOM and ACTION.OTPPINCONTENTS
    to set a random OTP PIN during Token enrollment
    """
    params = request.all_data
    user_object = get_user_from_param(params)
    # get the length of the random PIN from the policies
    pin_pols = Match.user(g, scope=SCOPE.ENROLL, action=ACTION.OTPPINRANDOM,
                          user_object=user_object).action_values(unique=True)
    if len(pin_pols) == 1:
        # check pin contents policy per token type, otherwise fall back
        tokentype = request.all_data.get("type", "hotp")
        pol_contents = Match.admin_or_user(g, action="{0!s}_{1!s}".format(tokentype, ACTION.OTPPINCONTENTS),
                                           user_obj=request.User).action_values(unique=True)
        if not pol_contents:
            pol_contents = Match.admin_or_user(g, action=ACTION.OTPPINCONTENTS,
                                               user_obj=request.User).action_values(unique=True)

        if len(pol_contents) == 1:
            log.info("Creating random OTP PIN with length {0!s} "
                     "matching the contents policy {1!s}".format(list(pin_pols)[0], list(pol_contents)[0]))
            # generate a pin which matches the contents requirement
            r = _generate_pin_from_policy(list(pol_contents)[0], size=int(list(pin_pols)[0]))
            request.all_data["pin"] = r
        else:
            log.debug("Creating random OTP PIN with length {0!s}".format(list(pin_pols)[0]))
            request.all_data["pin"] = generate_password(size=int(list(pin_pols)[0]))

        # handle the PIN
        handle_pols = Match.user(g, scope=SCOPE.ENROLL, action=ACTION.PINHANDLING,
                                 user_object=user_object).action_values(unique=False)
        # We can have more than one pin handler policy. So we can process the
        #  PIN in several ways!
        for handle_pol in handle_pols:
            log.debug("Handle the random PIN with the class {0!s}".format(handle_pol))
            package_name, class_name = handle_pol.rsplit(".", 1)
            pin_handler_class = get_module_class(package_name, class_name)
            pin_handler = pin_handler_class()
            # Send the PIN
            pin_handler.send(request.all_data["pin"],
                             request.all_data.get("serial", "N/A"),
                             user_object,
                             tokentype=request.all_data.get("type", "hotp"),
                             logged_in_user=g.logged_in_user)

    return True


def realmadmin(request=None, action=None):
    """
    This decorator adds the first REALM to the parameters if the
    administrator, calling this API is a realm admin.
    This way, if the admin calls e.g. GET /user without realm parameter,
    he will not see all users, but only users in one of his realms.

    TODO: If a realm admin is allowed to see more than one realm,
          this is not handled at the moment. We need to change the underlying
          library functions!

    :param request: The HTTP reqeust
    :param action: The action like ACTION.USERLIST
    """
    # This decorator is only valid for admins
    if g.logged_in_user.get("role") == ROLE.ADMIN:
        params = request.all_data
        if "realm" not in params:
            # add the realm to params
            po = Match.admin(g, action=action).policies()
            # TODO: fix this: there could be a list of policies with a list
            # of realms!
            if po and po[0].get("realm"):
                request.all_data["realm"] = po[0].get("realm")[0]

    return True


def check_otp_pin(request=None, action=None):
    """
    This policy function checks if the OTP PIN that is about to be set
    follows the OTP PIN policies ACTION.OTPPINMAXLEN, ACTION.OTPPINMINLEN and
    ACTION.OTPPINCONTENTS and token-type-specific PIN policy actions in the
    SCOPE.USER or SCOPE.ADMIN. It is used to decorate the API functions.

    The pin is investigated in the params as "otppin" or "pin"

    In case the given OTP PIN does not match the requirements an exception is
    raised.
    """
    params = request.all_data
    pin = params.get("otppin", "") or params.get("pin", "")
    serial = params.get("serial")
    tokentype = params.get("type")
    rollover = params.get("rollover")
    verify = params.get("verify")
    if rollover or verify:
        log.debug(f"Disable PIN checking due to rollover ({rollover}) or verify ({verify})")
        return True
    if not serial and action == ACTION.SETPIN:
        path_elems = request.path.split("/")
        serial = path_elems[-1]
        # Also set it for later use
        request.all_data["serial"] = serial
    if serial:
        # if this is a token, that does not use a pin, we ignore this check
        # And immediately return true
        tokensobject_list = get_tokens(serial=serial)
        if len(tokensobject_list) == 1:
            if tokensobject_list[0].using_pin is False:
                return True
            tokentype = tokensobject_list[0].token.tokentype
    # the default tokentype is still HOTP
    tokentype = tokentype or "hotp"
    check_pin(g, pin, tokentype, request.User)
    return True


def check_application_tokentype(request=None, action=None):
    """
    This pre policy checks if the request is allowed to specify the tokentype.
    If the policy is not set, a possibly set parameter "type" is removed
    from the request.

    Check ACTION.APPLICATION_TOKENTYPE

    This decorator should wrap
        /validate/check, /validate/samlcheck and /validate/triggerchallenge.

    :param request: The request that is intercepted during the API call
    :type request: Request Object
    :param action: An optional Action
    :type action: basestring
    :returns: Always true. Modified the parameter request
    """
    application_allowed = Match.generic(g, scope=SCOPE.AUTHZ,
                                        action=ACTION.APPLICATION_TOKENTYPE,
                                        user_object=request.User,
                                        active=True).any()

    # if the application is not allowed, we remove the tokentype
    if not application_allowed and "type" in request.all_data:
        log.info("Removing parameter 'type' from request, "
                 "since application is not allowed to authenticate by token type.")
        del request.all_data["type"]

    return True


def sms_identifiers(request=None, action=None):
    """
    This is a token specific wrapper for sms tokens
    to be used with the endpoint /token/init.
    According to the policy scope=SCOPE.ADMIN or scope=SCOPE.USER
    action=SMSACTION.GATEWAYS the sms.identifier is only allowed to be set to the listed gateways.

    :param request:
    :param action:
    :return:
    """
    sms_identifier = request.all_data.get("sms.identifier")
    if sms_identifier:
        from privacyidea.lib.tokens.smstoken import SMSACTION
        pols = Match.admin_or_user(g, action=SMSACTION.GATEWAYS, user_obj=request.User).action_values(unique=False)
        gateway_identifiers = []

        for p in pols:
            gateway_identifiers.append(p)
        if sms_identifier not in gateway_identifiers:
            log.warning("{0!s} not in {1!s}".format(sms_identifier, gateway_identifiers))
            raise PolicyError("The requested sms.identifier is not allowed to be enrolled.")

    return True


def papertoken_count(request=None, action=None):
    """
    This is a token specific wrapper for paper token for the endpoint
    /token/init.
    According to the policy scope=SCOPE.ENROLL,
    action=PAPERACTION.PAPER_COUNT it sets the parameter papertoken_count to
    enroll a paper token with such many OTP values.

    :param request:
    :param action:
    :return:
    """
    from privacyidea.lib.tokens.papertoken import PAPERACTION
    pols = Match.user(g, scope=SCOPE.ENROLL, action=PAPERACTION.PAPERTOKEN_COUNT,
                      user_object=request.User).action_values(unique=True)
    if pols:
        papertoken_count = list(pols)[0]
        request.all_data["papertoken_count"] = papertoken_count

    return True


def tantoken_count(request=None, action=None):
    """
    This is a token specific wrapper for tan token for the endpoint
    /token/init.
    According to the policy scope=SCOPE.ENROLL,
    action=TANACTION.TANTOKEN_COUNT it sets the parameter tantoken_count to
    enroll a tan token with such many OTP values.

    :param request:
    :param action:
    :return:
    """
    from privacyidea.lib.tokens.tantoken import TANACTION
    pols = Match.user(g, scope=SCOPE.ENROLL, action=TANACTION.TANTOKEN_COUNT,
                      user_object=request.User).action_values(unique=True)
    if pols:
        tantoken_count = list(pols)[0]
        request.all_data["tantoken_count"] = tantoken_count

    return True


def encrypt_pin(request=None, action=None):
    """
    This policy function is to be used as a decorator for several API functions.
    E.g. token/assign, token/setpin, token/init
    If the policy is set to define the PIN to be encrypted,
    the request.all_data is modified like this:
    encryptpin = True

    It uses the policy SCOPE.ENROLL, ACTION.ENCRYPTPIN
    """
    params = request.all_data
    user_object = get_user_from_param(params)
    # get the length of the random PIN from the policies
    pin_pols = Match.user(g, scope=SCOPE.ENROLL, action=ACTION.ENCRYPTPIN,
                          user_object=user_object).policies()
    if pin_pols:
        request.all_data["encryptpin"] = "True"
    else:
        if "encryptpin" in request.all_data:
            del request.all_data["encryptpin"]

    return True


def enroll_pin(request=None, action=None):
    """
    This policy function is used as decorator for init token.
    It checks, if the user or the admin is allowed to set a token PIN during
    enrollment. If not, it deleted the PIN from the request.
    """
    resolver = request.User.resolver if request.User else None
    (role, username, userrealm, adminuser, adminrealm) = determine_logged_in_userparams(g.logged_in_user,
                                                                                        request.all_data)
    allowed_action = Match.generic(g, scope=role,
                                   action=ACTION.ENROLLPIN,
                                   user_object=request.User,
                                   user=username,
                                   resolver=resolver,
                                   realm=userrealm,
                                   adminrealm=adminrealm,
                                   adminuser=adminuser,
                                   active=True).allowed()

    if not allowed_action:
        # Not allowed to set a PIN during enrollment!
        if "pin" in request.all_data:
            del request.all_data["pin"]
    return True


def init_token_defaults(request=None, action=None):
    """
    This policy function is used as a decorator for the API init function.
    Depending on policy settings it can add token specific default values
    like totp_hashlib, hotp_hashlib, totp_otplen...
    """
    params = request.all_data
    ttype = params.get("type") or "hotp"
    token_class = get_token_class(ttype)
    default_settings = token_class.get_default_settings(g, params)
    log.debug("Adding default settings {0!s} for token type {1!s}".format(
        default_settings, ttype))
    request.all_data.update(default_settings)
    return True


def init_token_length_contents(request=None, action=None):
    """
    This policy function is to be used as a decorator in the API token init function.

    It can set the parameters for automatic code or password created in regards to length and
    contents for the tokentypes 'registration' and 'pw'.

    If there is a valid policy set the action values of REGISTRATIONCODE_LENGTH / PASSWORD_LENGTH
    and REGISTRATIONCODE_CONTENTS / PASSWORD_CONTENTS are added to request.all_data as

    { 'registration.length': '10', 'registration.contents': 'cn' }
    or
    { 'pw.length': '10', 'pw.contents': 'cn' }
    """
    no_content_policy = True
    no_length_policy = True
    params = request.all_data
    tokentype = params.get("type")

    if tokentype == 'registration':
        from privacyidea.lib.tokens.registrationtoken import DEFAULT_LENGTH, DEFAULT_CONTENTS
        length_action = ACTION.REGISTRATIONCODE_LENGTH
        contents_action = ACTION.REGISTRATIONCODE_CONTENTS
    elif tokentype == 'pw':
        from privacyidea.lib.tokens.passwordtoken import DEFAULT_LENGTH, DEFAULT_CONTENTS
        length_action = ACTION.PASSWORD_LENGTH
        contents_action = ACTION.PASSWORD_CONTENTS
    else:
        return True

    user_object = get_user_from_param(params)
    length_pols = Match.user(g, scope=SCOPE.ENROLL, action=length_action,
                             user_object=user_object).action_values(unique=True)
    if len(length_pols) == 1:
        request.all_data[length_action] = list(length_pols)[0]
        no_length_policy = False
    content_pols = Match.user(g, scope=SCOPE.ENROLL, action=contents_action,
                              user_object=user_object).action_values(unique=True)
    if len(content_pols) == 1:
        request.all_data[contents_action] = list(content_pols)[0]
        no_content_policy = False
    # if there is no policy, set defaults.
    if no_length_policy:
        request.all_data[length_action] = DEFAULT_LENGTH
    if no_content_policy:
        request.all_data[contents_action] = DEFAULT_CONTENTS
    return True


def init_tokenlabel(request=None, action=None):
    """
    This policy function is to be used as a decorator in the API init function.
    It adds the tokenlabel definition to the params like this:
    params : { "tokenlabel": "<u>@<r>" }

    In addition, it adds the tokenissuer to the params like this:
    params : { "tokenissuer": "privacyIDEA instance" }

    It also checks if the force_app_pin policy is set and adds the corresponding
    value to params.

    It uses the policy SCOPE.ENROLL, ACTION.TOKENLABEL and ACTION.TOKENISSUER
    to set the tokenlabel and tokenissuer
    of Smartphone tokens during enrollment and this fill the details of the
    response.
    """
    params = request.all_data
    user_object = get_user_from_param(params)
    token_type = getParam(params, "type", optional, "hotp").lower()
    request.all_data = get_init_tokenlabel_parameters(g, params=params, token_type=token_type, user_object=user_object)
    return True


def init_ca_connector(request=None, action=None):
    """
    This is a pre decorator for the endpoint '/token/init'.
    It reads the policy scope=enrollment, action=certificate_ca_connector and
    sets the API parameter "ca" accordingly.

    :param request: The request to enhance
    :return: None, but we modify the request
    """
    params = request.all_data
    user_object = get_user_from_param(params)
    token_type = getParam(request.all_data, "type", optional)
    if token_type and token_type.lower() == "certificate":
        # get the CA connectors from the policies
        ca_pols = Match.user(g, scope=SCOPE.ENROLL, action=CERTIFICATE_ACTION.CA_CONNECTOR,
                             user_object=user_object).action_values(unique=True)
        if len(ca_pols) == 1:
            # The policy was set, so we need to set the CA in the request
            request.all_data["ca"] = list(ca_pols)[0]


def init_ca_template(request=None, action=None):
    """
    This is a pre decorator for the endpoint '/token/init'.
    It reads the policy scope=enrollment, action=certificate_template and
    sets the API parameter "template" accordingly.

    :param request: The request to enhance
    :return: None, but we modify the request
    """
    params = request.all_data
    user_object = get_user_from_param(params)
    token_type = getParam(request.all_data, "type", optional)
    if token_type and token_type.lower() == "certificate":
        # get the CA template from the policies
        template_pols = Match.user(g, scope=SCOPE.ENROLL, action=CERTIFICATE_ACTION.CERTIFICATE_TEMPLATE,
                                   user_object=user_object).action_values(unique=True)
        if len(template_pols) == 1:
            # The policy was set, so we need to set the template in the request
            request.all_data["template"] = list(template_pols)[0]


def init_subject_components(request=None, action=None):
    """
    This is a pre decorator for the endpoint '/token/init'.
    It reads the policy scope=enrollment, action=certificate_request_subject_component and
    sets the API parameter "subject_component" accordingly.

    :param request: The request to enhance
    :return: None, but we modify the request
    """
    params = request.all_data
    user_object = get_user_from_param(params)
    token_type = getParam(request.all_data, "type", optional)
    if token_type and token_type.lower() == "certificate":
        # get the subject list from the policies
        subject_pols = Match.user(g, scope=SCOPE.ENROLL,
                                  action=CERTIFICATE_ACTION.CERTIFICATE_REQUEST_SUBJECT_COMPONENT,
                                  user_object=user_object).action_values(unique=False)
        if len(list(subject_pols)):
            # The policy was set, we need to add the list to the parameters
            request.all_data["subject_components"] = list(subject_pols)


def twostep_enrollment_activation(request=None, action=None):
    """
    This policy function enables the two-step enrollment process according
    to the configured policies.
    It is used to decorate the ``/token/init`` endpoint.

    If a ``<type>_2step`` policy matches, the ``2stepinit`` parameter is handled according to the policy.
    If no policy matches, the ``2stepinit`` parameter is removed from the request data.
    """
    user_object = get_user_from_param(request.all_data)
    serial = getParam(request.all_data, "serial", optional)
    token_type = getParam(request.all_data, "type", optional, "hotp")
    rollover = getParam(request.all_data, "rollover", optional=True)
    token = None
    if serial:
        tokensobject_list = get_tokens(serial=serial)
        if len(tokensobject_list) == 1:
            token = tokensobject_list[0]
            token_type = token.get_tokentype()
    token_type = token_type.lower()
    # Differentiate between an admin enrolling a token for the
    # user and a user self-enrolling a token.
    # In any case, the policy's user attribute is matched against the
    # currently logged-in user (which may be the admin or the
    # self-enrolling user).
    # Tokentypes have separate twostep actions
    action = "{}_2step".format(token_type)
    twostep_enabled_pols = Match.admin_or_user(g, action=action, user_obj=user_object).action_values(unique=True)
    if twostep_enabled_pols:
        enabled_setting = list(twostep_enabled_pols)[0]
        if enabled_setting == "allow":
            # The user is allowed to pass 2stepinit=1
            pass
        elif enabled_setting == "force":
            # We force 2stepinit to be 1 if the token does not exist yet or
            # if a token rollover is triggered and the token is not in 'clientwait' state
            if not token or (token.rollout_state != ROLLOUTSTATE.CLIENTWAIT and rollover):
                request.all_data["2stepinit"] = 1
        else:
            raise PolicyError("Unknown 2step policy setting: {}".format(enabled_setting))
    else:
        # If no policy matches, the user is not allowed
        # to pass 2stepinit
        # Force two-step initialization to be None
        if "2stepinit" in request.all_data:
            del request.all_data["2stepinit"]
    return True


def twostep_enrollment_parameters(request=None, action=None):
    """
    If the ``2stepinit`` parameter is set to true, this policy function
    reads additional configuration from policies and adds it
    to ``request.all_data``, that is:

     * ``{type}_2step_serversize`` is written to ``2step_serversize``
     * ``{type}_2step_clientsize`` is written to ``2step_clientsize``
     * ``{type}_2step_difficulty`` is written to ``2step_difficulty``

    If no policy matches, the value passed by the user is kept.

    This policy function is used to decorate the ``/token/init`` endpoint.
    """
    serial = getParam(request.all_data, "serial", optional)
    token_type = getParam(request.all_data, "type", optional, "hotp")
    if serial:
        tokensobject_list = get_tokens(serial=serial)
        if len(tokensobject_list) == 1:
            token_type = tokensobject_list[0].token.tokentype
    token_type = token_type.lower()
    # Differentiate between an admin enrolling a token for the
    # user and a user self-enrolling a token.
    (role, username, userrealm, adminuser, adminrealm) = determine_logged_in_userparams(g.logged_in_user,
                                                                                        request.all_data)
    # Tokentypes have separate twostep actions
    if is_true(getParam(request.all_data, "2stepinit", optional)):
        parameters = ("2step_serversize", "2step_clientsize", "2step_difficulty")
        for parameter in parameters:
            action = "{}_{}".format(token_type, parameter)
            # SCOPE.ENROLL does not have an admin realm
            action_values = Match.generic(g, action=action,
                                          scope=SCOPE.ENROLL,
                                          user=username,
                                          realm=userrealm,
                                          user_object=request.User).action_values(unique=True)
            if action_values:
                request.all_data[parameter] = list(action_values)[0]


def verify_enrollment(request=None, action=None):
    """
    This is used to verify an already enrolled token.
    The parameter "verify" is used to do so. If successful,
    the current rollout_state "verify" of the token will be changed to "enrolled".

    :param request:
    :param action:
    :return:
    """
    serial = getParam(request.all_data, "serial", optional)
    verify = getParam(request.all_data, "verify", optional)
    if verify and serial:
        # Only now, we check if we need to verify
        tokenobj_list = get_tokens(serial=serial)
        if len(tokenobj_list) == 1:
            tokenobj = tokenobj_list[0]
            if tokenobj.rollout_state == ROLLOUTSTATE.VERIFYPENDING:
                log.debug("Verifying the token enrollment for token {0!s}.".format(serial))
                r = tokenobj.verify_enrollment(verify)
                log.info("Result of enrollment verification for token {0!s}: {1!s}".format(serial, r))
                if r:
                    # TODO: we need to add the tokentype here or the second init_token() call fails
                    request.all_data.update(type=tokenobj.get_tokentype())
                    tokenobj.token.rollout_state = ROLLOUTSTATE.ENROLLED
                else:
                    from privacyidea.lib.error import ParameterError
                    raise ParameterError("Verification of the new token failed.")


def check_max_token_user(request=None, action=None):
    """
    Pre Policy
    This checks the maximum token per user policy.
    Check ACTION.MAXTOKENUSER
    Check ACTION.MAXACTIVETOKENUSER

    This decorator can wrap:
        /token/init  (with a realm and user)
        /token/assign

    :param req:
    :param action:
    :return: True otherwise raises an Exception
    """
    ERROR = "The number of tokens for this user is limited!"
    ERROR_TYPE = "The number of tokens of type {0!s} for this user is limited!"
    ERROR_ACTIVE = "The number of active tokens for this user is limited!"
    ERROR_ACTIVE_TYPE = "The number of active tokens of type {0!s} for this user is limited!"
    params = request.all_data
    serial = getParam(params, "serial")
    tokentype = getParam(params, "type")
    user_object = get_user_from_param(params)
    if user_object.is_empty() and serial:
        try:
            user_object = get_token_owner(serial) or User()
        except ResourceNotFoundError:
            # in case of token init the token does not yet exist in the db
            pass
    if user_object.login:
        tokentype = getParam(params, "type")
        if not tokentype:
            if serial:
                # If we have a serial but no tokentype, we can get the tokentype from
                # the token, if it exists
                tokentype = get_token_type(serial) or "hotp"
            else:
                tokentype = "hotp"

        # check maximum number of type specific tokens of user
        limit_list = Match.user(g, scope=SCOPE.ENROLL,
                                action="{0!s}_{1!s}".format(tokentype.lower(), ACTION.MAXTOKENUSER),
                                user_object=user_object).action_values(unique=False, write_to_audit_log=False)
        if limit_list:
            # we need to check how many tokens of this specific type the user already has assigned!
            tokenobject_list = get_tokens(user=user_object, tokentype=tokentype)
            if serial and serial in [tok.token.serial for tok in tokenobject_list]:
                # If a serial is provided and this token already exists, the
                # token can be regenerated
                pass
            else:
                already_assigned_tokens = len(tokenobject_list)
                max_value = max([int(x) for x in limit_list])
                if already_assigned_tokens >= max_value:
                    g.audit_object.add_policy(limit_list.get(str(max_value)))
                    raise PolicyError(ERROR_TYPE.format(tokentype))

        # check maximum tokens of user
        limit_list = Match.user(g, scope=SCOPE.ENROLL, action=ACTION.MAXTOKENUSER,
                                user_object=user_object).action_values(unique=False, write_to_audit_log=False)
        if limit_list:
            # we need to check how many tokens the user already has assigned!
            tokenobject_list = get_tokens(user=user_object)
            if serial and serial in [tok.token.serial for tok in tokenobject_list]:
                # If a serial is provided and this token already exists, the
                # token can be regenerated
                pass
            else:
                already_assigned_tokens = len(tokenobject_list)
                max_value = max([int(x) for x in limit_list])
                if already_assigned_tokens >= max_value:
                    g.audit_object.add_policy(limit_list.get(str(max_value)))
                    raise PolicyError(ERROR)

        # check maximum active tokens of user
        limit_list = Match.user(g, scope=SCOPE.ENROLL,
                                action="{0!s}_{1!s}".format(tokentype, ACTION.MAXACTIVETOKENUSER),
                                user_object=user_object).action_values(unique=False, write_to_audit_log=False)
        if limit_list:
            # we need to check how many active tokens the user already has assigned!
            tokenobject_list = get_tokens(user=user_object, active=True, tokentype=tokentype)
            if serial and serial in [tok.token.serial for tok in tokenobject_list]:
                # If a serial is provided and this token already exists, the
                # token can be regenerated
                pass
            else:
                already_assigned_tokens = len(tokenobject_list)
                max_value = max([int(x) for x in limit_list])
                if already_assigned_tokens >= max_value:
                    g.audit_object.add_policy(limit_list.get(str(max_value)))
                    raise PolicyError(ERROR_ACTIVE_TYPE.format(tokentype))

        # check maximum active tokens of user
        limit_list = Match.user(g, scope=SCOPE.ENROLL, action=ACTION.MAXACTIVETOKENUSER,
                                user_object=user_object).action_values(unique=False, write_to_audit_log=False)
        if limit_list:
            # we need to check how many active tokens the user already has assigned!
            tokenobject_list = get_tokens(user=user_object, active=True)
            if serial and serial in [tok.token.serial for tok in tokenobject_list]:
                # If a serial is provided and this token already exists (and is active), the
                # token can be regenerated. If the token would be inactive, regenerating this
                # token would reactivate it and thus the user would have more tokens!
                pass
            else:
                already_assigned_tokens = len(tokenobject_list)
                max_value = max([int(x) for x in limit_list])
                if already_assigned_tokens >= max_value:
                    g.audit_object.add_policy(limit_list.get(str(max_value)))
                    raise PolicyError(ERROR_ACTIVE)

    return True


def check_max_token_realm(request=None, action=None):
    """
    Pre Policy
    This checks the maximum token per realm.
    Check ACTION.MAXTOKENREALM

    This decorator can wrap:
        /token/init  (with a realm and user)
        /token/assign
        /token/tokenrealms

    :param req: The request that is intercepted during the API call
    :type req: Request Object
    :param action: An optional Action
    :type action: basestring
    :return: True otherwise raises an Exception
    """
    ERROR = "The number of tokens in this realm is limited!"
    params = request.all_data
    user_object = get_user_from_param(params)
    if user_object:
        realm = user_object.realm
    else:  # pragma: no cover
        realm = params.get("realm")

    if realm:
        limit_list = Match.realm(g, scope=SCOPE.ENROLL, action=ACTION.MAXTOKENREALM,
                                 realm=realm).action_values(unique=False, write_to_audit_log=False)
        if limit_list:
            # we need to check how many tokens the realm already has assigned!
            tokenobject_list = get_tokens(realm=realm)
            already_assigned_tokens = len(tokenobject_list)
            max_value = max([int(x) for x in limit_list])
            if already_assigned_tokens >= max_value:
                g.audit_object.add_policy(limit_list.get(str(max_value)))
                raise PolicyError(ERROR)
    return True


def set_realm(request=None, action=None):
    """
    Pre Policy
    This pre condition gets the current realm and verifies if the realm
    should be rewritten due to the policy definition.
    I takes the realm from the request and - if a policy matches - replaces
    this realm with the realm defined in the policy

    Check ACTION.SETREALM

    This decorator should wrap
        /validate/check

    :param request: The request that is intercepted during the API call
    :type request: Request Object
    :param action: An optional Action
    :type action: basestring
    :returns: Always true. Modified the parameter request
    """
    # At the moment a realm parameter with no user parameter returns a user
    # object like "@realm". If this is changed one day, we need to also fetch
    #  the realm
    if request.User and request.User.login:
        user_object = request.User
        username = user_object.login
        policy_match = Match.user(g, scope=SCOPE.AUTHZ, action=ACTION.SETREALM,
                                  user_object=user_object)
        new_realm = policy_match.action_values(unique=False)
        if len(new_realm) > 1:
            raise PolicyError("I do not know, to which realm I should set the "
                              "new realm. Conflicting policies exist.")
        elif len(new_realm) == 1:
            # There is one specific realm, which we set in the request
            request.all_data["realm"] = list(new_realm)[0]
            # We also need to update the user
            request.User = User(username, request.all_data["realm"])

    return True


def required_email(request=None, action=None):
    """
    This precondition checks if the "email" parameter matches the regular
    expression in the policy scope=register, action=requiredemail.
    See :ref:`policy_requiredemail`.

    Check ACTION.REQUIREDEMAIL

    This decorator should wrap POST /register

    :param request: The Request Object
    :param action: An optional Action
    :return: Modifies the request parameters or raises an Exception
    """
    email = getParam(request.all_data, "email")
    email_found = False
    email_pols = Match.action_only(g, scope=SCOPE.REGISTER, action=ACTION.REQUIREDEMAIL).action_values(unique=False)
    if email and email_pols:
        for email_pol in email_pols:
            # The policy is only "/regularexpr/".
            search = email_pol.strip("/")
            if re.findall(search, email):
                email_found = True
        if not email_found:
            raise RegistrationError("This email address is not allowed to "
                                    "register!")

    return True


def check_custom_user_attributes(request=None, action=None):
    """
    This pre condition checks for the policies delete_custom_user_attributes and
    set_custom_user_attributes, if the user or admin is allowed to set or deleted
    the requested attribute.

    It decorates POST /user/attribute and DELETE /user/attribute/...

    :param request: The request that is intercepted during the API call
    :type request: Request Object
    :param action: An optional action, (would be set/delete)
    :return: Raises a PolicyError, if the wrong attribute is given.
    """
    ERROR = "You are not allowed to {0!s} the custom user attribute {1!s}!"
    is_allowed = False
    if action == "delete":
        attr_pol_dict = Match.admin_or_user(g, action=ACTION.DELETE_USER_ATTRIBUTES,
                                            user_obj=request.User).action_values(unique=False,
                                                                                 allow_white_space_in_action=True)
        attr_key = request.all_data.get("attrkey")
        for attr_pol_val in attr_pol_dict:
            attr_pol_list = [x.strip() for x in attr_pol_val.strip().split() if x]
            if attr_key in attr_pol_list or "*" in attr_pol_list:
                is_allowed = True
                break
        if is_allowed:
            g.audit_object.add_policy(attr_pol_dict.get(attr_pol_val))
        else:
            raise PolicyError(ERROR.format(action, attr_key))
    elif action == "set":
        attr_pol_dict = Match.admin_or_user(g, action=ACTION.SET_USER_ATTRIBUTES,
                                            user_obj=request.User).action_values(unique=False,
                                                                                 allow_white_space_in_action=True)
        attr_key = request.all_data.get("key")
        attr_value = request.all_data.get("value")
        for pol_string in attr_pol_dict:
            pol_dict = parse_string_to_dict(pol_string)
            if attr_value in pol_dict.get(attr_key, []):
                # It is allowed to set the key to this value
                is_allowed = True
                break
            if attr_value in pol_dict.get("*", []):
                # this value can be set in any key
                is_allowed = True
                break
            if "*" in pol_dict.get(attr_key, []):
                # This key can be set to any value
                is_allowed = True
                break
            if "*" in pol_dict.get("*", []):
                # Any key can be set to any value
                is_allowed = True
                break
        if is_allowed:
            g.audit_object.add_policy(attr_pol_dict.get(pol_string))
        else:
            raise PolicyError(ERROR.format(action, attr_key))


def auditlog_age(request=None, action=None):
    """
    This pre condition checks for the policy auditlog_age and set the
    "timelimit" parameter of the audit search API.

    Check ACTION.AUDIT_AGE

    The decorator can wrap GET /audit/

    :param request: The request that is intercepted during the API call
    :type request: Request Object
    :param action: An optional Action
    :type action: basestring
    :returns: Always true. Modified the parameter request
    """
    audit_age = Match.admin_or_user(g, action=ACTION.AUDIT_AGE, user_obj=request.User).action_values(unique=True)
    timelimit = None
    timelimit_s = None
    for aa in audit_age:
        if not timelimit:
            timelimit_s = aa
            timelimit = parse_timedelta(timelimit_s)
        else:
            # We will use the longest allowed timelimit
            if parse_timedelta(aa) > timelimit:
                timelimit_s = aa
                timelimit = parse_timedelta(timelimit_s)

        log.debug("auditlog_age: {0!s}".format(timelimit_s))
        request.all_data["timelimit"] = timelimit_s

    return True


def hide_audit_columns(request=None, action=None):
    """
    This pre condition checks for the policy hide_audit_columns and sets the
    "hidden_columns" parameter for the audit search. The given columns will be
    removed from the returned audit dict.

    Check ACTION.HIDE_AUDIT_COLUMNS

    The decorator should wrap GET /audit/

    :param request: The request that is intercepted during the API call
    :type request: Request Object
    :param action: An optional Action
    :type action: basestring
    :returns: Always true. Modified the parameter request
    """
    hidden_columns = Match.admin_or_user(g, action=ACTION.HIDE_AUDIT_COLUMNS,
                                         user_obj=request.User).action_values(unique=False)
    request.all_data["hidden_columns"] = list(hidden_columns)

    return True


def mangle(request=None, action=None):
    """
    This pre condition checks if either of the parameters pass, user or realm
    in a validate/check request should be rewritten based on an
    authentication policy with action "mangle".
    See :ref:`policy_mangle` for an example.

    Check ACTION.MANGLE

    This decorator should wrap
        /validate/check

    :param request: The request that is intercepted during the API call
    :type request: Request Object
    :param action: An optional Action
    :type action: basestring
    :returns: Always true. Modified the parameter request
    """
    user_object = request.User

    mangle_pols = Match.user(g, scope=SCOPE.AUTH, action=ACTION.MANGLE,
                             user_object=user_object).action_values(unique=False, write_to_audit_log=False)
    # We can have several mangle policies! One for user, one for realm and
    # one for pass. So we do no checking here.
    for mangle_pol_action in mangle_pols:
        # mangle_pol_action looks like this:
        # keyword/search/replace/. Where "keyword" can be "user", "pass" or
        # "realm".
        mangle_key, search, replace, _rest = mangle_pol_action.split("/", 3)
        mangle_value = request.all_data.get(mangle_key)
        if mangle_value:
            log.debug("mangling authentication data: {0!s}".format(mangle_key))
            request.all_data[mangle_key] = re.sub(search, replace,
                                                  mangle_value)
            # If we mangled something, we add the name of the policies
            g.audit_object.add_policy(mangle_pols.get(mangle_pol_action))
            if mangle_key in ["user", "realm"]:
                request.User = get_user_from_param(request.all_data)
    return True


def check_anonymous_user(request=None, action=None):
    """
    This decorator function takes the request and verifies the given action
    for the SCOPE USER without an authenticated user but the user from the
    parameters.

    This is used with password_reset

    :param request:
    :param action:
    :return: True otherwise raises an Exception
    """
    ERROR = "User actions are defined, but this action is not allowed!"
    params = request.all_data
    policy_object = g.policy_object
    user_obj = get_user_from_param(params)

    action_allowed = Match.user(g, scope=SCOPE.USER, action=action, user_object=user_obj).allowed()
    if not action_allowed:
        raise PolicyError(ERROR)
    return True


def check_admin_tokenlist(request=None, action=ACTION.TOKENLIST):
    """
    Depending on the policy scope=admin, action=tokenlist, the
    allowed_realms parameter is set to define, the token of which
    realms and administrator is allowed to see.

    Sets the allowed_realms
    None: means the admin has no restrictions
    []: the admin can not see any realms
    ["realm1", "realm2"...]: the admin can see these realms

    :param request:
    :param action: The action to be checked (tokenlist or container_list)
    :return:
    """
    allowed_realms = None
    wildcard = False
    role = g.logged_in_user.get("role")
    if role == ROLE.USER:
        return True

    policy_object = g.policy_object
    pols = Match.admin(g, action=action).policies()
    pols_at_all = policy_object.list_policies(scope=SCOPE.ADMIN, active=True)

    if pols_at_all:
        allowed_realms = []
        for pol in pols:
            if not pol.get("realm"):
                # if there is no realm set in a tokenlist/container_list policy, then this is a wildcard!
                wildcard = True
            else:
                allowed_realms.extend(pol.get("realm"))

        if wildcard:
            allowed_realms = None

    if action == ACTION.CONTAINER_LIST:
        request.pi_allowed_container_realms = allowed_realms
    else:
        request.pi_allowed_realms = allowed_realms
    return True


def check_base_action(request=None, action=None, anonymous=False):
    """
    This decorator function takes the request and verifies the given action
    for the SCOPE ADMIN or USER.

    :param request:
    :param action:
    :param anonymous: If set to True, the user data is taken from the request
                      parameters.
    :return: True otherwise raises an Exception
    """
    ERROR = {"user": "User actions are defined, but the action %s is not "
                     "allowed!" % action,
             "admin": "Admin actions are defined, but the action %s is not "
                      "allowed!" % action}
    params = request.all_data
    user_object = request.User
    resolver = user_object.resolver if user_object else None
    (role, username, realm, adminuser, adminrealm) = determine_logged_in_userparams(g.logged_in_user, params)

    # In certain cases we can not resolve the user by the serial!
    if action is ACTION.AUDIT:
        # In case of audit requests, the parameters "realm" and "user" are used for
        # filtering the audit log. So these values must not be taken from the request parameters,
        # but rather be NONE. The restriction for the allowed realms in the audit log is determined
        # in the decorator "allowed_audit_realm".
        realm = username = resolver = None
    else:
        realm = params.get("realm")
        if isinstance(realm, list) and len(realm) == 1:
            realm = realm[0]
        resolver = resolver or params.get("resolver")
        # get the realm by the token serial:
        if not realm and params.get("serial"):
            realm = get_realms_of_token(params.get("serial"),
                                        only_first_realm=True)

    # In this case we do not pass the user_object, since the realm is also determined
    # by the pure serial number given.
    action_allowed = Match.generic(g, scope=role,
                                   action=action,
                                   user=username,
                                   resolver=resolver,
                                   realm=realm,
                                   adminrealm=adminrealm,
                                   adminuser=adminuser).allowed()
    if not action_allowed:
        raise PolicyError(ERROR.get(role))
    return True


def check_container_action(request=None, action=None):
    """
    This decorator function takes the request and verifies the given action for the SCOPE ADMIN or USER. This decorator
    is used for api calls that perform actions on container. If a token serial is passed, it also checks the policy
    for the token realm.

    :param request:
    :param action:
    :return: True if action is allowed, otherwise raises an Exception
    """
    ERROR = {"user": "User actions are defined, but the action %s is not "
                     "allowed!" % action,
             "admin": "Admin actions are defined, but the action %s is not "
                      "allowed!" % action}
    params = request.all_data
    user_object = request.User
    resolver = user_object.resolver if user_object else None
    (role, username, realm, adminuser, adminrealm) = determine_logged_in_userparams(g.logged_in_user, params)

    realm = params.get("realm")
    resolver = resolver or params.get("resolver")

    # Check action for (container) realm
    match = Match.generic(g, scope=role,
                          action=action,
                          user=username,
                          resolver=resolver,
                          realm=realm,
                          adminrealm=adminrealm,
                          adminuser=adminuser)
    action_allowed = match.allowed()

    # Get allowed realms
    allowed_realms = []
    policies = match.policies()
    for pol in policies:
        if not pol.get("realm"):
            # if there is no realm set in a policy, then this is a wildcard!
            allowed_realms = None
            break
        else:
            allowed_realms.extend(pol.get("realm"))
    request.pi_allowed_realms = allowed_realms

    # get the realm by the container serial
    # This is a workaround to check all container and token realms since Match.generic() does only support one realm.
    # TODO: Refactor Match.generic() to support multiple realms
    if params.get("container_serial"):
        container_realms = get_container_realms(params.get("container_serial"))

        # Check if at least one container realm is allowed
        if action_allowed and allowed_realms and container_realms:
            matching_realms = list(set(container_realms).intersection(allowed_realms))
            action_allowed = len(matching_realms) > 0

        # get the realm by the token serial:
        token_realms = None
        if params.get("serial"):
            serial = params.get("serial")
            if serial.isalnum():
                # single serial, no list
                token_realms = get_realms_of_token(params.get("serial"), only_first_realm=False)

            # Check if at least one token realm is allowed
            if action_allowed and allowed_realms and token_realms:
                matching_realms = list(set(token_realms).intersection(allowed_realms))
                action_allowed = len(matching_realms) > 0

    if not action_allowed:
        raise PolicyError(ERROR.get(role))
    return True


def check_token_upload(request=None, action=None):
    """
    This decorator function takes the request and verifies the given action
    for scope ADMIN

    :param request:
    :param action:
    :return:
    """
    tokenrealms = request.all_data.get("tokenrealms")
    upload_allowed = True
    if tokenrealms:
        for trealm in tokenrealms.split(","):
            if not Match.generic(g, scope=SCOPE.ADMIN, action=ACTION.IMPORT,
                                 adminuser=g.logged_in_user.get("username"),
                                 adminrealm=g.logged_in_user.get("realm"), realm=trealm).allowed():
                upload_allowed = False
    else:
        upload_allowed = Match.generic(g, scope=SCOPE.ADMIN, action=ACTION.IMPORT,
                                       adminuser=g.logged_in_user.get("username"),
                                       adminrealm=g.logged_in_user.get("realm")).allowed()
    if not upload_allowed:
        raise PolicyError("Admin actions are defined, but you are not allowed to upload token files.")
    return True


def check_token_init(request=None, action=None):
    """
    This decorator function takes the request and verifies
    if the requested tokentype is allowed to be enrolled in the SCOPE ADMIN
    or the SCOPE USER.

    :param request:
    :param action:
    :return: True or an Exception is raised
    """
    ERROR = {"user": "User actions are defined, you are not allowed to "
                     "enroll this token type!",
             "admin": "Admin actions are defined, but you are not allowed to "
                      "enroll this token type!"}
    params = request.all_data
    resolver = request.User.resolver if request.User else None
    (role, username, userrealm, adminuser, adminrealm) = determine_logged_in_userparams(g.logged_in_user, params)
    tokentype = params.get("type", "HOTP")
    action = "enroll{0!s}".format(tokentype.upper())
    init_allowed = Match.generic(g, action=action,
                                 user=username,
                                 resolver=resolver,
                                 realm=userrealm,
                                 scope=role,
                                 adminrealm=adminrealm,
                                 adminuser=adminuser,
                                 user_object=request.User).allowed()
    if not init_allowed:
        raise PolicyError(ERROR.get(role))
    return True


def check_external(request=None, action="init"):
    """
    This decorator is a hook to an external check function, that is called
    before the token/init or token/assign API.

    :param request: The REST request
    :type request: flask Request object
    :param action: This is either "init" or "assign"
    :type action: basestring
    :return: either True or an Exception is raised
    """
    function_name = None
    module = None
    try:
        module_func = current_app.config.get("PI_INIT_CHECK_HOOK")
        if module_func:
            module_name = ".".join(module_func.split(".")[:-1])
            module = importlib.import_module(module_name)
            function_name = module_func.split(".")[-1]
    except Exception as exx:
        log.error("Error importing external check function: {0!s}".format(exx))

    # Import of function was successful
    if function_name:
        external_func = getattr(module, function_name)
        external_func(request, action)
    return True


def api_key_required(request=None, action=None):
    """
    This is a decorator for check_user_pass and check_serial_pass.
    It checks, if a policy scope=auth, action=apikeyrequired is set.
    If so, the validate request will only be performed, if a JWT token is passed
    with role=validate.
    """
    user_object = request.User

    # Get the policies
    action = Match.user(g, scope=SCOPE.AUTHZ, action=ACTION.APIKEY, user_object=user_object).policies()
    # Do we have a policy?
    if action:
        # check if we were passed a correct JWT
        # Get the Authorization token from the header
        auth_token = request.headers.get('PI-Authorization')
        if not auth_token:
            auth_token = request.headers.get('Authorization')
        try:
            r = jwt.decode(auth_token, current_app.secret_key, algorithms=['HS256'])
            g.logged_in_user = {"username": r.get("username", ""),
                                "realm": r.get("realm", ""),
                                "role": r.get("role", "")}
        except (AttributeError, jwt.DecodeError):
            # PyJWT 1.3.0 raises AttributeError, PyJWT 1.6.4 raises DecodeError.
            raise PolicyError("No valid API key was passed.")

        role = g.logged_in_user.get("role")
        if role != ROLE.VALIDATE:
            raise PolicyError("A correct JWT was passed, but it was no API "
                              "key.")

    # If everything went fine, we call the original function
    return True


def mock_success(req, action):
    """
    This is a mock function as an example for check_external. This function
    returns success and the API call will go on unmodified.
    """
    return True


def mock_fail(req, action):
    """
    This is a mock function as an example for check_external. This function
    creates a problem situation and the token/init or token/assign will show
    this exception accordingly.
    """
    raise Exception("This is an Exception in an external check function")


def is_remote_user_allowed(req, write_to_audit_log=True):
    """
    Checks if the REMOTE_USER server variable is allowed to be used.

    .. note:: This is not used as a decorator!

    :param req: The flask request, containing the remote user and the client IP
    :param write_to_audit_log: whether the policy name should be added to the audit log entry
    :type write_to_audit_log: bool
    :return: Return a value or REMOTE_USER, can be "disable", "active" or "force".
    :rtype: str
    """
    if req.remote_user:
        loginname, realm = split_user(req.remote_user)
        realm = realm or get_default_realm()
        ruser_active = Match.generic(g, scope=SCOPE.WEBUI,
                                     action=ACTION.REMOTE_USER,
                                     user=loginname,
                                     realm=realm).action_values(unique=False,
                                                                write_to_audit_log=write_to_audit_log)
        # there should be only one action value here
        if ruser_active:
            return list(ruser_active)[0]

    # Return default "disable"
    return REMOTE_USER.DISABLE


def save_client_application_type(request, action):
    """
    This decorator is used to write the client IP and the HTTP user agent (
    clienttype) to the database.

    In fact this is not a **policy** decorator, as it checks no policy. In
    fact, we could however one day
    define this as a policy, too.
    :param req:
    :return:
    """
    # retrieve the IP. This will also be the mapped IP!
    client_ip = g.client_ip or "0.0.0.0"  # nosec B104 # default IP if no IP in request
    # ...and the user agent.
    ua = request.user_agent
    save_clientapplication(client_ip, "{0!s}".format(ua) or "unknown")
    return True


def pushtoken_disable_wait(request, action):
    """
    This is used for the /auth endpoint and sets the
    PUSH_ACTION.WAIT parameter to False.

    :param request:
    :param action:
    :return:
    """
    request.all_data[PUSH_ACTION.WAIT] = False


def pushtoken_validate(request, action):
    """
    This is an auth specific wrapper to decorate /validate/check
    According to the policy scope=SCOPE.AUTH, action=push_wait
    and scope=SCOPE.AUTH, action=push_require_presence

    :param request:
    :param action:
    :return:
    """
    user_object = request.User
    waiting = Match.user(g, scope=SCOPE.AUTH, action=PUSH_ACTION.WAIT,
                         user_object=user_object if user_object else None) \
        .action_values(unique=True, allow_white_space_in_action=True)
    if len(waiting) >= 1:
        request.all_data[PUSH_ACTION.WAIT] = int(list(waiting)[0])
    else:
        request.all_data[PUSH_ACTION.WAIT] = False


def pushtoken_add_config(request, action):
    """
    This is a token specific wrapper for push token for the endpoint
    /token/init
    According to the policy scope=SCOPE.ENROLL,
    action=SSL_VERIFY or action=FIREBASE_CONFIG the parameters are added to the
    enrollment step.
    :param request:
    :param action:
    :return:
    """
    ttype = request.all_data.get("type")
    if ttype and ttype.lower() == "push":
        request.all_data = get_pushtoken_add_config(g, request.all_data, request.User)


def u2ftoken_verify_cert(request, action):
    """
    This is a token specific wrapper for u2f token for the endpoint
    /token/init
    According to the policy scope=SCOPE.ENROLL,
    action=U2FACTION.NO_VERIFY_CERT it can add a parameter to the
    enrollment parameters to not verify the attestation certificate.
    The default is to verify the cert.
    :param request:
    :param action:
    :return:
    """
    # Get the registration data of the 2nd step of enrolling a U2F device
    ttype = request.all_data.get("type")
    if ttype and ttype.lower() == "u2f":
        # Add the default to verify the cert.
        request.all_data["u2f.verify_cert"] = True
        user_object = request.User
        do_not_verify_the_cert = Match.user(g, scope=SCOPE.ENROLL, action=U2FACTION.NO_VERIFY_CERT,
                                            user_object=user_object if user_object else None).policies()
        if do_not_verify_the_cert:
            request.all_data["u2f.verify_cert"] = False

        log.debug("Should we not verify the attestation certificate? "
                  "Policies: {0!s}".format(do_not_verify_the_cert))
    return True


def u2ftoken_allowed(request, action):
    """
    This is a token specific wrapper for u2f token for the endpoint
     /token/init.
     According to the policy scope=SCOPE.ENROLL,
     action=U2FACTION.REQ it checks, if the assertion certificate is an
     allowed U2F token type.

     If the token, which is enrolled contains a non allowed attestation
     certificate, we bail out.

    :param request:
    :param action:
    :return:
    """

    ttype = request.all_data.get("type")

    # Get the registration data of the 2nd step of enrolling a U2F device
    reg_data = request.all_data.get("regdata")

    if ttype and ttype.lower() == "u2f" and reg_data:
        # We have a registered u2f device!
        serial = request.all_data.get("serial")

        # We just check, if the issuer is allowed, not if the certificate
        # is still valid! (verify_cert=False)
        attestation_cert, user_pub_key, key_handle, \
            signature, description = parse_registration_data(reg_data,
                                                             verify_cert=False)

        allowed_certs_pols = Match.user(g, scope=SCOPE.ENROLL, action=U2FACTION.REQ,
                                        user_object=request.User if request.User else None) \
            .action_values(unique=False)

        if len(allowed_certs_pols) and not _attestation_certificate_allowed(attestation_cert, allowed_certs_pols):
            log.warning("The U2F device {0!s} is not "
                        "allowed to be registered due to policy "
                        "restriction".format(serial))
            raise PolicyError("The U2F device is not allowed "
                              "to be registered due to policy "
                              "restriction.")
            # TODO: Maybe we should delete the token, as it is a not
            # usable U2F token, now.

    return True


def allowed_audit_realm(request=None, action=None):
    """
    This decorator function takes the request and adds additional parameters
    to the request according to the policy
    for the SCOPE.ADMIN or ACTION.AUDIT
    :param request:
    :param action:
    :return: True
    """
    # The endpoint is accessible to users, but we only set ``allowed_audit_realm``
    # for admins, as users are only allowed to view their own realm anyway (this
    # is ensured by the fixed "realm" parameter)
    if g.logged_in_user["role"] == ROLE.ADMIN:
        pols = Match.admin(g, action=ACTION.AUDIT).policies()
        if pols:
            # get all values in realm:
            allowed_audit_realms = []
            for pol in pols:
                if pol.get("realm"):
                    allowed_audit_realms += pol.get("realm")
            request.all_data["allowed_audit_realm"] = list(set(
                allowed_audit_realms))

    return True


def indexedsecret_force_attribute(request, action):
    """
    This is a token specific wrapper for indexedsecret token for the endpoint
    /token/init
    The otpkey is overwritten with the value from
    the user attribute specified in
    policy scope=SCOPE.USER and SCOPE.ADMIN,
    action=PIIXACTION.FORCE_ATTRIBUTE.
    :param request:
    :param action:
    :return:
    """
    ttype = request.all_data.get("type")
    if ttype and ttype.lower() == "indexedsecret" and request.User:
        # We only need to check the policies, if the token is actually enrolled
        # to a user.
        attributes = Match.admin_or_user(g, "indexedsecret_{0!s}".format(PIIXACTION.FORCE_ATTRIBUTE),
                                         user_obj=request.User).action_values(unique=True)
        if not attributes:
            # If there is no policy set, we simply do nothing
            return True

        attribute_value = request.User.info.get(list(attributes)[0])
        request.all_data["otpkey"] = attribute_value

    return True


def webauthntoken_request(request, action):
    """
    This is a WebAuthn token specific wrapper for all endpoints using WebAuthn tokens.

    This wraps the endpoints /token/init, /validate/triggerchallenge, /auth, and
    /validate/check. It will add WebAuthn configuration information to the
    requests, wherever a piece of information is needed for several different
    requests and thus cannot be provided by one of the more specific wrappers
    without adding unnecessary redundancy.

    Depending on the type of request, the request will be augmented with some
    (or all) of the authenticator timeout, user verification requirement and
    list of allowed AAGUIDs for the current scope, as specified by the
    policies with the determined scope and the actions WEBAUTHNACTION.TIMEOUT,
    WEBAUTHNACTION.USER_VERIFICATION_REQUIREMENT, and
    WEBAUTHNACTION.AUTHENTICATOR_SELECTION_LIST, respectively.

    The value of the ORIGIN http header will also be added to the request for
    the ENROLL and AUTHZ scopes. This is to make the unit tests not require
    mocking.

    :param request:
    :type request:
    :param action:
    :type action:
    :return:
    :rtype:
    """

    scope = None

    # Check if this is an enrollment request for a WebAuthn token.
    ttype = request.all_data.get("type")
<<<<<<< HEAD
    if ttype and (ttype.lower() == WebAuthnTokenClass.get_class_type()
                  or ttype.lower() == PasskeyTokenClass.get_class_type()):
        webauthn = True
=======
    if ttype and ttype.lower() == WebAuthnTokenClass.get_class_type():
>>>>>>> 9d14ebd9
        scope = SCOPE.ENROLL

    # Check if a WebAuthn token is being used for authentication.
    if is_webauthn_assertion_response(request.all_data):
        scope = SCOPE.AUTH

    # Check if this is an auth request (as opposed to an enrollment), and it
    # is not a WebAuthn authorization, and the request is either for
    # authentication with a WebAuthn token, or not for any particular token at
    # all (since authentication requests contain almost no parameters, it is
    # necessary to define them by what they are not, rather than by what they
    # are).
    #
    # This logic means that we will add WebAuthn specific information to any
    # unspecific authentication request, even if the user does not actually
    # have any WebAuthn tokens enrolled, but  since this decorator is entirely
    # passive and will just pull values from policies and add them to properly
    # prefixed fields in the request data, this is not a problem.
    if not request.all_data.get("type") \
            and not is_webauthn_assertion_response(request.all_data) \
            and ('serial' not in request.all_data
                 or request.all_data['serial'].startswith(WebAuthnTokenClass.get_class_prefix())):
        scope = SCOPE.AUTH

    # If this is a WebAuthn token, or an authentication request for no particular token.
    if scope:
        actions = WebAuthnTokenClass.get_class_info('policy').get(scope)
        actions.update(WebAuthnTokenClass.get_class_info('policy').get(SCOPE.AUTHZ))
        if WEBAUTHNACTION.TIMEOUT in actions:
            timeout_policies = Match \
                .user(g,
                      scope=scope,
                      action=WEBAUTHNACTION.TIMEOUT,
                      user_object=request.User if hasattr(request, 'User') else None) \
                .action_values(unique=True)
            timeout = int(list(timeout_policies)[0]) if timeout_policies else DEFAULT_TIMEOUT

            request.all_data[WEBAUTHNACTION.TIMEOUT] \
                = timeout * 1000

        if WEBAUTHNACTION.USER_VERIFICATION_REQUIREMENT in actions:
            user_verification_requirement_policies = Match \
                .user(g,
                      scope=scope,
                      action=WEBAUTHNACTION.USER_VERIFICATION_REQUIREMENT,
                      user_object=request.User if hasattr(request, 'User') else None) \
                .action_values(unique=True)
            user_verification_requirement = list(user_verification_requirement_policies)[0] \
                if user_verification_requirement_policies \
                else DEFAULT_USER_VERIFICATION_REQUIREMENT
            if user_verification_requirement not in USER_VERIFICATION_LEVELS:
                raise PolicyError(
                    "{0!s} must be one of {1!s}"
                    .format(WEBAUTHNACTION.USER_VERIFICATION_REQUIREMENT,
                            ", ".join(USER_VERIFICATION_LEVELS)))

            request.all_data[WEBAUTHNACTION.USER_VERIFICATION_REQUIREMENT] \
                = user_verification_requirement

        if WEBAUTHNACTION.AUTHENTICATOR_SELECTION_LIST in actions:
            allowed_aaguids_pols = Match \
                .user(g,
                      scope=SCOPE.AUTHZ if scope == SCOPE.AUTH else scope,
                      action=WEBAUTHNACTION.AUTHENTICATOR_SELECTION_LIST,
                      user_object=request.User if hasattr(request, 'User') else None) \
                .action_values(unique=False,
                               allow_white_space_in_action=True)
            allowed_aaguids = set(
                aaguid
                for allowed_aaguid_pol in allowed_aaguids_pols
                for aaguid in allowed_aaguid_pol.split()
            )

            if allowed_aaguids:
                request.all_data[WEBAUTHNACTION.AUTHENTICATOR_SELECTION_LIST] \
                    = list(allowed_aaguids)

        request.all_data['HTTP_ORIGIN'] = request.environ.get('HTTP_ORIGIN')

    return True


def webauthntoken_authz(request, action):
    """
    This is a WebAuthn token specific wrapper for the /auth, and /validate/check endpoints.

    This will enrich the authorization request for WebAuthn tokens with the
    necessary configuration information from policy actions with
    scope=SCOPE.AUTHZ. This is currently the authorization pendant to
    webauthntoken_allowed(), but maybe expanded to cover other authorization
    policies in the future, should any be added. The request will as of now
    simply be augmented with the policies the attestation certificate is to be
    matched against.

    :param request:
    :type request:
    :param action:
    :type action:
    :return:
    :rtype:
    """

    # If a WebAuthn token is being authorized.
    if is_webauthn_assertion_response(request.all_data):
        allowed_certs_pols = Match \
            .user(g,
                  scope=SCOPE.AUTHZ,
                  action=WEBAUTHNACTION.REQ,
                  user_object=request.User if hasattr(request, 'User') else None) \
            .action_values(unique=False)

        request.all_data[WEBAUTHNACTION.REQ] \
            = list(allowed_certs_pols)

    return True


def webauthntoken_auth(request, action):
    """
    This is a WebAuthn token specific wrapper for the endpoints /validate/triggerchallenge,
    /validate/check, and /auth.

    This will enrich the challenge creation request for WebAuthn tokens with the
    necessary configuration information from policy actions with
    scope=SCOPE.AUTH. The request will be augmented with the allowed
    transports and the text to display to the user when asking to confirm
    the challenge on the token, as specified by the actions
    WEBAUTHNACTION.ALLOWED_TRANSPORTS, and ACTION.CHALLENGETEXT, respectively.

    Both of these policies are optional, and have sensible defaults.

    :param request:
    :type request:
    :param action:
    :type action:
    :return:
    :rtype:
    """

    # Check if this is an auth request (as opposed to an enrollment), and it
    # is not a WebAuthn authorization, and the request is either for
    # authentication with a WebAuthn token, or not for any particular token at
    # all (since authentication requests contain almost no parameters, it is
    # necessary to define them by what they are not, rather than by what they
    # are).
    #
    # This logic means that we will add WebAuthn specific information to any
    # unspecific authentication request, even if the user does not actually
    # have any WebAuthn tokens enrolled, but  since this decorator is entirely
    # passive and will just pull values from policies and add them to properly
    # prefixed fields in the request data, this is not a problem.
    if (not request.all_data.get("type") and not is_webauthn_assertion_response(request.all_data)
            and ('serial' not in request.all_data
                 or request.all_data['serial'].startswith(WebAuthnTokenClass.get_class_prefix()))):
        user_object = request.User if hasattr(request, 'User') else None
        allowed_transports_policies = (Match.user(g,
                                                  scope=SCOPE.AUTH,
                                                  action=WEBAUTHNACTION.ALLOWED_TRANSPORTS,
                                                  user_object=user_object)
                                       .action_values(unique=False, allow_white_space_in_action=True))
        allowed_transports = set(
            transport
            for allowed_transports_policy in (
                list(allowed_transports_policies)
                if allowed_transports_policies
                else [DEFAULT_ALLOWED_TRANSPORTS]
            )
            for transport in allowed_transports_policy.split()
        )

        webauthn_challenge_text_policy = f"{WebAuthnTokenClass.get_class_type()}_{ACTION.CHALLENGETEXT}"
        challenge_text_policies = (Match.user(g,
                                              scope=SCOPE.AUTH,
                                              action=webauthn_challenge_text_policy,
                                              user_object=user_object)
                                   .action_values(unique=True,
                                                  allow_white_space_in_action=True,
                                                  write_to_audit_log=False))
        challenge_text = (list(challenge_text_policies)[0]
                          if challenge_text_policies
                          else DEFAULT_CHALLENGE_TEXT_AUTH)

        request.all_data[WEBAUTHNACTION.ALLOWED_TRANSPORTS] = list(allowed_transports)
        request.all_data[webauthn_challenge_text_policy] = challenge_text
    return True


def webauthntoken_enroll(request, action):
    """
    This is a token specific wrapper for the WebAuthn token for the endpoint /token/init.

    This will enrich the initialization request for WebAuthn tokens with the
    necessary configuration information from policy actions with
    scope=SCOPE.ENROLL. The request will be augmented with a name and id for
    the relying party, as specified by the with actions
    WEBAUTHNACTION.RELYING_PARTY_NAME and WEBAUTHNACTION.RELYING_PARTY_ID,
    respectively, authenticator attachment preference, public key credential
    algorithm preferences, authenticator attestation requirement level,
    authenticator attestation requirement form, allowed AAGUIDs, and the text
    to display to the user when asking to confirm the challenge on the token,
    as specified by the actions WEBAUTHNACTION.AUTHENTICATOR_ATTACHMENT,
    WEBAUTHNACTION.PUBLIC_KEY_CREDENTIAL_ALGORITHM_PREFERENCE,
    WEBAUTHNACTION.AUTHENTICATOR_ATTESTATION_LEVEL,
    WEBAUTHNACTION.AUTHENTICATOR_ATTESTATION_FORM,
    WEAUTHNACTION.AVOID_DOUBLE_REGISTRATION,
    WEBAUTHNACTION.AUTHENTICATOR_SELECTION_LIST, and
    ACTION.CHALLENGETEXT, respectively.

    Setting WEBAUTHNACTION.RELYING_PARTY_NAME and
    WEBAUTHNACTION.RELYING_PARTY_ID is mandatory, and if either of these is not
    set, we bail out.

    :param request:
    :type request:
    :param action:
    :type action:
    :return:
    :rtype:
    """

    ttype = request.all_data.get("type")
    if (ttype and (ttype.lower() == WebAuthnTokenClass.get_class_type()
                   or ttype.lower() == PasskeyTokenClass.get_class_type())):
        user_object = request.User if hasattr(request, 'User') else None
        rp_id_policies = (Match.user(g,
                                     scope=SCOPE.ENROLL,
                                     action=WEBAUTHNACTION.RELYING_PARTY_ID,
                                     user_object=user_object)
                          .action_values(unique=True))
        if rp_id_policies:
            rp_id = list(rp_id_policies)[0]
        else:
            raise PolicyError(f"Missing enrollment policy for WebauthnToken: {WEBAUTHNACTION.RELYING_PARTY_ID}")

        rp_name_policies = Match.user(g,
                                      scope=SCOPE.ENROLL,
                                      action=WEBAUTHNACTION.RELYING_PARTY_NAME,
                                      user_object=user_object).action_values(unique=True,
                                                                             allow_white_space_in_action=True)
        if rp_name_policies:
            rp_name = list(rp_name_policies)[0]
        else:
            raise PolicyError(f"Missing enrollment policy for WebauthnToken: {WEBAUTHNACTION.RELYING_PARTY_NAME}")

        # The RP ID is a domain name and thus may not contain any punctuation except '-' and '.'.
        if not is_fqdn(rp_id):
            message = f"Illegal value for {WEBAUTHNACTION.RELYING_PARTY_ID} (must be a domain name): {rp_id}"
            log.warning(message)
            raise PolicyError(message)

        authenticator_attachment_policies = Match.user(g,
                                                       scope=SCOPE.ENROLL,
                                                       action=WEBAUTHNACTION.AUTHENTICATOR_ATTACHMENT,
                                                       user_object=user_object).action_values(unique=True)
        authenticator_attachment = None
        if (authenticator_attachment_policies
                and list(authenticator_attachment_policies)[0] in AUTHENTICATOR_ATTACHMENT_TYPES):
            authenticator_attachment = list(authenticator_attachment_policies)[0]

        # We need to set 'unique' to False since this policy can contain multiple values
        pubkey_credential_algo_pref_policies = Match.user(
            g,
            scope=SCOPE.ENROLL,
            action=WEBAUTHNACTION.PUBLIC_KEY_CREDENTIAL_ALGORITHMS,
            user_object=user_object).action_values(unique=False)

        pubkey_credential_algo_pref = (pubkey_credential_algo_pref_policies.keys()
                                       if pubkey_credential_algo_pref_policies
                                       else DEFAULT_PUBLIC_KEY_CREDENTIAL_ALGORITHM_PREFERENCE)

        if not all([x in PUBLIC_KEY_CREDENTIAL_ALGORITHMS for x in pubkey_credential_algo_pref]):
            raise PolicyError(f"{WEBAUTHNACTION.PUBLIC_KEY_CREDENTIAL_ALGORITHMS} must be one "
                              f"of {', '.join(PUBLIC_KEY_CREDENTIAL_ALGORITHMS.keys())}")

        authenticator_attestation_level_policies = Match.user(g,
                                                              scope=SCOPE.ENROLL,
                                                              action=WEBAUTHNACTION.AUTHENTICATOR_ATTESTATION_LEVEL,
                                                              user_object=user_object).action_values(unique=True)

        authenticator_attestation_level = (list(authenticator_attestation_level_policies)[0]
                                           if authenticator_attestation_level_policies
                                           else DEFAULT_AUTHENTICATOR_ATTESTATION_LEVEL)
        if authenticator_attestation_level not in ATTESTATION_LEVELS:
            raise PolicyError(
                f"{WEBAUTHNACTION.AUTHENTICATOR_ATTESTATION_LEVEL} must be one of {', '.join(ATTESTATION_LEVELS)}")

        authenticator_attestation_form_policies = Match.user(g,
                                                             scope=SCOPE.ENROLL,
                                                             action=WEBAUTHNACTION.AUTHENTICATOR_ATTESTATION_FORM,
                                                             user_object=user_object).action_values(unique=True)

        authenticator_attestation_form = (list(authenticator_attestation_form_policies)[0]
                                          if authenticator_attestation_form_policies
                                          else DEFAULT_AUTHENTICATOR_ATTESTATION_FORM)
        if authenticator_attestation_form not in ATTESTATION_FORMS:
            raise PolicyError(
                f"{WEBAUTHNACTION.AUTHENTICATOR_ATTESTATION_FORM} must be one of {', '.join(ATTESTATION_FORMS)}")

        challenge_text_policies = Match.user(g,
                                             scope=SCOPE.ENROLL,
                                             action=f"{WebAuthnTokenClass.get_class_type()}_{ACTION.CHALLENGETEXT}",
                                             user_object=user_object).action_values(unique=True,
                                                                                    allow_white_space_in_action=True,
                                                                                    write_to_audit_log=False)
        challenge_text = (list(challenge_text_policies)[0]
                          if challenge_text_policies
                          else DEFAULT_CHALLENGE_TEXT_ENROLL)

        avoid_double_registration_policy = Match.user(g,
                                                      scope=SCOPE.ENROLL,
                                                      action=WEBAUTHNACTION.AVOID_DOUBLE_REGISTRATION,
                                                      user_object=user_object).any()

        request.all_data[WEBAUTHNACTION.RELYING_PARTY_ID] = rp_id
        request.all_data[WEBAUTHNACTION.RELYING_PARTY_NAME] = rp_name

        request.all_data[WEBAUTHNACTION.AUTHENTICATOR_ATTACHMENT] = authenticator_attachment
        request.all_data[WEBAUTHNACTION.PUBLIC_KEY_CREDENTIAL_ALGORITHMS] = ([PUBLIC_KEY_CREDENTIAL_ALGORITHMS[x]
                                                                              for x in PUBKEY_CRED_ALGORITHMS_ORDER
                                                                              if
                                                                              x in pubkey_credential_algo_pref])
        request.all_data[WEBAUTHNACTION.AUTHENTICATOR_ATTESTATION_LEVEL] = authenticator_attestation_level
        request.all_data[WEBAUTHNACTION.AUTHENTICATOR_ATTESTATION_FORM] = authenticator_attestation_form
        request.all_data[f"{ttype.lower()}_{ACTION.CHALLENGETEXT}"] = challenge_text
        request.all_data[WEBAUTHNACTION.AVOID_DOUBLE_REGISTRATION] = avoid_double_registration_policy

    return True


def webauthntoken_allowed(request, action):
    """
    This is a token specific wrapper for WebAuthn token for the endpoint /token/init.

    According to the policy scope=SCOPE.ENROLL,
    action=WEBAUTHNACTION.REQ it checks, if the assertion certificate is
    for an allowed WebAuthn token type. According to the policy
    scope=SCOPE.ENROLL, action=WEBAUTHNACTION.AUTHENTICATOR_SELECTION_LIST
    it checks, whether the AAGUID is whitelisted. Note: If self-attestation
    is allowed, it is – of course – possible to bypass the check for
    WEBAUTHNACTION.REQ

    If the token, which is being enrolled does not contain an allowed attestation
    certificate, or does not have an allowed AAGUID, we bail out.

    A very similar check (same policy actions, different policy scope) is
    performed during authorization,  however due to architectural limitations,
    this lives within the token implementation itself.

    :param request:
    :type request:
    :param action:
    :type action:
    :return:
    :rtype:
    """

    ttype = request.all_data.get("type")

    # Get the registration data of the 2nd step of enrolling a WebAuthn token
    reg_data = request.all_data.get("regdata")

    # If a WebAuthn token is being enrolled.
    if ttype and ttype.lower() == WebAuthnTokenClass.get_class_type() and reg_data:
        serial = request.all_data.get("serial")
        att_obj = WebAuthnRegistrationResponse.parse_attestation_object(reg_data)
        (
            attestation_type,
            trust_path,
            credential_pub_key,
            cred_id,
            aaguid
        ) = WebAuthnRegistrationResponse.verify_attestation_statement(fmt=att_obj.get('fmt'),
                                                                      att_stmt=att_obj.get('attStmt'),
                                                                      auth_data=att_obj.get('authData'))

        attestation_cert = crypto.X509.from_cryptography(trust_path[0]) if trust_path else None
        allowed_certs_pols = Match \
            .user(g,
                  scope=SCOPE.ENROLL,
                  action=WEBAUTHNACTION.REQ,
                  user_object=request.User if hasattr(request, 'User') else None) \
            .action_values(unique=False)

        allowed_aaguids_pols = Match \
            .user(g,
                  scope=SCOPE.ENROLL,
                  action=WEBAUTHNACTION.AUTHENTICATOR_SELECTION_LIST,
                  user_object=request.User if hasattr(request, 'User') else None) \
            .action_values(unique=False,
                           allow_white_space_in_action=True)
        allowed_aaguids = set(
            aaguid
            for allowed_aaguid_pol in allowed_aaguids_pols
            for aaguid in allowed_aaguid_pol.split()
        )

        # attestation_cert is of type X509. If you get a warning from your IDE
        # here, it is because your IDE mistakenly assumes it to be of type PKey,
        # due to a bug in pyOpenSSL 18.0.0. This bug is – however – purely
        # cosmetic (a wrongly hinted return type in X509.from_cryptography()),
        # and can be safely ignored.
        #
        # See also:
        # https://github.com/pyca/pyopenssl/commit/4121e2555d07bbba501ac237408a0eea1b41f467
        if allowed_certs_pols and not _attestation_certificate_allowed(attestation_cert, allowed_certs_pols):
            log.warning(
                "The WebAuthn token {0!s} is not allowed to be registered due to policy restriction {1!s}"
                .format(serial, WEBAUTHNACTION.REQ))
            raise PolicyError("The WebAuthn token is not allowed to be registered due to a policy restriction.")

        if allowed_aaguids and aaguid not in [allowed_aaguid.replace("-", "") for allowed_aaguid in allowed_aaguids]:
            log.warning(
                "The WebAuthn token {0!s} is not allowed to be registered due to policy restriction {1!s}"
                .format(serial, WEBAUTHNACTION.AUTHENTICATOR_SELECTION_LIST))
            raise PolicyError("The WebAuthn token is not allowed to be registered due to a policy restriction.")

    return True


def _attestation_certificate_allowed(attestation_cert, allowed_certs_pols):
    """
    Check a certificate against a set of policies.

    This will check an attestation certificate of a U2F-, or WebAuthn-Token,
    against a list of policies. It is used to verify, whether a token with the
    given attestation may be enrolled, or authorized, respectively.

    The certificate info may be None, in which case, true will be returned if
    the policies are also empty.

    This is a wrapper for attestation_certificate_allowed(). It is needed,
    because during enrollment, we still have an actual certificate to check
    against, while attestation_certificate_required() expects the plain fields
    from the token info, containing just the issuer, serial and subject.

    :param attestation_cert: The attestation certificate.
    :type attestation_cert: OpenSSL.crypto.X509 or None
    :param allowed_certs_pols: The policies restricting enrollment, or authorization.
    :type allowed_certs_pols: dict or None
    :return: Whether the token should be allowed to complete enrollment, or authorization, based on its attestation.
    :rtype: bool
    """

    cert_info = {
        "attestation_issuer": x509name_to_string(attestation_cert.get_issuer()),
        "attestation_serial": "{!s}".format(attestation_cert.get_serial_number()),
        "attestation_subject": x509name_to_string(attestation_cert.get_subject())
    } \
        if attestation_cert \
        else None

    return attestation_certificate_allowed(cert_info, allowed_certs_pols)


def required_piv_attestation(request, action=None):
    """
    This is a token specific decorator for certificate tokens for the endpoint
    /token/init
    According to the policy scope=SCOPE.ENROLL,
    action=REQUIRE_ATTESTATION an exception is raised, if no attestation parameter is given.

    It also checks the policy if the attestation should be verified and sets the
    parameter verify_attestation accordingly.

    :param request:
    :param action:
    :return:
    """
    from privacyidea.lib.tokens.certificatetoken import ACTION, REQUIRE_ACTIONS
    ttype = request.all_data.get("type")
    if ttype and ttype.lower() == "certificate":
        # Get attestation certificate requirement
        require_att = Match.user(g, scope=SCOPE.ENROLL, action=ACTION.REQUIRE_ATTESTATION,
                                 user_object=request.User if request.User else None).action_values(unique=True)
        if REQUIRE_ACTIONS.REQUIRE_AND_VERIFY in list(require_att):
            if not request.all_data.get("attestation"):
                # There is no attestation certificate in the request, although it is required!
                log.warning("The request is missing an attestation certificate. {0!s}".format(require_att))
                raise PolicyError("A policy requires that you provide an attestation certificate.")

        # Add parameter verify_attestation
        request.all_data["verify_attestation"] = REQUIRE_ACTIONS.VERIFY in list(require_att) or \
                                                 REQUIRE_ACTIONS.REQUIRE_AND_VERIFY in list(require_att)


def hide_tokeninfo(request=None, action=None):
    """
    This decorator checks for the policy `hide_tokeninfo` and sets the
    `hidden_tokeninfo` parameter.

    The given tokeninfo keys will be removed from the response.

    The decorator wraps GET /token/

    :param request: The request that is intercepted during the API call
    :type request: Request Object
    :param action: An optional Action
    :type action: str
    :return: Always true. Modifies the parameter `request`
    :rtype: bool
    """
    hidden_fields = Match.admin_or_user(g, action=ACTION.HIDE_TOKENINFO,
                                        user_obj=request.User) \
        .action_values(unique=False)

    request.all_data['hidden_tokeninfo'] = list(hidden_fields)
    return True


def increase_failcounter_on_challenge(request=None, action=None):
    """
    This is a decorator for /validate/check, validate/triggerchallenge and auth
    which sets the parameter increase_failcounter_on_challenge
    """
    inc_fail_counter = Match.user(g, scope=SCOPE.AUTH, action=ACTION.INCREASE_FAILCOUNTER_ON_CHALLENGE,
                                  user_object=request.User if hasattr(request, 'User') else None).any()
    request.all_data["increase_failcounter_on_challenge"] = inc_fail_counter


def require_description(request=None, action=None):
    """
    Pre Policy
    This checks if a description is required to roll out a specific token.
    scope=SCOPE.ENROLL, action=REQUIRE_DESCRIPTION

    An exception is raised, if the tokentypes specified in the
    REQUIRE_DESCRIPTION policy match the token to be rolled out,
    but no description is given.

    :param request:
    :param action:
    :return:
    """
    params = request.all_data
    user_object = request.User
    (role, username, realm, adminuser, adminrealm) = determine_logged_in_userparams(g.logged_in_user, params)

    action_values = Match.generic(g, action=ACTION.REQUIRE_DESCRIPTION,
                                  scope=SCOPE.ENROLL,
                                  adminrealm=adminrealm,
                                  adminuser=adminuser,
                                  user=username,
                                  realm=realm,
                                  user_object=user_object).action_values(unique=False)

    token_types = list(action_values.keys())
    type_value = request.all_data.get("type") or 'hotp'
    if type_value in token_types:
        tok = None
        serial = getParam(params, "serial")
        if serial:
            tok = get_one_token(serial=serial, rollout_state=ROLLOUTSTATE.VERIFYPENDING, silent_fail=True) or \
                  get_one_token(serial=serial, rollout_state=ROLLOUTSTATE.CLIENTWAIT, silent_fail=True)
        # only if no token exists, yet, we need to check the description
        if not tok and not request.all_data.get("description"):
            log.warning(_("Missing description for {} token.".format(type_value)))
            raise PolicyError(_("Description required for {} token.".format(type_value)))


def jwt_validity(request, action):
    """
    This is a decorator for the /auth endpoint to adapt the validity period of the issued JWT.
    :param request:
    :param action:
    :return:
    """
    validity_time_pol = (Match.user(g, scope=SCOPE.WEBUI, action=ACTION.JWTVALIDITY,
                                    user_object=request.User if hasattr(request, 'User') else None)
                         .action_values(unique=True))

    validity_time = DEFAULT_JWT_VALIDITY
    if len(validity_time_pol) == 1:
        try:
            validity_time = int(list(validity_time_pol)[0])
        except ValueError:
            log.warning(f"Invalid JWT validity period: {validity_time}. Using the default of 1 hour.")
    request.all_data[ACTION.JWTVALIDITY] = validity_time
    return True<|MERGE_RESOLUTION|>--- conflicted
+++ resolved
@@ -1743,13 +1743,8 @@
 
     # Check if this is an enrollment request for a WebAuthn token.
     ttype = request.all_data.get("type")
-<<<<<<< HEAD
     if ttype and (ttype.lower() == WebAuthnTokenClass.get_class_type()
                   or ttype.lower() == PasskeyTokenClass.get_class_type()):
-        webauthn = True
-=======
-    if ttype and ttype.lower() == WebAuthnTokenClass.get_class_type():
->>>>>>> 9d14ebd9
         scope = SCOPE.ENROLL
 
     # Check if a WebAuthn token is being used for authentication.
