--- conflicted
+++ resolved
@@ -51,16 +51,13 @@
 from privacyidea.lib.policy import DEFAULT_PREFERRED_CLIENT_MODE
 from privacyidea.lib.policy import Match
 from privacyidea.lib.token import get_tokens, assign_token, get_realms_of_token, get_one_token
-<<<<<<< HEAD
 from privacyidea.lib.machine import get_auth_items
-=======
-from privacyidea.lib.machine import get_hostname, get_auth_items
 from privacyidea.lib.config import get_multichallenge_enrollable_tokentypes, get_token_class
->>>>>>> 3f6ad403
 from .prepolicy import check_max_token_user, check_max_token_realm
 import functools
 import json
 import re
+import netaddr
 from privacyidea.lib.crypto import Sign
 from privacyidea.api.lib.utils import get_all_params
 from privacyidea.lib.auth import ROLE
@@ -450,6 +447,7 @@
     "pin" and "otppin" is investigated.
 
     :param request:
+    :param action:
     :return:
     """
     policy_object = g.policy_object
