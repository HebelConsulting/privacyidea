--- conflicted
+++ resolved
@@ -298,18 +298,9 @@
     content = response.json
 
     # get the serials from a policy definition
-<<<<<<< HEAD
-    detailPol = policy_object.match_policies(action=ACTION.NODETAILSUCCESS,
-                                             scope=SCOPE.AUTHZ,
-                                             client=g.client_ip,
-                                             active=True)
-
-    if detailPol and content.get("result", {}).get("value") and "detail" in content:
-=======
     detailPol = Match.action_only(g, scope=SCOPE.AUTHZ, action=ACTION.NODETAILSUCCESS)\
         .policies(write_to_audit_log=False)
     if detailPol and content.get("result", {}).get("value"):
->>>>>>> 65b1a924
         # The policy was set, we need to strip the details, if the
         # authentication was successful. (value=true)
         # But only if there is a "detail" key in the response.
@@ -343,12 +334,8 @@
         for key, value in ui.items():
             if type(value) == datetime.datetime:
                 ui[key] = str(value)
-<<<<<<< HEAD
         content.setdefault("detail", {})["user"] = ui
         response.data = json.dumps(content)
-=======
-        content["detail"]["user"] = ui
->>>>>>> 65b1a924
         g.audit_object.add_policy([p.get("name") for p in detail_pol])
 
     # Check for ADD RESOLVER IN RESPONSE
