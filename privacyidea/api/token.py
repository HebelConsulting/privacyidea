--- conflicted
+++ resolved
@@ -295,16 +295,10 @@
     """
     response_details = {}
     param = request.all_data
-<<<<<<< HEAD
 
     user = request.User
     token_object = init_token(param, user)
 
-=======
-    user = request.User
-
-    token_object = init_token(param, user)
->>>>>>> 9d14ebd9
     if token_object:
         g.audit_object.log({"success": True})
 
@@ -316,7 +310,6 @@
 
         # The token was created successfully, so we add token specific
         # init details like the Google URL to the response
-<<<<<<< HEAD
         try:
             init_details = token_object.get_init_detail(param, user)
             response_details.update(init_details)
@@ -326,15 +319,8 @@
             raise e
 
         # Check if a containerSerial is set and assign the token to the container
-        if "container_serial" in param:
-            container_serial = param.get("container_serial")
-=======
-        init_details = token_object.get_init_detail(param, user)
-        response_details.update(init_details)
-        # Check if a containerSerial is set and assign the token to the container
         container_serial = param.get("container_serial", {})
         if container_serial:
->>>>>>> 9d14ebd9
             # Check if user is allowed to add tokens to containers
             try:
                 container_add_token_right = check_container_action(request, action=ACTION.CONTAINER_ADD_TOKEN)
