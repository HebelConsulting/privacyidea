--- conflicted
+++ resolved
@@ -331,11 +331,8 @@
                 log.info(f"User {user.login} is not allowed to add token {token_object.get_serial()} to container "
                          f"{container_serial}.")
             if container_add_token_right:
-<<<<<<< HEAD
                 # The enrollment will not be blocked if there is problem adding the new token to a container
                 # there will just be a warning in the log
-=======
->>>>>>> fcd4aea5
                 try:
                     logged_in_user_role = g.logged_in_user.get("role")
                     add_token_to_container(container_serial, token_object.get_serial(), user, logged_in_user_role)
