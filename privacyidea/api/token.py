--- conflicted
+++ resolved
@@ -334,12 +334,7 @@
                 # The enrollment will not be blocked if there is problem adding the new token to a container
                 # there will just be a warning in the log
                 try:
-<<<<<<< HEAD
-                    add_token_to_container(container_serial, token_object.get_serial())
-=======
-                    logged_in_user_role = g.logged_in_user.get("role")
-                    add_token_to_container(container_serial, token.get_serial(), user, logged_in_user_role)
->>>>>>> 80b817e9
+                    add_token_to_container(container_serial, token.get_serial())
                     response_details.update({"container_serial": container_serial})
                     container = find_container_by_serial(container_serial)
                     g.audit_object.log({"container_serial": container_serial, "container_type": container.type})
