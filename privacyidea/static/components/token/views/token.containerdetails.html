--- conflicted
+++ resolved
@@ -106,13 +106,8 @@
                 <div ng-hide="(!loggedInUser.isAdmin() || !checkRight('container_info'))&& hide_buttons">
                     <button class="btn btn-primary"
                             id="ciEditButton"
-<<<<<<< HEAD
                             ng-disabled="!loggedInUser.isAdmin() || !checkRight('container_info')"
-                            ng-hide="editContainernfo"
-=======
-                            ng-disabled="!checkRight('container_info')"
                             ng-hide="editContainerInfo"
->>>>>>> 638bbda2
                             ng-click="startEditContainerInfo()"
                             translate>Edit
                     </button>
