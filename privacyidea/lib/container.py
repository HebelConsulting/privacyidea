--- conflicted
+++ resolved
@@ -355,15 +355,4 @@
     Add the given info to the container with the given serial
     """
     container = find_container_by_serial(serial)
-<<<<<<< HEAD
-=======
-    container.add_container_info(ikey, ivalue)
-
-
-def add_container_info(serial, ikey, ivalue):
-    """
-    Add the given info to the container with the given serial
-    """
-    container = find_container_by_serial(serial)
->>>>>>> 86db9bfa
     container.add_container_info(ikey, ivalue)