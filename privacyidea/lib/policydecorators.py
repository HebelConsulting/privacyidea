--- conflicted
+++ resolved
@@ -158,11 +158,7 @@
     """
     options = options or {}
     g = options.get("g")
-<<<<<<< HEAD
     auth_cache_dict = None
-=======
-    auth_cache = None
->>>>>>> 0ae0717b
     if g:
         clientip = options.get("clientip")
         policy_object = g.policy_object
@@ -199,11 +195,7 @@
 
     # If nothing else returned, call the wrapped function
     res, reply_dict = wrapped_function(user_object, passw, options)
-<<<<<<< HEAD
     if auth_cache_dict and res:
-=======
-    if auth_cache and res:
->>>>>>> 0ae0717b
         # If authentication is successful, we store the password in auth_cache
         add_to_cache(user_object.login, user_object.realm, user_object.resolver, passw)
     return res, reply_dict
@@ -426,7 +418,6 @@
                     reply_dict["message"] = ("Only %s successfull "
                                              "authentications per %s"
                                              % (policy_count, tdelta))
-                    g.audit_object.add_policy(next(iter(max_success_dict.values())))
 
     return res, reply_dict
 
