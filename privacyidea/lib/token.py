--- conflicted
+++ resolved
@@ -2318,14 +2318,10 @@
         # Check if the max auth is succeeded
         if token_obj.check_all(message_list):
             r_chal, message, transaction_id, challenge_info = token_obj.create_challenge(
-<<<<<<< HEAD
-                transactionid=transaction_id, options=options)
-=======
                     transactionid=transaction_id, options=options)
             # We need to pass the info if a push token has been triggered, so that require presence can re-use the
             # challenge instead of creating a new one with a different answer
             options["push_triggered"] = token_obj.get_type() == "push" if not options["push_triggered"] else True
->>>>>>> 3e7e398c
             # Add the reply to the response
             message = challenge_text_replace(message, user=token_obj.user, token_obj=token_obj)
             message_list.append(message)
