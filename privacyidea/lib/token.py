#  privacyIDEA is a fork of LinOTP
#
#  2018-12-10 Cornelius Kölbel <cornelius.koelbel@netknights.it>
#             Add Base58
#  2018-01-21 Cornelius Kölbel <cornelius.koelbel@netknights.it>
#             Add tokenkind
#  2017-08-11 Cornelius Kölbel <cornelius.koelbel@netknights.it>
#             Add auth_cache
#  2017-04-19 Cornelius Kölbel <cornelius.koelbel@netknights.it>
#             Add support for multiple challenge response token
#  2016-08-31 Cornelius Kölbel <cornelius.koelbel@netknights.it>
#             Reset failcounter of all user tokens.
#  2016-06-21 Cornelius Kölbel <cornelius@privacyidea.org>
#             Add next pin change response
#  2016-06-13 Cornelius Kölbel <cornelius@privacyidea.org>
#             Add otp length to detail response
#  2015-10-14 Cornelius Kölbel <cornelius@privacyidea.org>
#             Add timelimit to user auth.
#  2015-08-31 Cornelius Kölbel <cornelius@privacyidea.org>
#             Add check_realm_pass for 4-eyes policy
#  2015-03-20 Cornelius Kölbel, <cornelius@privacyidea.org>
#             Add policy decorator for encryption
#  2015-03-15 Cornelius Kölbel, <cornelius@privacyidea.org>
#             Add policy decorator for lost_token password
#  2014-12-08 Cornelius Kölbel, <cornelius@privacyidea.org>
#             Rewrite the module for operation with flask
#             assure >95% code coverage
#  2014-07-02 Cornelius Kölbel, <cornelius@privacyidea.org>
#             remove references to machines, when a token is deleted
#  2014-05-08 Cornelius Kölbel, <cornelius@privacyidea.org>
#
#  License:  AGPLv3
#  contact:  http://www.privacyidea.org
#
#  Copyright (C) 2010 - 2014 LSE Leading Security Experts GmbH
#  License:  AGPLv3
#  contact:  http://www.linotp.org
#            http://www.lsexperts.de
#            linotp@lsexperts.de
#
# This code is free software; you can redistribute it and/or
# modify it under the terms of the GNU AFFERO GENERAL PUBLIC LICENSE
# License as published by the Free Software Foundation; either
# version 3 of the License, or any later version.
#
# This code is distributed in the hope that it will be useful,
# but WITHOUT ANY WARRANTY; without even the implied warranty of
# MERCHANTABILITY or FITNESS FOR A PARTICULAR PURPOSE.  See the
# GNU AFFERO GENERAL PUBLIC LICENSE for more details.
#
# You should have received a copy of the GNU Affero General Public
# License along with this program.  If not, see <http://www.gnu.org/licenses/>.
#
"""
This module contains all top level token functions.
It depends on the models, lib.user and lib.tokenclass (which depends on the
tokenclass implementations like lib.tokens.hotptoken)

This is the middleware/glue between the HTTP API and the database
"""

import datetime
import hashlib
import logging
import os
import string
import traceback
from collections import defaultdict

from dateutil.tz import tzlocal
from sqlalchemy import (and_, func)
from sqlalchemy import or_, select
from sqlalchemy.ext.compiler import compiles
from sqlalchemy.sql.expression import FunctionElement
from webauthn import base64url_to_bytes

from privacyidea.api.lib.utils import get_required, get_optional, get_required_one_of, get_optional_one_of
from privacyidea.lib import _, fido2
from privacyidea.lib.challengeresponsedecorators import (generic_challenge_response_reset_pin,
                                                         generic_challenge_response_resync)
from privacyidea.lib.config import (get_token_class, get_token_prefix,
                                    get_token_types, get_from_config,
                                    get_inc_fail_count_on_false_pin, SYSCONF)
from privacyidea.lib.crypto import generate_password
from privacyidea.lib.crypto import get_rand_digit_str
from privacyidea.lib.decorators import (check_user_or_serial,
                                        check_copy_serials)
from privacyidea.lib.error import (TokenAdminError,
                                   ParameterError,
                                   privacyIDEAError, ResourceNotFoundError, AuthError)
from privacyidea.lib.fido2.util import get_fido2_nonce
from privacyidea.lib.framework import get_app_config_value
from privacyidea.lib.log import log_with
from privacyidea.lib.policy import ACTION
from privacyidea.lib.policydecorators import (libpolicy,
                                              auth_user_does_not_exist,
                                              auth_user_has_no_token,
                                              auth_user_passthru,
                                              auth_user_timelimit,
                                              auth_lastauth,
                                              auth_cache,
                                              config_lost_token,
                                              reset_all_user_tokens, force_challenge_response)
from privacyidea.lib.realm import realm_is_defined, get_realms
from privacyidea.lib.resolver import get_resolver_object
from privacyidea.lib.tokenclass import DATE_FORMAT, ROLLOUTSTATE
from privacyidea.lib.tokenclass import TOKENKIND
from privacyidea.lib.tokenclass import TokenClass
from privacyidea.lib.tokens.passkeytoken import PasskeyTokenClass
from privacyidea.lib.user import User
from privacyidea.lib.user import get_username
from privacyidea.lib.utils import is_true, BASE58, hexlify_and_unicode, check_serial_valid, create_tag_dict
from privacyidea.models import (Token, Realm, TokenRealm, Challenge,
                                TokenInfo, TokenOwner, TokenTokengroup, Tokengroup, TokenContainer,
                                TokenContainerToken)
from privacyidea.models import (db)

log = logging.getLogger(__name__)

optional = True
required = False

ENCODING = "utf-8"


# Define function to convert Oracle CLOBs to VARCHAR before using them in a
# compare operation.
# By using <https://docs.sqlalchemy.org/en/13/core/compiler.html> we can
# differentiate between different dialects.
class clob_to_varchar(FunctionElement):
    name = 'clob_to_varchar'
    inherit_cache = True


@compiles(clob_to_varchar)
def fn_clob_to_varchar_default(element, compiler, **kw):
    return compiler.process(element.clauses, **kw)


@compiles(clob_to_varchar, 'oracle')
def fn_clob_to_varchar_oracle(element, compiler, **kw):
    return "to_char(%s)" % compiler.process(element.clauses, **kw)


@log_with(log)
def create_tokenclass_object(db_token):
    """
    (was createTokenClassObject)
    create a token class object from a given type
    If a tokenclass for this type does not exist,
    the function returns None.

    :param db_token: the database referenced token
    :type db_token: database token object
    :return: instance of the token class object
    :rtype: tokenclass object
    """
    # We use the tokentype from the database
    tokentype = db_token.tokentype.lower()
    token_object = None
    token_class = get_token_class(tokentype)
    if token_class:
        try:
            token_object = token_class(db_token)
        except Exception as e:  # pragma: no cover
            raise TokenAdminError(_("create_tokenclass_object failed:  {0!r}").format(e),
                                  id=1609)
    else:
        log.error('type {0!r} not found in tokenclasses'.format(tokentype))

    return token_object


def _create_token_query(tokentype=None, token_type_list=None, realm=None, assigned=None, user=None,
                        serial_exact=None, serial_wildcard=None, serial_list=None, active=None, resolver=None,
                        rollout_state=None, description=None, revoked=None,
                        locked=None, userid=None, tokeninfo=None, maxfail=None, allowed_realms=None,
                        container_serial=None, all_nodes=False):
    """
    This function create the sql query for getting tokens. It is used by
    get_tokens and get_tokens_paginate.

    :return: An SQLAlchemy sql query
    """
    sql_query = Token.query
    if user is not None and not user.is_empty():
        # extract the realm from the user object:
        realm = user.realm

    if tokentype is not None and tokentype.strip("*"):
        # filter for type
        if "*" in tokentype:
            # match with "like"
            sql_query = sql_query.filter(Token.tokentype.like(
                tokentype.lower().replace("*", "%")))
        else:
            # exact match
            sql_query = sql_query.filter(func.lower(Token.tokentype) == tokentype.lower())

    if token_type_list is not None and len(token_type_list) > 0:
        # filter for all token types in the list
        sql_query = sql_query.filter(Token.tokentype.in_([t.lower() for t in token_type_list]))

    if description is not None and description.strip("*"):
        # filter for Description
        if "*" in description:
            # match with "like"
            sql_query = sql_query.filter(func.lower(Token.description).like(
                description.lower().replace("*", "%")))
        else:
            # exact match
            sql_query = sql_query.filter(func.lower(Token.description) == description.lower())

    stripped_realm = None if realm is None else realm.strip("*")
    if stripped_realm or allowed_realms:
        sql_query = sql_query.outerjoin(TokenRealm, TokenRealm.token_id == Token.id)
    if stripped_realm:
        # filter for the realm
        if "*" in realm:
            sql_query = sql_query.filter(
                TokenRealm.realm_id.in_(
                    select(Realm.id).where(func.lower(Realm.name).like(realm.replace('*', '%').lower()))))
        else:
            # exact matching
            sql_query = sql_query.filter(
                TokenRealm.realm_id == (select(Realm.id).where(Realm.name == realm).scalar_subquery()))

    if allowed_realms is not None:
        sql_query = sql_query.filter(
            TokenRealm.realm_id.in_(select(Realm.id).where(func.lower(Realm.name).in_(allowed_realms))))

    stripped_resolver = None if resolver is None else resolver.strip("*")
    stripped_userid = None if userid is None else userid.strip("*")

    if stripped_userid or stripped_resolver or user is not None or assigned is not None or not all_nodes:
        # Join the search with the token owner
        sql_query = sql_query.outerjoin(TokenOwner, Token.id == TokenOwner.token_id)

    if assigned is not None:
        # filter if assigned or not
        if assigned is False:
            sql_query = sql_query.where(TokenOwner.id.is_(None))
        elif assigned is True:
            sql_query = sql_query.where(TokenOwner.id.is_not(None))
        else:
            log.warning(f"'assigned' value not in [True, False]: {assigned}")

    if stripped_resolver:
        # filter for given resolver
        if "*" in resolver:
            # match with "like"
            sql_query = sql_query.filter(TokenOwner.resolver.like(resolver.replace(
                "*", "%")))
        else:
            sql_query = sql_query.filter(TokenOwner.resolver == resolver)

    if stripped_userid:
        # filter for given userid
        if "*" in userid:
            # match with "like"
            sql_query = sql_query.filter(TokenOwner.user_id.like(userid.replace(
                "*", "%")))
        else:
            sql_query = sql_query.filter(TokenOwner.user_id == userid)

    if serial_wildcard is not None and serial_wildcard.strip("*"):
        # filter for serial
        # match with "like"
        sql_query = sql_query.filter(Token.serial.like(serial_wildcard.replace(
            "*", "%")))

    if serial_exact is not None:
        # exact match for serial
        sql_query = sql_query.filter(Token.serial == serial_exact)

    if serial_list is not None and len(serial_list) > 0:
        # filter for all serials in the list
        sql_query = sql_query.filter(Token.serial.in_(serial_list))

    if user is not None and not user.is_empty():

        # filter for the rest of the user.
        if user.resolver:
            sql_query = sql_query.filter(TokenOwner.resolver == user.resolver)
        (uid, _rtype, _resolver) = user.get_user_identifiers()
        if uid:
            if isinstance(uid, int):
                uid = str(uid)
            sql_query = sql_query.filter(TokenOwner.user_id == uid)

    if active is not None:
        # Filter active or inactive tokens
        if active is True:
            sql_query = sql_query.where(Token.active == True)
        else:
            sql_query = sql_query.where(Token.active == False)

    if revoked is not None:
        # Filter revoked or not revoked tokens
        if revoked is True:
            sql_query = sql_query.where(Token.revoked == True)
        else:
            sql_query = sql_query.where(Token.revoked == False)

    if locked is not None:
        # Filter revoked or not revoked tokens
        if locked is True:
            sql_query = sql_query.where(Token.locked == True)
        else:
            sql_query = sql_query.where(Token.locked == False)

    if maxfail is not None:
        # Filter tokens, that reached maxfail
        if maxfail is True:
            sql_query = sql_query.filter(Token.maxfail <= Token.failcount)
        else:
            sql_query = sql_query.filter(Token.maxfail > Token.failcount)

    if rollout_state is not None and rollout_state.strip("*"):
        # Filter for tokens with the given rollout state
        if "*" in rollout_state:
            # match with "like"
            sql_query = sql_query.filter(func.lower(Token.rollout_state).like(
                rollout_state.lower().replace("*", "%")))
        else:
            # exact match
            sql_query = sql_query.filter(func.lower(Token.rollout_state) == rollout_state.lower())

    if tokeninfo is not None:
        # Filter for tokens with token.info.<key> and token.info.<value>
        if len(tokeninfo) != 1:
            raise privacyIDEAError(_("I can only create SQL filters from "
                                     "tokeninfo of length 1."))
        sql_query = sql_query.filter(TokenInfo.Key == list(tokeninfo)[0])
        sql_query = sql_query.filter(clob_to_varchar(TokenInfo.Value) == list(tokeninfo.values())[0])
        sql_query = sql_query.filter(TokenInfo.token_id == Token.id)

    if container_serial is not None:
        if container_serial == "":
            sql_query = (sql_query.outerjoin(TokenContainerToken)
                         .filter(TokenContainerToken.container_id.is_(None)))
        else:
            container = TokenContainer.query.filter(TokenContainer.serial == container_serial).first()
            if container is None:
                raise privacyIDEAError(_(f"No container with the serial {container_serial} exists."))
            token_container_token = TokenContainerToken.query.filter(
                TokenContainerToken.container_id == container.id).all()
            token_ids = [token_id.token_id for token_id in token_container_token]
            sql_query = sql_query.filter(Token.id.in_(token_ids))

    # Node specific resolver configuration.
    if not all_nodes:
        local_node_uuid = get_app_config_value("PI_NODE_UUID")
        realms = get_realms()
        resolvers = []
        realms_to_filter = []
        # Gather all resolvers which are available on this node and all realms
        # which don't have resolvers on this node
        for realm_name, realm in realms.items():
            added = False
            for res in realm.get("resolver"):
                if res.get("name"):
                    if not res.get("node") or res["node"] == local_node_uuid:
                        # Add the resolver to the list if there is either no node
                        # specified or the node matches the local node
                        resolvers.append(res.get("name"))
                        added = True
            if not added:
                # If no resolvers from this realm were added, this realm should be
                # ignored as well
                realms_to_filter.append(realm_name)

        # Filter out resolvers that are not available on this specific node
        sql_query = sql_query.filter(or_(TokenOwner.id.is_(None),
                                         TokenOwner.resolver.in_(resolvers)))

        # Filter out realms that have no active resolvers on this specific node
        # We need to check if either no TokenOwner.realm_id is given or if it
        # matches the realm IDs of the realms in `realms_to_filter`
        sql_query = sql_query.outerjoin(Realm, TokenOwner.realm_id == Realm.id)
        sql_query = sql_query.filter(or_(
            TokenOwner.realm_id.is_(None),
            and_(func.lower(Realm.name).not_in([r.lower() for r in realms_to_filter]),
                 TokenOwner.realm_id == Realm.id,
                 TokenOwner.token_id == Token.id)))

    return sql_query


def get_tokens_paginated_generator(tokentype=None, realm=None, assigned=None, user=None,
                                   serial_wildcard=None, active=None, resolver=None, rollout_state=None,
                                   revoked=None, locked=None, tokeninfo=None, maxfail=None, psize=1000):
    """
    Fetch chunks of ``psize`` tokens that match the filter criteria from the database and generate
    lists of token objects.
    See ``get_tokens`` for information on the arguments.

    Note that individual lists may contain less than ``psize`` elements if
    a token entry has an invalid type.

    :param psize: Maximum size of chunks that are fetched from the database
    :return: This is a generator that generates non-empty lists of token objects.
    """
    main_sql_query = _create_token_query(tokentype=tokentype, realm=realm,
                                         assigned=assigned, user=user,
                                         serial_wildcard=serial_wildcard,
                                         active=active, resolver=resolver,
                                         rollout_state=rollout_state,
                                         revoked=revoked, locked=locked,
                                         tokeninfo=tokeninfo, maxfail=maxfail).order_by(Token.id)
    # Fetch the first ``psize`` tokens
    sql_query = main_sql_query.limit(psize)
    while True:
        entries = sql_query.all()
        if entries:
            token_objects = []
            for token in entries:
                token_obj = create_tokenclass_object(token)
                if isinstance(token_obj, TokenClass):
                    token_objects.append(token_obj)
            yield token_objects
            if len(entries) < psize:
                break
            # Fetch the next ``psize`` tokens, starting with the ID *after* the ID of the last returned token.
            # ``token`` is defined because we have ensured that ``entries`` has at least one entry.
            sql_query = main_sql_query.filter(Token.id > token.id).limit(psize)
        else:
            break


def convert_token_objects_to_dicts(tokens, user, user_role="user", allowed_realms=None):
    """
    Convert a list of token objects to a list of dictionaries.
    Additionally, checks whether the requesting user is allowed to see the token information.
    If not it is reduced to the tokens serial.

    :param tokens: A list of token objects
    :type tokens: list
    :param user: The user object performing the request
    :type user: User object
    :param user_role: The role of the logged-in user
    :type user_role: str
    :param allowed_realms: A list of the realms the admin is allowed to see, None if the admin is allowed to see all
                           realms
    :return: A list of dictionaries
    :rtype: list
    """
    token_dict_list = []
    for token in tokens:
        if isinstance(token, TokenClass):
            token_dict = token.get_as_dict()
            # add user information
            # In certain cases the LDAP or SQL server might not be reachable.
            # Then an exception is raised
            token_dict["username"] = ""
            token_dict["user_realm"] = ""
            try:
                user = token.user
                if user:
                    token_dict["username"] = user.login
                    token_dict["user_realm"] = user.realm
                    token_dict["user_editable"] = get_resolver_object(user.resolver).editable
            except Exception as exx:
                log.error("User information can not be retrieved: {0!s}".format(exx))
                log.debug(traceback.format_exc())
                token_dict["username"] = "**resolver error**"

            # check if token is in a container
            token_dict["container_serial"] = ""
            from privacyidea.lib.container import find_container_for_token
            container = find_container_for_token(token.get_serial())
            if container:
                token_dict["container_serial"] = container.serial

            # Reduce token info if the user is not the owner
            if user_role != "admin":
                if not user or user.login != token_dict["username"] or user.realm != token_dict["user_realm"]:
                    token_dict = {"serial": token_dict["serial"]}
            elif user_role == "admin" and allowed_realms is not None:
                same_realms = list(set(token_dict["realms"]).intersection(allowed_realms))
                if len(same_realms) == 0:
                    # The token is in no realm the admin is allowed to see
                    token_dict = {"serial": token_dict["serial"]}

            token_dict_list.append(token_dict)

    return token_dict_list


@log_with(log)
# @cache.memoize(10)
def get_tokens(tokentype=None, token_type_list=None, realm=None, assigned=None, user=None,
               serial=None, serial_wildcard=None, active=None, resolver=None, rollout_state=None,
               count=False, revoked=None, locked=None, tokeninfo=None,
               maxfail=None, all_nodes=False):
    """
    (was getTokensOfType)
    This function returns a list of token objects of a
    * given type,
    * of a realm
    * or tokens with assignment or not
    * for a certain serial number or
    * for a User

    E.g. thus you can get all assigned tokens of type totp.

    :param tokentype: The type of the token. If None, all tokens are returned.
    :type tokentype: basestring
    :param token_type_list: A list of token types. If None or empty, all token types are returned.
    :type token_type_list: list
    :param realm: get tokens of a realm. If None, all tokens are returned.
    :type realm: basestring
    :param assigned: Get either assigned (True) or unassigned (False) tokens. If None, gets all tokens.
    :type assigned: bool
    :param user: Filter for the Owner of the token
    :type user: User Object
    :param serial: The exact serial number of a token
    :type serial: basestring
    :param serial_wildcard: A wildcard to match token serials
    :type serial_wildcard: basestring
    :param active: Whether only active (True) or inactive (False) tokens
        should be returned
    :type active: bool
    :param resolver: filter for the given resolver name
    :type resolver: basestring
    :param rollout_state: returns a list of the tokens in the certain rollout
        state. Some tokens are not enrolled in a single step but in multiple
        steps. These tokens are then identified by the DB-column rollout_state.
    :param count: If set to True, only the number of the result and not the
        list is returned.
    :type count: bool
    :param revoked: Only search for revoked tokens or only for not revoked
        tokens
    :type revoked: bool
    :param locked: Only search for locked tokens or only for not locked tokens
    :type locked: bool
    :param tokeninfo: Return tokens with the given tokeninfo. The tokeninfo
        is a key/value dictionary
    :type tokeninfo: dict
    :param maxfail: If only tokens should be returned, which failcounter
        reached maxfail
    :param all_nodes: If True, ignore node specific realm configurations (default: False)
    :type all_nodes: bool
    :return: A list of lib.tokenclass objects.
    :rtype: list or int
    """
    token_list = []
    serial_list = None
    if serial and "*" not in serial and "," in serial:
        serial_list = serial.replace(" ", "").split(",")
        serial = None
    sql_query = _create_token_query(tokentype=tokentype, token_type_list=token_type_list, realm=realm,
                                    assigned=assigned, user=user,
                                    serial_exact=serial, serial_wildcard=serial_wildcard, serial_list=serial_list,
                                    active=active, resolver=resolver,
                                    rollout_state=rollout_state,
                                    revoked=revoked, locked=locked,
                                    tokeninfo=tokeninfo, maxfail=maxfail, all_nodes=all_nodes)

    # Warning for unintentional exact serial matches
    if serial is not None and "*" in serial:
        log.info("Exact match on a serial containing a wildcard: {!r}".format(serial))
    # Warning for unintentional wildcard serial matches
    if serial_wildcard is not None and "*" not in serial_wildcard:
        log.info("Wildcard match on serial without a wildcard: {!r}".format(serial_wildcard))

    # Decide, what we are supposed to return
    if count is True:
        ret = sql_query.count()
    else:
        # Return a simple, flat list of tokenobjects
        for token in sql_query.all():
            # the token is the database object, but we want an instance of the tokenclass!
            tokenobject = create_tokenclass_object(token)
            if isinstance(tokenobject, TokenClass):
                # A database token, that has a non-existing type, will
                # return None, and not a TokenClass. We do not want to
                # add None to our list
                token_list.append(tokenobject)
        ret = token_list

    return ret


@log_with(log)
def get_tokens_paginate(tokentype=None, token_type_list=None, realm=None, assigned=None, user=None,
                        serial=None, active=None, resolver=None, rollout_state=None,
                        sortby=Token.serial, sortdir="asc", psize=15,
                        page=1, description=None, userid=None, allowed_realms=None,
                        tokeninfo=None, hidden_tokeninfo=None, container_serial=None):
    """
    This function is used to retrieve a token list, that can be displayed in
    the Web UI. It supports pagination.
    Each retrieved page will also contain a "next" and a "prev", indicating
    the next or previous page. If either does not exist, it is None.

    :param tokentype:
    :param token_type_list: A list of token types
    :param realm:
    :param assigned: Returns assigned (True) or not assigned (False) tokens
    :type assigned: bool
    :param user: The user, whose token should be displayed
    :type user: User object
    :param serial: a pattern for matching the serial or a comma separated list of exact serials
    :param active: Returns active (True) or inactive (False) tokens
    :param resolver: A resolver name, which may contain "*" for filtering.
    :type resolver: basestring
    :param userid: A userid, which may contain "*" for filtering.
    :type userid: basestring
    :param rollout_state:
    :param sortby: Sort by a certain Token DB field. The default is
        Token.serial. If a string like "serial" is provided, we try to convert
        it to the DB column.
    :type sortby: A Token column or a string.
    :param sortdir: Can be "asc" (default) or "desc"
    :type sortdir: basestring
    :param psize: The size of the page
    :type psize: int
    :param page: The number of the page to view. Starts with 1 ;-)
    :type page: int
    :param allowed_realms: A list of realms, that the admin is allowed to see
    :type allowed_realms: list
    :param tokeninfo: Return tokens with the given tokeninfo. The tokeninfo
        is a key/value dictionary
    :param description: Take the description of the token into the query
    :type description: str
    :param hidden_tokeninfo: List of token-info keys to remove from the results
    :type hidden_tokeninfo: list
    :param container_serial: The serial number of a container
    :type container_serial: basestring
    :return: dict with tokens, prev, next and count
    :rtype: dict
    """
    serial_list = None
    if serial and "*" not in serial and "," in serial:
        serial_list = serial.replace(" ", "").split(",")
        serial = None
    sql_query = _create_token_query(tokentype=tokentype, token_type_list=token_type_list, realm=realm,
                                    assigned=assigned, user=user,
                                    serial_wildcard=serial, serial_list=serial_list, active=active,
                                    resolver=resolver, tokeninfo=tokeninfo,
                                    rollout_state=rollout_state,
                                    description=description, userid=userid,
                                    allowed_realms=allowed_realms, container_serial=container_serial)

    if isinstance(sortby, str):
        # check that the sort column exists and convert it to a Token column
        cols = Token.__table__.columns
        if sortby in cols:
            sortby = cols.get(sortby)
        else:
            log.warning('Unknown sort column "{0!s}". Using "serial" '
                        'instead.'.format(sortby))
            sortby = Token.serial

    if sortdir == "desc":
        sql_query = sql_query.order_by(sortby.desc())
    else:
        sql_query = sql_query.order_by(sortby.asc())

    pagination = db.paginate(sql_query, page=page, per_page=psize, error_out=False)
    tokens = pagination.items
    previous_page = None
    if pagination.has_prev:
        previous_page = page - 1
    next_page = None
    if pagination.has_next:
        next_page = page + 1
    token_list = []
    for token in tokens:
        token = create_tokenclass_object(token)
        if isinstance(token, TokenClass):
            token_dict = token.get_as_dict()
            # add user information
            # In certain cases the LDAP or SQL server might not be reachable.
            # Then an exception is raised
            token_dict["username"] = ""
            token_dict["user_realm"] = ""
            try:
                user = token.user
                if user:
                    token_dict["username"] = user.login
                    token_dict["user_realm"] = user.realm
                    token_dict["user_editable"] = get_resolver_object(
                        user.resolver).editable
            except Exception as exx:
                log.error("User information can not be retrieved: {0!s}".format(exx))
                log.debug(traceback.format_exc())
                token_dict["username"] = "**resolver error**"

            if hidden_tokeninfo:
                for key in list(token_dict['info']):
                    if key in hidden_tokeninfo:
                        token_dict['info'].pop(key)

            # check if token is in a container
            token_dict["container_serial"] = ""
            from privacyidea.lib.container import find_container_for_token
            container = find_container_for_token(token.get_serial())
            if container:
                token_dict["container_serial"] = container.serial

            token_list.append(token_dict)

    ret = {"tokens": token_list,
           "prev": previous_page,
           "next": next_page,
           "current": page,
           "count": pagination.total}
    return ret


def get_one_token(*args, silent_fail=False, **kwargs):
    """
    Fetch exactly one token according to the given filter arguments, which are passed to
    ``get_tokens``. Raise ``ResourceNotFoundError`` if no token was found. Raise
    ``ParameterError`` if more than one token was found.

    :param silent_fail: Instead of raising an exception we return None silently
    :returns: Token object
    :rtype: privacyidea.lib.tokenclass.TokenClass
    """
    result = get_tokens(*args, **kwargs)
    if not result:
        if silent_fail:
            return None
        raise ResourceNotFoundError(_("The requested token could not be found."))
    elif len(result) > 1:
        if silent_fail:
            log.warning("More than one matching token was found.")
            return None
        raise ParameterError(_("More than one matching token was found."))
    else:
        return result[0]


def get_tokens_from_serial_or_user(serial, user, **kwargs):
    """
    Fetch tokens, either by (exact) serial, or all tokens of a single user.
    In case a serial number is given, check that exactly one token is returned
    and raise a ResourceNotFoundError if that is not the case.
    In case a user is given, the result can also be empty.

    :param serial: exact serial number or None
    :param user: a user object or None
    :param kwargs: additional arguments to ``get_tokens``
    :return: a (possibly empty) list of tokens
    :rtype: list
    """
    if serial:
        return [get_one_token(serial=serial, user=user, **kwargs)]
    else:
        return get_tokens(serial=serial, user=user, **kwargs)


@log_with(log)
def get_token_type(serial):
    """
    Returns the tokentype of a given serial number. If the token does
    not exist or can not be determined, an empty string is returned.

    :param serial: the serial number of the to be searched token
    :type serial: string
    :return: tokentype
    :rtype: string
    """
    if serial and "*" in serial:
        return ""
    try:
        return get_one_token(serial=serial).type
    except ResourceNotFoundError:
        return ""


@log_with(log)
def check_serial(serial):
    """
    This checks, if the given serial number can be used for a new token.
    it returns a tuple (result, new_serial)
    result being True if the serial does not exist, yet.
    new_serial is a suggestion for a new serial number, that does not
    exist, yet.

    :param serial: Serial number to check if it can be used for
        a new token.
    :type serial: str
    :result: result of check and (new) serial number
    :rtype: tuple(bool, str)
    """
    # serial does not exist, yet
    result = True
    new_serial = serial

    i = 0
    while get_tokens(serial=new_serial):
        # as long as we find a token, modify the serial:
        i += 1
        result = False
        new_serial = "{0!s}_{1:02d}".format(serial, i)

    return result, new_serial


@log_with(log)
def get_num_tokens_in_realm(realm, active=True):
    """
    This returns the number of tokens in one realm.

    :param realm: The name of the realm
    :type realm: basestring
    :param active: If only active tokens should be taken into account
    :type active: bool
    :return: The number of tokens in the realm
    :rtype: int
    """
    return get_tokens(realm=realm, active=active, count=True)


@log_with(log)
def get_realms_of_token(serial, only_first_realm=False):
    """
    This function returns a list of the realms of a token

    :param serial: the exact serial number of the token
    :type serial: basestring

    :param only_first_realm: Whether we should only return the first realm
    :type only_first_realm: bool

    :return: list of the realm names
    :rtype: list
    """
    if serial and "*" in serial:
        return []

    try:
        token = get_one_token(serial=serial)
        realms = token.get_realms()
    except ResourceNotFoundError:
        realms = []

    if len(realms) > 1:
        log.debug(f"Token {serial} in more than one realm: {realms}")

    if only_first_realm:
        if realms:
            realms = realms[0]
        else:
            realms = None

    return realms


@log_with(log)
def token_exist(serial):
    """
    returns true if the token with the exact given serial number exists

    :param serial: the serial number of the token
    """
    if serial:
        return get_tokens(serial=serial, count=True) > 0
    else:
        # If we have no serial we return false anyway!
        return False


@log_with(log)
def get_token_owner(serial):
    """
    returns the user object, to which the token is assigned.
    the token is identified and retrieved by its serial number

    If the token has no owner, None is returned

    Wildcards in the serial number are ignored. This raises
    ``ResourceNotFoundError`` if the token could not be found.

    :param serial: serial number of the token
    :type serial: basestring

    :return: The owner of the token
    :rtype: User object or None
    """
    token = get_one_token(serial=serial)
    return token.user


@log_with(log)
def is_token_owner(serial, user):
    """
    Check if the given user is the owner of the token with the given serial
    number

    :param serial: The serial number of the token
    :type serial: str
    :param user: The user that needs to be checked
    :type user: User object
    :return: Return True or False
    :rtype: bool
    """
    ret = False
    token_owner = get_token_owner(serial)
    if token_owner is not None:
        ret = token_owner == user
    return ret


@log_with(log)
def get_tokens_in_resolver(resolver):
    """
    Return a list of the token objects, that contain this very resolver

    :param resolver: The resolver, the tokens should be in
    :type resolver: basestring

    :return: list of tokens with this resolver
    :rtype: list of token objects
    """
    ret = get_tokens(resolver=resolver)
    return ret


@log_with(log)
def get_tokenclass_info(tokentype, section=None):
    """
    return the config definition of a dynamic token

    :param tokentype: the tokentype of the token like "totp" or "hotp"
    :type tokentype: basestring
    :param section: subsection of the token definition - optional
    :type section: basestring

    :return: dictionary with the configuration definition of the token.
      If the token type is not found, an empty dictionary is returned
    :rtype: dict
    """
    res = {}
    tokenclass = get_token_class(tokentype)
    if tokenclass:
        res = tokenclass.get_class_info(section)

    return res


@log_with(log)
def get_otp(serial, current_time=None):
    """
    This function returns the current OTP value for a given Token.
    The tokentype needs to support this function.
    if the token does not support getting the OTP value, a -2 is returned.
    If the token could not be found, ResourceNotFoundError is raised.

    :param serial: serial number of the token
    :param current_time: a fake servertime for testing of TOTP token
    :type current_time: datetime.datetime
    :return: tuple with (result, pin, otpval, passw)
    :rtype: tuple
    """
    token = get_one_token(serial=serial)
    return token.get_otp(current_time=current_time)


@log_with(log)
def get_multi_otp(serial, count=0, epoch_start=0, epoch_end=0, current_time=None, timestamp=None):
    """
    This function returns a list of OTP values for the given Token.
    Please note, that the tokentype needs to support this function.

    :param serial: the serial number of the token
    :type serial: basestring
    :param count: number of the next otp values (to be used with event or
        time based tokens)
    :param epoch_start: unix time start date (used with time based tokens)
    :param epoch_end: unix time end date (used with time based tokens)
    :param current_time: Simulate the servertime
    :type current_time: datetime
    :param timestamp: Simulate the servertime (unix time in seconds)
    :type timestamp: int

    :return: dictionary of otp values
    :rtype: dictionary
    """
    ret = {"result": False}
    token = get_one_token(serial=serial)
    log.debug(f"Getting multiple otp values for token {token}. curTime={current_time}")

    res, error, otp_dict = token.get_multi_otp(count=count,
                                               epoch_start=epoch_start,
                                               epoch_end=epoch_end,
                                               curTime=current_time,
                                               timestamp=timestamp)
    log.debug(f"Received {res!r}, {error!r}, and {len(otp_dict)} otp values")

    if res:
        ret = otp_dict
        ret["result"] = True
    else:
        ret["error"] = error

    return ret


@log_with(log)
def get_token_by_otp(token_list, otp="", window=10):
    """
    Search the token in the token_list, that creates the given OTP value.

    :param token_list: the list of token objects to be investigated
    :type token_list: list of token objects
    :param otp: the otp value, that needs to be found
    :type otp: basestring
    :param window: the window of search
    :type window: int

    :return: The token, that creates this OTP value
    :rtype: TokenClass
    """
    result_token = None
    result_list = []

    for token in token_list:
        log.debug(f"Checking token {token.get_serial()}")
        try:
            r = token.check_otp_exist(otp=otp, window=window)
            log.debug(f"Result = {int(r):d}")
            if r >= 0:
                result_list.append(token)
        except Exception as err:
            # A flaw in a single token should not stop privacyidea from finding the right token
            log.warning(f"Error calculating OTP for token {token.get_serial()}: {err}")

    if len(result_list) == 1:
        result_token = result_list[0]
    elif result_list:
        raise TokenAdminError(_('multiple tokens are matching this OTP value!'), id=1200)

    return result_token


@log_with(log)
def get_serial_by_otp(token_list, otp="", window=10):
    """
    Returns the serial for a given OTP value
    The token_list would be created by get_tokens()

    :param token_list: the list of token objects to be investigated
    :type token_list: list of token objects
    :param otp: the otp value, that needs to be found
    :param window: the window of search
    :type window: int

    :return: the serial for a given OTP value and the user
    :rtype: basestring
    """
    serial = None
    token = get_token_by_otp(token_list, otp=otp, window=window)

    if token is not None:
        serial = token.get_serial()

    return serial


@log_with(log)
def gen_serial(tokentype=None, prefix=None):
    """
    generate a serial for a given tokentype

    :param tokentype: the token type prefix is done by a lookup on the tokens
    :type tokentype: str
    :param prefix: A prefix to the serial number
    :type prefix: str
    :return: serial number
    :rtype: str
    """
    serial_len = int(get_from_config("SerialLength") or 8)

    def _gen_serial(_prefix, _tokennum):
        h_serial = ''
        num_str = '{:04d}'.format(_tokennum)
        h_len = serial_len - len(num_str)
        if h_len > 0:
            h_serial = hexlify_and_unicode(os.urandom(h_len)).upper()[0:h_len]
        return "{0!s}{1!s}{2!s}".format(_prefix, num_str, h_serial)

    if not tokentype:
        tokentype = 'PIUN'
    if not prefix:
        prefix = get_token_prefix(tokentype.lower(), tokentype.upper())

    # now search the number of tokens of tokenytype in the token database
    tokennum = Token.query.filter(Token.tokentype == tokentype).count()

    # Now create the serial
    serial = _gen_serial(prefix, tokennum)

    # now test if serial already exists
    while True:
        numtokens = Token.query.filter(Token.serial == serial).count()
        if numtokens == 0:
            # ok, there is no such token, so we're done
            break
        serial = _gen_serial(prefix, tokennum + numtokens)  # pragma: no cover

    return serial


@log_with(log)
def import_token(serial, token_dict, tokenrealms=None):
    """
    This function is used during the import of a PSKC file.

    :param serial: The serial number of the token
    :type serial: str
    :param token_dict: A dictionary describing the token like

        ::

            {
              "type": ...,
              "description": ...,
              "otpkey": ...,
              "counter: ...,
              "timeShift": ...
            }

    :type token_dict: dict
    :param tokenrealms: List of realms to set as realms of the token
    :type tokenrealms: list
    :return: the token object
    """
    init_param = {'serial': serial,
                  'description': token_dict.get("description",
                                                "imported")}
    for p in ['type', 'otpkey', 'otplen', 'timeStep', 'hashlib', 'tans']:
        if p in token_dict:
            init_param[p] = token_dict[p]

    user_obj = None
    if token_dict.get("user"):
        user_obj = User(token_dict.get("user").get("username"),
                        token_dict.get("user").get("realm"),
                        token_dict.get("user").get("resolver"))

    # Imported tokens are usually hardware tokens
    token = init_token(init_param, user=user_obj,
                       tokenrealms=tokenrealms,
                       tokenkind=TOKENKIND.HARDWARE)
    if token_dict.get("counter"):
        token.set_otp_count(token_dict.get("counter"))
    if token_dict.get("timeShift"):
        token.add_tokeninfo("timeShift", token_dict.get("timeShift"))
    return token


@log_with(log)
def init_token(param, user=None, tokenrealms=None, tokenkind=None):
    """
    Create a new token or update an existing token with the specified parameters.

    :param param: initialization parameters like

        ::

            {
                "serial": ..., (optional)
                "type": ...., (optional, default=hotp)
                "otpkey": ...
            }

    :type param: dict
    :param user: the token owner
    :type user: User Object
    :param tokenrealms: the realms, to which the token should belong
    :type tokenrealms: list
    :param tokenkind: The kind of the token, can be "software",
        "hardware" or "virtual"
    :return: token object or None
    :rtype: TokenClass
    """
    token_type = param.get("type") or "hotp"
    # Check for unsupported token type
    token_types = get_token_types()
    if token_type.lower() not in token_types:
        log.error('type {0!r} not found in tokentypes: {1!r}'.format(token_type, token_types))
        raise TokenAdminError(_("init token failed: unknown token type {0!r}").format(token_type), id=1610)

    serial = param.get("serial") or gen_serial(token_type, param.get("prefix"))
    check_serial_valid(serial)
    realms = []

    # Check if a token with this serial already exists and
    # create a list of the found tokens
    tokenobject_list = get_tokens(serial=serial)
    token_count = len(tokenobject_list)
    if token_count == 0:
        # A token with the serial was not found, so we create a new one
        db_token = Token(serial, tokentype=token_type.lower())

    else:
        # The token already exist, so we update the token
        db_token = tokenobject_list[0].token
        # Make sure the type is not changed between the initialization and the update
        old_type = db_token.tokentype
        if old_type.lower() != token_type.lower():
            msg = ('token %r already exist with type %r. '
                   'Can not initialize token with new type %r' % (serial,
                                                                  old_type,
                                                                  token_type))
            log.error(msg)
            raise TokenAdminError(_("initToken failed: {0!s}").format(msg))

    # If there is a realm as parameter (and the realm is not empty), but no
    # user, we assign the token to this realm.
    if param.get("realm") and 'user' not in param:
        realms.append(param.get("realm"))

    # Assign the token to all tokenrealms and to the user realm
    if tokenrealms and isinstance(tokenrealms, list):
        realms.extend(tokenrealms)
    if user and user.realm:
        realms.append(user.realm)

    try:
        # Save the token to the database
        if token_count == 0:
            db_token.save()

        # The tokenclass object is created
        token = create_tokenclass_object(db_token)

        if token_count == 0:
            # If this token is a newly created one, we have to set up the defaults,
            # which later might be overwritten by the token.update(param)
            token.set_defaults()

        # Set the user of the token
        if user is not None and user.login != "":
            token.add_user(user)

        # Set the token realms (updates the TokenRealm table)
        if realms or user:
            db_token.set_realms(realms)

        token.update(param)

    except Exception as e:
        log.error(f"token create failed: {e}")
        log.debug(f"{traceback.format_exc()}")
        # Delete the newly created token from the db
        if token_count == 0:
            db_token.delete()
        raise

    # We only set the tokenkind here, if it was explicitly set in the init_token call.
    # In all other cases it is set in the update method of the tokenclass.
    if tokenkind:
        token.add_tokeninfo("tokenkind", tokenkind)

    # Set the validity period
    validity_period_start = param.get("validity_period_start")
    validity_period_end = param.get("validity_period_end")
    if validity_period_end:
        token.set_validity_period_end(validity_period_end)
    if validity_period_start:
        token.set_validity_period_start(validity_period_start)

    # Safe the token object to make sure all changes are persisted in the db
    token.save()
    return token


@log_with(log)
@check_user_or_serial
def remove_token(serial=None, user=None):
    """
    remove the token that matches the serial number or
    all tokens of the given user and also remove the realm associations and
    all its challenges

    :param user: The user, who's tokens should be deleted.
    :type user: User object
    :param serial: The serial number of the token to delete (exact)
    :type serial: basestring
    :return: The number of deleted token
    :rtype: int
    """
    tokens = get_tokens_from_serial_or_user(serial=serial, user=user)
    token_count = len(tokens)

    # Delete challenges of such a token
    for token in tokens:
        token.delete_token()

    return token_count


@log_with(log)
def set_realms(serial, realms=None, add=False, allowed_realms: list = None):
    """
    Set all realms of a token. This sets the realms new. I.e. it does not add
    realms. So realms that are not contained in the list will not be assigned
    to the token anymore.

    If the token could not be found, a ResourceNotFoundError is raised.

    Thus, setting ``realms=[]`` clears all realms assignments.

    :param serial: the serial number of the token (exact)
    :type serial: basestring
    :param realms: A list of realm names
    :type realms: list
    :param add: if the realms should be added and not replaced
    :type add: bool
    :param allowed_realms: A list of realms, that the admin is allowed to manage
    """
    realms = realms or []
    corrected_realms = []

    # get rid of non-defined realms
    for realm in realms:
        if realm_is_defined(realm):
            corrected_realms.append(realm)

    token = get_one_token(serial=serial)

    # Check if admin is allowed to set the realms
    old_realms = token.get_realms()

    matching_realms = corrected_realms
    if allowed_realms:
        matching_realms = list(set(corrected_realms).intersection(allowed_realms))
        excluded_realms = list(set(corrected_realms) - set(matching_realms))
        if len(excluded_realms) > 0:
            log.info(f"User is not allowed to set realms {excluded_realms} for token {serial}.")

        # Check if admin is allowed to remove the old realms
        not_allowed_realms = set(old_realms) - set(allowed_realms)
        # Add realms that are not allowed to be removed to the set list
        matching_realms = list(set(matching_realms).union(not_allowed_realms))

    token.set_realms(matching_realms, add=add)
    token.save()


@log_with(log)
def set_defaults(serial):
    """
    Set the default values for the token with the given serial number (exact)

    :param serial: token serial
    :type serial: basestring
    :return: None
    """
    db_token = get_one_token(serial=serial).token
    db_token.otplen = int(get_from_config("DefaultOtpLen", 6))
    db_token.count_window = int(get_from_config("DefaultCountWindow", 15))
    db_token.maxfail = int(get_from_config("DefaultMaxFailCount", 15))
    db_token.sync_window = int(get_from_config("DefaultSyncWindow", 1000))
    db_token.tokentype = "hotp"
    db_token.save()


@log_with(log)
def assign_token(serial, user, pin=None, encrypt_pin=False, error_message=None):
    """
    Assign token to a user.
    If the PIN is given, the PIN is reset.

    :param serial: The serial number of the token
    :type serial: basestring
    :param user: The user, to whom the token should be assigned.
    :type user: User object
    :param pin: The PIN for the newly assigned token.
    :type pin: basestring
    :param encrypt_pin: Whether the PIN should be stored in an encrypted way
    :type encrypt_pin: bool
    :param error_message: The error message, that is displayed in case the token is already assigned
    :type error_message: basestring
    """
    token = get_one_token(serial=serial)

    # Check if the token already belongs to another user
    old_user = token.user
    if old_user:
        log.warning(f"token already assigned to user: {old_user!r}")
        error_message = error_message or _(f"Token already assigned to user {old_user!r}")
        raise TokenAdminError(error_message, id=1103)

    token.add_user(user)
    if pin is not None:
        token.set_pin(pin, encrypt=encrypt_pin)

    # reset the OtpFailCounter
    token.set_failcount(0)

    try:
        token.save()
    except Exception as e:  # pragma: no cover
        log.error('update Token DB failed')
        raise TokenAdminError(_("Token assign failed for {0!r}/{1!s} : {2!r}").format(user, serial, e), id=1105)

    log.debug("successfully assigned token with serial "
              "{0!r} to user {1!r}".format(serial, user))
    return True


@log_with(log)
@check_user_or_serial
def unassign_token(serial, user=None):
    """
    unassign the user from the token, or all tokens of a user

    :param serial: The serial number of the token to unassign (exact). Can be None
    :param user: A user whose tokens should be unassigned
    :return: number of unassigned tokens
    """
    tokens = get_tokens_from_serial_or_user(serial=serial, user=user)
    for token in tokens:
        token.set_pin("")
        token.set_failcount(0)

        try:
            # Delete the tokenowner entry
            TokenOwner.query.filter(TokenOwner.token_id == token.token.id).delete()
            token.save()
        except Exception as e:  # pragma: no cover
            log.error('update token DB failed')
            raise TokenAdminError(_(f"Token unassign failed for {serial!r}/{user!r}: {e!r}"), id=1105)

        log.debug(f"successfully unassigned token with serial {token!r}")
    # TODO: test with more than 1 token
    return len(tokens)


@log_with(log)
def resync_token(serial, otp1, otp2, options=None, user=None):
    """
    Resynchronize the token of the given serial number and user by searching the
    otp1 and otp2 in the future otp values.

    :param serial: token serial number (exact)
    :type serial: str
    :param otp1: first OTP value
    :type otp1: str
    :param otp2: second OTP value, directly after the first
    :type otp2: str
    :param options: additional options like the servertime for TOTP token
    :type options: dict
    :param user: The user, who's token should be resynced
    :type user: User object
    :return: result of the resync
    :rtype: bool
    """
    ret = False

    tokens = get_tokens_from_serial_or_user(serial=serial, user=user)

    for token in tokens:
        ret = token.resync(otp1, otp2, options)
        token.save()

    return ret


@log_with(log)
@check_user_or_serial
def reset_token(serial, user=None):
    """
    Reset the failcounter of a single token, or of all tokens of one user.

    :param serial: serial number (exact)
    :param user:
    :return: The number of tokens, that were reset
    :rtype: int
    """
    tokens = get_tokens_from_serial_or_user(serial=serial, user=user)

    for token in tokens:
        token.reset()
        token.save()

    return len(tokens)


@log_with(log)
@check_user_or_serial
def set_pin(serial, pin, user=None, encrypt_pin=False):
    """
    Set the token PIN of the token. This is the static part that can be used
    to authenticate.

    :param pin: The pin of the token
    :type pin: str
    :param user: If the user is specified, the pins for all tokens of this
        user will be set
    :type user: User object
    :param serial: If the serial is specified, the PIN for this very token
        will be set. (exact)
    :param encrypt_pin: Whether the PIN should be stored in an encrypted way
    :type encrypt_pin: bool
    :return: The number of PINs set (usually 1)
    :rtype: int
    """
    if isinstance(user, str):
        # check if by accident the wrong parameter (like PIN)
        # is put into the user attribute
        log.warning(f"Parameter user must not be a string: {user!r}")
        raise ParameterError(_(f"Parameter user must not be a string: {user!r}"), id=1212)

    tokens = get_tokens_from_serial_or_user(serial=serial, user=user)

    for token in tokens:
        token.set_pin(pin, encrypt=encrypt_pin)
        token.save()

    return len(tokens)


@log_with(log)
def set_pin_user(serial, user_pin, user=None):
    """
    This sets the user pin of a token. This just stores the information of
    the user pin for (e.g. an eTokenNG, Smartcard) in the database

    :param serial: The serial number of the token (exact)
    :type serial: basestring
    :param user_pin: The user PIN
    :type user_pin: str
    :param user: The user, for who's token the PIN should be set
    :type user: User object
    :return: The number of PINs set (usually 1)
    :rtype: int
    """
    tokens = get_tokens_from_serial_or_user(serial=serial, user=user)

    for token in tokens:
        token.set_user_pin(user_pin)
        token.save()

    return len(tokens)


@log_with(log)
def set_pin_so(serial, so_pin, user=None):
    """
    Set the SO PIN of a smartcard. The SO Pin can be used to reset the
    PIN of a smartcard. The SO PIN is stored in the database, so that it
    could be used for automatic processes for User PIN resetting.

    :param serial: The serial number of the token (exact)
    :type serial: basestring
    :param so_pin: The Security Officer PIN
    :type so_pin: basestring
    :param user: The user, for who's token the SO PIN should be set
    :type user: User object
    :return: The number of SO PINs set. (usually 1)
    :rtype: int
    """
    tokens = get_tokens_from_serial_or_user(serial=serial, user=user)

    for token in tokens:
        token.set_so_pin(so_pin)
        token.save()

    return len(tokens)


@log_with(log)
@check_user_or_serial
def revoke_token(serial, user=None):
    """
    Revoke a token, or all tokens of a single user.

    :param serial: The serial number of the token (exact)
    :type serial: basestring
    :param user: all tokens of the user will be enabled or disabled
    :type user: User object
    :return: Number of tokens that were enabled/disabled
    :rtype: int
    """
    tokens = get_tokens_from_serial_or_user(user=user, serial=serial)

    for token in tokens:
        token.revoke()
        token.save()

    return len(tokens)


@log_with(log)
@check_user_or_serial
def enable_token(serial, enable=True, user=None):
    """
    Enable or disable a token, or all tokens of a single user.
    This can be checked with is_token_active.

    Enabling an already active token will return 0.

    :param serial: The serial number of the token
    :type serial: basestring
    :param enable: False is the token should be disabled
    :type enable: bool
    :param user: all tokens of the user will be enabled or disabled
    :type user: User object
    :return: Number of tokens that were enabled/disabled
    :rtype:
    """
    # We search for all matching tokens first, in case the user has
    # provided a wrong serial number. Then we filter for the desired tokens.
    tokens = get_tokens_from_serial_or_user(user=user, serial=serial)
    count = 0

    for token in tokens:
        if token.is_active() == (not enable):
            token.enable(enable)
            token.save()
            count += 1

    return count


def is_token_active(serial):
    """
    Return True if the token is active, otherwise false
    Raise ResourceError if the token could not be found.

    :param serial: The serial number of the token
    :type serial: basestring
    :return: True or False
    :rtype: bool
    """
    token = get_one_token(serial=serial)
    return token.token.active


@log_with(log)
@check_user_or_serial
def set_otplen(serial, otplen=6, user=None):
    """
    Set the otp length of the token defined by serial or for all tokens of
    the user.
    The OTP length is usually 6 or 8.

    :param serial: The serial number of the token (exact)
    :type serial: basestring
    :param otplen: The length of the OTP value
    :type otplen: int
    :param user: The owner of the tokens
    :type user: User object
    :return: number of modified tokens
    :rtype: int
    """
    tokens = get_tokens_from_serial_or_user(serial=serial, user=user)

    for token in tokens:
        token.set_otplen(otplen)
        token.save()

    return len(tokens)


@log_with(log)
@check_user_or_serial
def set_hashlib(serial, hashlib="sha1", user=None):
    """
    Set the hashlib in the tokeninfo.
    Can be something like sha1, sha256...

    :param serial: The serial number of the token (exact)
    :type serial: basestring
    :param hashlib: The hashlib of the token
    :type hashlib: basestring
    :param user: The User, for who's token the hashlib should be set
    :type user: User object
    :return: the number of token infos set
    :rtype: int
    """
    tokenobject_list = get_tokens_from_serial_or_user(serial=serial, user=user)

    for tokenobject in tokenobject_list:
        tokenobject.set_hashlib(hashlib)
        tokenobject.save()

    return len(tokenobject_list)


@log_with(log)
@check_user_or_serial
def set_count_auth(serial, count, user=None, max=False, success=False):
    """
    The auth counters are stored in the token info database field.
    There are different counters, that can be set::

        count_auth -> max=False, success=False
        count_auth_max -> max=True, success=False
        count_auth_success -> max=False, success=True
        count_auth_success_max -> max=True, success=True

    :param count: The counter value
    :type count: int
    :param user: The user owner of the tokens to modify
    :type user: User object
    :param serial: The serial number of the one token to modify (exact)
    :type serial: basestring
    :param max: True, if either count_auth_max or count_auth_success_max are
        to be modified
    :type max: bool
    :param success: True, if either ``count_auth_success`` or
        ``count_auth_success_max`` are to be modified
    :type success: bool
    :return: number of modified tokens
    :rtype: int
    """
    tokenobject_list = get_tokens_from_serial_or_user(serial=serial, user=user)

    for tokenobject in tokenobject_list:
        if max:
            if success:
                tokenobject.set_count_auth_success_max(count)
            else:
                tokenobject.set_count_auth_max(count)
        else:
            if success:
                tokenobject.set_count_auth_success(count)
            else:
                tokenobject.set_count_auth(count)
        tokenobject.save()

    return len(tokenobject_list)


@log_with(log)
@check_user_or_serial
def get_tokeninfo(serial, info):
    """
    get a token info field in the database.

    :param serial: The serial number of the token
    :type serial: basestring
    :param info: The key of the info in the dict
    """
    tokenobject_list = get_tokens_from_serial_or_user(serial=serial, user=None)

    if len(tokenobject_list) == 1:
        return tokenobject_list[0].get_tokeninfo(info)


@log_with(log)
@check_user_or_serial
def add_tokeninfo(serial, info, value=None, value_type=None, user=None):
    """
    Sets a token info field in the database. The info is a dict for each
    token of key/value pairs.

    :param serial: The serial number of the token
    :type serial: basestring
    :param info: The key of the info in the dict
    :param value: The value of the info
    :param value_type: The type of the value. If set to "password" the value
        is stored encrypted
    :type value_type: basestring
    :param user: The owner of the tokens, that should be modified
    :type user: User object
    :return: the number of modified tokens
    :rtype: int
    """
    tokenobject_list = get_tokens_from_serial_or_user(serial=serial, user=user)

    for tokenobject in tokenobject_list:
        tokenobject.add_tokeninfo(info, value)
        tokenobject.save()

    return len(tokenobject_list)


@log_with(log)
@check_user_or_serial
def delete_tokeninfo(serial, key, user=None):
    """
    Delete a specific token info field in the database.

    :param serial: The serial number of the token
    :type serial: basestring
    :param key: The key of the info in the dict
    :param user: The owner of the tokens, that should be modified
    :type user: User object
    :return: the number of tokens matching the serial and user. This number also includes tokens that did not have
        the token info *key* set in the first place!
    :rtype: int
    """
    tokenobject_list = get_tokens_from_serial_or_user(serial=serial, user=user)
    for tokenobject in tokenobject_list:
        tokenobject.del_tokeninfo(key)
        tokenobject.save()

    return len(tokenobject_list)


@log_with(log)
@check_user_or_serial
def set_validity_period_start(serial, user, start):
    """
    Set the validity period for the given token.

    :param serial: serial number (exact)
    :param user:
    :param start: Timestamp in the format DD/MM/YY HH:MM
    :type start: basestring
    """
    tokenobject_list = get_tokens_from_serial_or_user(serial=serial, user=user)
    for tokenobject in tokenobject_list:
        tokenobject.set_validity_period_start(start)
        tokenobject.save()
    return len(tokenobject_list)


@log_with(log)
@check_user_or_serial
def set_validity_period_end(serial, user, end):
    """
    Set the validity period for the given token.

    :param serial: serial number (exact)
    :param user:
    :param end: Timestamp in the format DD/MM/YY HH:MM
    :type end: basestring
    """
    tokenobject_list = get_tokens_from_serial_or_user(serial=serial, user=user)
    for tokenobject in tokenobject_list:
        tokenobject.set_validity_period_end(end)
        tokenobject.save()
    return len(tokenobject_list)


@log_with(log)
@check_user_or_serial
def set_sync_window(serial, syncwindow=1000, user=None):
    """
    The sync window is the window that is used during resync of a token.
    Such many OTP values are calculated ahead, to find the matching otp value
    and counter.

    :param serial: The serial number of the token (exact)
    :type serial: basestring
    :param syncwindow: The size of the sync window
    :type syncwindow: int
    :param user: The owner of the tokens, which should be modified
    :type user: User object
    :return: number of modified tokens
    :rtype: int
    """
    tokenobject_list = get_tokens_from_serial_or_user(serial=serial, user=user)

    for tokenobject in tokenobject_list:
        tokenobject.set_sync_window(syncwindow)
        tokenobject.save()

    return len(tokenobject_list)


@log_with(log)
@check_user_or_serial
def set_count_window(serial, countwindow=10, user=None):
    """
    The count window is used during authentication to find the matching OTP
    value. This sets the count window per token.

    :param serial: The serial number of the token (exact)
    :type serial: basestring
    :param countwindow: the size of the window
    :type countwindow: int
    :param user: The owner of the tokens, which should be modified
    :type user: User object
    :return: number of modified tokens
    :rtype: int
    """
    tokenobject_list = get_tokens_from_serial_or_user(serial=serial, user=user)

    for tokenobject in tokenobject_list:
        tokenobject.set_count_window(countwindow)
        tokenobject.save()

    return len(tokenobject_list)


@log_with(log)
@check_user_or_serial
def set_description(serial, description, user=None):
    """
    Set the description of a token

    :param serial: The serial number of the token (exact)
    :type serial: basestring
    :param description: The description for the token
    :type description: str
    :param user: The owner of the tokens, which should be modified
    :type user: User object
    :return: number of modified tokens
    :rtype: int
    """
    tokenobject_list = get_tokens_from_serial_or_user(serial=serial, user=user)

    for tokenobject in tokenobject_list:
        tokenobject.set_description(description)
        tokenobject.save()

    return len(tokenobject_list)


@log_with(log)
@check_user_or_serial
def set_failcounter(serial, counter, user=None):
    """
    Set the fail counter of a  token.

    :param serial: The serial number of the token (exact)
    :param counter: THe counter to which the fail counter should be set
    :param user: An optional user
    :return: Number of tokens, where the fail counter was set.
    """
    tokenobject_list = get_tokens_from_serial_or_user(serial=serial, user=user)

    for tokenobject in tokenobject_list:
        tokenobject.set_failcount(counter)
        tokenobject.save()

    return len(tokenobject_list)


@log_with(log)
@check_user_or_serial
def set_max_failcount(serial, maxfail, user=None):
    """
    Set the maximum fail counts of tokens. This is the maximum number a
    failed authentication is allowed.

    :param serial: The serial number of the token (exact)
    :type serial: basestring
    :param maxfail: The maximum allowed failed authentications
    :type maxfail: int
    :param user: The owner of the tokens, which should be modified
    :type user: User object
    :return: number of modified tokens
    :rtype: int
    """
    tokenobject_list = get_tokens_from_serial_or_user(serial=serial, user=user)

    for tokenobject in tokenobject_list:
        tokenobject.set_maxfail(maxfail)
        tokenobject.save()

    return len(tokenobject_list)


@log_with(log)
@check_copy_serials
def copy_token_pin(serial_from, serial_to):
    """
    This function copies the token PIN from one token to the other token.
    This can be used for workflows like lost token.

    In fact the PinHash and the PinSeed are transferred

    :param serial_from: The token to copy from
    :type serial_from: basestring
    :param serial_to: The token to copy to
    :type serial_to: basestring

    :return: True. In case of an error raise an exception
    :rtype: bool
    """
    tokenobject_from = get_one_token(serial=serial_from)
    tokenobject_to = get_one_token(serial=serial_to)
    pinhash, seed = tokenobject_from.get_pin_hash_seed()
    tokenobject_to.set_pin_hash_seed(pinhash, seed)
    tokenobject_to.save()
    return True


@check_copy_serials
def copy_token_user(serial_from, serial_to):
    """
    This function copies the user from one token to the other token.
    In fact the user_id, resolver and resolver type are transferred.

    :param serial_from: The token to copy from
    :type serial_from: basestring
    :param serial_to: The token to copy to
    :type serial_to: basestring

    :return: True. In case of an error raise an exception
    :rtype: bool
    """
    tokenobject_from = get_one_token(serial=serial_from)
    tokenobject_to = get_one_token(serial=serial_to)

    # For backward compatibility we remove the potentially old users from the token.
    # TODO: Later we probably want to be able to "add" new users to a token.
    unassign_token(serial_to)
    TokenOwner(token_id=tokenobject_to.token.id,
               user_id=tokenobject_from.token.first_owner.user_id,
               realm_id=tokenobject_from.token.first_owner.realm_id,
               resolver=tokenobject_from.token.first_owner.resolver).save()
    # Also copy other assigned realms of the token.
    copy_token_realms(serial_from, serial_to)
    return True


@check_copy_serials
def copy_token_realms(serial_from, serial_to):
    """
    Copy the realms of one token to the other token

    :param serial_from: The token to copy from
    :param serial_to: The token to copy to
    :return: None
    """
    tokenobject_from = get_one_token(serial=serial_from)
    tokenobject_to = get_one_token(serial=serial_to)
    realm_list = tokenobject_from.token.get_realms()
    tokenobject_to.set_realms(realm_list)


@log_with(log)
@libpolicy(config_lost_token)
def lost_token(serial, new_serial=None, password=None,
               validity=10, contents="8", pw_len=16, options=None):
    """
    This is the workflow to handle a lost token.
    The token <serial> is lost and will be disabled. A new token of type
    password token will be created and assigned to the user.
    The PIN of the lost token will be copied to the new token.
    The new token will have a certain validity period.

    :param serial: Token serial number
    :param new_serial: new serial number
    :param password: new password
    :param validity: Number of days, the new token should be valid
    :type validity: int
    :param contents: The contents of the generated
        password. Can be a string like ``"Ccn"``.

            * "C": upper case characters
            * "c": lower case characters
            * "n": digits
            * "s": special characters
            * "8": base58
    :type contents: str
    :param pw_len: The length of the generated password
    :type pw_len: int
    :param options: optional values for the decorator passed from the upper
        API level
    :type options: dict
    :return: result dictionary
    :rtype: dict
    """
    res = {}
    new_serial = new_serial or "lost{0!s}".format(serial)
    user = get_token_owner(serial)

    log.debug("doing lost token for serial {0!r} and user {1!r}".format(serial, user))

    if user is None or user.is_empty():
        err = _("You can only define a lost token for an assigned token.")
        log.warning("{0!s}".format(err))
        raise TokenAdminError(err, id=2012)

    character_pool = "{0!s}{1!s}{2!s}".format(string.ascii_lowercase,
                                              string.ascii_uppercase, string.digits)
    if contents != "":
        character_pool = ""
        if "c" in contents:
            character_pool += string.ascii_lowercase
        if "C" in contents:
            character_pool += string.ascii_uppercase
        if "n" in contents:
            character_pool += string.digits
        if "s" in contents:
            character_pool += "!#$%&()*+,-./:;<=>?@[]^_"
        if "8" in contents:
            character_pool += BASE58

    if password is None:
        password = generate_password(size=pw_len, characters=character_pool)

    res['serial'] = new_serial

    tokenobject = init_token({"otpkey": password, "serial": new_serial,
                              "type": "pw",
                              "description": _("temporary replacement for {0!s}").format(
                                  serial)})

    res['init'] = tokenobject is not None
    if res['init']:
        res['user'] = copy_token_user(serial, new_serial)
        res['pin'] = copy_token_pin(serial, new_serial)

        # set validity period
        end_date = (datetime.datetime.now(tzlocal())
                    + datetime.timedelta(days=validity)).strftime(DATE_FORMAT)
        tokenobject_list = get_tokens(serial=new_serial)
        for tokenobject in tokenobject_list:
            tokenobject.set_validity_period_end(end_date)

        # fill results
        res['valid_to'] = "xxxx"
        res['password'] = password
        res['end_date'] = end_date
        # disable token
        res['disable'] = enable_token(serial, enable=False)

    return res


@log_with(log)
def check_realm_pass(realm, passw, options=None,
                     include_types=None, exclude_types=None):
    """
    This function checks, if the given passw matches any token in the given
    realm. This can be used for the 4-eyes token.
    Only tokens that are assigned are tested.

    The options dictionary may contain a key/value pair 'exclude_types' or
    'include_types' with the value containing a list of token types to
    exclude/include from/in the search.

    It returns the res True/False and a reply_dict, which contains the
    serial number of the matching token.

    :param realm: The realm of the user
    :param passw: The password containing PIN+OTP
    :param options: Additional options that are passed to the tokens
    :type options: dict
    :param include_types: List of token types to use
    :type include_types: list or str
    :param exclude_types: List to token types *not* to use
    :type exclude_types: list or str
    :return: tuple of bool and dict
    """
    reply_dict = {}
    # since an attacker does not know, which token is tested, we restrict to
    # only active tokens. He would not guess that the given OTP value is that
    #  of an inactive token.
    tokenobject_list = get_tokens(realm=realm, assigned=True, active=True)
    if not tokenobject_list:
        reply_dict["message"] = _("There is no active and assigned token in this realm")
        return False, reply_dict
    else:
        # reduce tokens by type
        if include_types:
            incl = include_types if isinstance(include_types, list) else [include_types]
            tokenobject_list = [tok for tok in tokenobject_list if tok.type in incl]
        elif exclude_types:
            excl = exclude_types if isinstance(exclude_types, list) else [exclude_types]
            tokenobject_list = [tok for tok in tokenobject_list if tok.type not in excl]

        if not tokenobject_list:
            reply_dict["message"] = _('There is no active and assigned token in '
                                      'this realm, included types: {0!s}, excluded '
                                      'types: {1!s}').format(include_types, exclude_types)
            return False, reply_dict

        return check_token_list(tokenobject_list, passw, options=options,
                                allow_reset_all_tokens=False)


@log_with(log)
@libpolicy(auth_lastauth)
def check_serial_pass(serial, passw, options=None):
    """
    This function checks the otp for a given serial

    If the OTP matches, True is returned and the otp counter is increased.

    The function tries to determine the user (token owner), to derive possible
    additional policies from the user.

    :param serial: The serial number of the token
    :type serial: basestring
    :param passw: The password usually consisting of pin + otp
    :type passw: basestring
    :param options: Additional options. Token specific.
    :type options: dict
    :return: tuple of result (True, False) and additional dict
    :rtype: tuple
    """
    token_object = get_one_token(serial=serial)
    res, reply_dict = check_token_list([token_object], passw,
                                       user=token_object.user,
                                       options=options,
                                       allow_reset_all_tokens=True)

    return res, reply_dict


@log_with(log)
def check_otp(serial, otpval):
    """
    This function checks the OTP for a given serial number

    :param serial:
    :param otpval:
    :return: tuple of result and dictionary containing a message if the
        verification failed
    :rtype: tuple(bool, dict)
    """
    reply_dict = {}
    token_object = get_one_token(serial=serial)
    res = token_object.check_otp(otpval) >= 0
    if not res:
        reply_dict["message"] = _("OTP verification failed.")
    return res, reply_dict


@libpolicy(auth_cache)
@libpolicy(auth_user_does_not_exist)
@libpolicy(auth_user_has_no_token)
@libpolicy(auth_user_timelimit)
@libpolicy(auth_lastauth)
@libpolicy(auth_user_passthru)
@libpolicy(force_challenge_response)
@log_with(log, hide_kwargs=["passw"])
def check_user_pass(user, passw, options=None):
    """
    This function checks the otp for a given user.
    It is called by the API /validate/check

    If the OTP matches, True is returned and the otp counter is increased.

    :param user: The user who is trying to authenticate
    :type user: User object
    :param passw: The password usually consisting of pin + otp
    :type passw: basestring
    :param options: Additional options. Token specific.
    :type options: dict
    :return: tuple of result (True, False) and additional dict
    :rtype: tuple
    """
    token_type = options.pop("token_type", None)
    token_objects = get_tokens(user=user, tokentype=token_type)
    reply_dict = {}
    if not token_objects:
        # The user has no tokens assigned
        res = False
        reply_dict["message"] = _("The user has no tokens assigned")
    else:
        token_object = token_objects[0]
        res, reply_dict = check_token_list(token_objects, passw,
                                           user=token_object.user,
                                           options=options,
                                           allow_reset_all_tokens=True)

    return res, reply_dict


def create_challenges_from_tokens(token_list, reply_dict, options=None):
    """
    Get a list of active tokens and create challenges for these tokens.
    The reply_dict is modified accordingly. The transaction_id and
    the messages are added to the reply_dict.

    :param token_list: The list of the token objects, that can do challenge response
    :param reply_dict: The dictionary that is passed to the API response
    :param options: Additional options. Passed from the upper layer
    :return: None
    """
    options = options or {}
    options["push_triggered"] = False
    reply_dict["multi_challenge"] = []
    transaction_id = None
    message_list = []
    for token in token_list:
        # Check if the max auth is succeeded
<<<<<<< HEAD
        if token.check_all(message_list):
            r_chal, message, transaction_id, challenge_info = token.create_challenge(
                transactionid=transaction_id, options=options)
=======
        if token_obj.check_all(message_list):
            r_chal, message, transaction_id, challenge_info = token_obj.create_challenge(
                    transactionid=transaction_id, options=options)
            # We need to pass the info if a push token has been triggered, so that require presence can re-use the
            # challenge instead of creating a new one with a different answer
            options["push_triggered"] = token_obj.get_type() == "push" if not options["push_triggered"] else True
>>>>>>> 55a9b609
            # Add the reply to the response
            message = challenge_text_replace(message, user=token.user, token_obj=token)
            message_list.append(message)
            if r_chal:
                challenge_info = challenge_info or {}
                challenge_info["transaction_id"] = transaction_id
                challenge_info["serial"] = token.token.serial
                challenge_info["type"] = token.get_tokentype()
                challenge_info["client_mode"] = token.client_mode
                challenge_info["message"] = message
                # If they exist, add next pin and next password change
                next_pin = token.get_tokeninfo("next_pin_change")
                if next_pin:
                    challenge_info["next_pin_change"] = next_pin
<<<<<<< HEAD
                    challenge_info["pin_change"] = token.is_pin_change()
                next_passw = token.get_tokeninfo(
                    "next_password_change")
                if next_passw:
                    challenge_info["next_password_change"] = next_passw
                    challenge_info["password_change"] = token.is_pin_change(password=True)
=======
                    challenge_info["pin_change"] = token_obj.is_pin_change()
                next_passw = token_obj.get_tokeninfo("next_password_change")
                if next_passw:
                    challenge_info["next_password_change"] = next_passw
                    challenge_info["password_change"] = token_obj.is_pin_change(password=True)
>>>>>>> 55a9b609
                # FIXME: This is deprecated and should be remove one day
                reply_dict.update(challenge_info)
                reply_dict["multi_challenge"].append(challenge_info)
    if message_list:
        unique_messages = set(message_list)
        reply_dict["message"] = ", ".join(unique_messages)
    # The "messages" element is needed by some decorators
    reply_dict["messages"] = message_list
    # TODO: This line is deprecated: Add the information for the old administrative triggerchallenge
    reply_dict["transaction_ids"] = [chal.get("transaction_id") for chal in reply_dict.get("multi_challenge", [])]


def weigh_token_type(token_obj):
    """
    This method returns a weight of a token type, which is used
    to sort the tokentype list. Other weighing functions can be implemented.

    The Push token weighs the most, so that it will be sorted to the end.

    :param token_obj: token object
    :return: weight of the tokentype
    :rtype: int
    """
    if token_obj.type.upper() == "PUSH":
        return 1000
    else:
        return ord(token_obj.type[0])


@log_with(log, hide_args=[1])
@libpolicy(reset_all_user_tokens)
@libpolicy(generic_challenge_response_reset_pin)
@libpolicy(generic_challenge_response_resync)
def check_token_list(token_object_list, passw, user=None, options=None, allow_reset_all_tokens=False):
    """
    Takes a list of token objects and tries to find the matching token for the given passw. It also tests
    * if the token is active or
    * the max fail count is reached,
    * if the validity period is ok...

    This function is called by check_serial_pass, check_user_pass and
    check_yubikey_pass.

    :param token_object_list: list of identified tokens
    :param passw: the provided password, can be just the PIN or PIN+OTP
    :param user: the identified use - as class object
    :param options: additional parameters, which are passed to the token
    :param allow_reset_all_tokens: If set to True, the policy reset_all_user_tokens is evaluated to
        reset all user tokens accordingly. Note: This parameter is used in the decorator. # TODO not good

    :return: tuple of success and optional response
    :rtype: (bool, dict)
    """
    res = False
    reply_dict = {}
    increase_auth_counters = not is_true(get_from_config(key="no_auth_counter"))

    # Add the user to the options, so that every token with access to options can see the user
    if options:
        options = options.copy()
    else:
        options = {}
    options.update({'user': user})

    # If there has been one token in challenge mode, we only handle challenges
    challenge_response_token_list = []
    challenge_request_token_list = []
    pin_matching_token_list = []
    invalid_token_list = []
    valid_token_list = []

    # Remove locked tokens from token_object_list
    if len(token_object_list) > 0:
        token_object_list = [token for token in token_object_list if not token.is_revoked()]

        if len(token_object_list) == 0:
            # If there is no unlocked token left.
            raise TokenAdminError(_("This action is not possible, since the token is locked"), id=1007)

    # Remove certain disabled tokens from token_object_list
    if len(token_object_list) > 0:
        token_object_list = [token for token in token_object_list if token.use_for_authentication(options)]

    for token_object in sorted(token_object_list, key=weigh_token_type):
        if log.isEnabledFor(logging.DEBUG):
            # Avoid a SQL query triggered by ``token_object.user`` in case the log level is not DEBUG
            log.debug(f"Found user with loginId {token_object.user}: {token_object.get_serial()}")

        if token_object.is_challenge_response(passw, user=user, options=options):
            # This is a challenge response, and it still has a challenge DB entry
            if token_object.has_db_challenge_response(passw, user=user, options=options):
                challenge_response_token_list.append(token_object)
            else:
                # This is a transaction_id, that either never existed or has expired.
                # We add this to the invalid_token_list
                invalid_token_list.append(token_object)
        elif token_object.is_challenge_request(passw, user=user, options=options):
            # This is a challenge request
            challenge_request_token_list.append(token_object)
        else:
            if not (ACTION.FORCE_CHALLENGE_RESPONSE in options and is_true(options[ACTION.FORCE_CHALLENGE_RESPONSE])):
                # This is a normal authentication attempt
                try:
                    # Pass the length of the valid_token_list to ``authenticate`` so that
                    # the push token can react accordingly
                    options["valid_token_num"] = len(valid_token_list)
                    pin_match, otp_count, repl = token_object.authenticate(passw, user, options=options)
                except TokenAdminError as tae:
                    # Token is locked
                    pin_match = False
                    otp_count = -1
                    repl = {'message': tae.message}
                repl = repl or {}
                reply_dict.update(repl)
                if otp_count >= 0:
                    # This is a successful authentication
                    valid_token_list.append(token_object)
                elif pin_match:
                    # The PIN of the token matches
                    pin_matching_token_list.append(token_object)
                else:
                    # Nothing matches at all
                    invalid_token_list.append(token_object)
            else:
                invalid_token_list.append(token_object)
                log.info(f"Skipping authentication try for token {token_object.get_serial()}"
                         f" because policy force_challenge_response is set.")

    """
    There might be
    2 in pin_matching_token_list
    0 in valid_token_list
    10 in invalid_token_list
    0 in challenge_token_list.

    in this case, the failcounter of the 2 tokens in pin_matching_token_list
    needs to be increased. And return False

    If there is
    0 pin_matching
    0 valid
    10 invalid
    0 challenge

    AND incFailCountOnFalsePin is True, then the failcounter of the
    10 invalid tokens need to be increased. And return False

    If there is
    X pin_matching
    1+ valid
    X invalid
    0 challenge

    Then the authentication with the valid tokens was successful and the
    <count> of the valid tokens need to be increased to the new count.
    """
    if valid_token_list:
        # One or more successfully authenticating tokens found
        # We need to return success
        message_list = [_("matching {0:d} tokens").format(len(valid_token_list))]
        # write serial numbers or something to audit log
        for token_obj in valid_token_list:
            # Reset the failcounter, if there is a timeout set
            token_obj.check_reset_failcount()
            # Check if the max auth is succeeded.
            # We need to set the offsets, since we are in the n+1st authentication.
            if token_obj.check_all(message_list):
                if increase_auth_counters:
                    token_obj.inc_count_auth_success()

                # The token is active and the auth counters are ok.
                res = True
                if not reply_dict.get("type"):
                    reply_dict["type"] = token_obj.token.tokentype
                if reply_dict["type"] != token_obj.token.tokentype:
                    reply_dict["type"] = "undetermined"
                # reset the failcounter of valid token
                token_obj.reset()
                # Run the token post method. e.g. registration token deletes itself.
                token_obj.post_success()
        if len(valid_token_list) == 1:
            # If only one token was found, we add the serial number,
            # the token type and the OTP length
            reply_dict["serial"] = valid_token_list[0].token.serial
            reply_dict["type"] = valid_token_list[0].token.tokentype
            reply_dict["otplen"] = valid_token_list[0].token.otplen
            # If they exist, add next pin and next password change
            next_pin = valid_token_list[0].get_tokeninfo("next_pin_change")
            if next_pin:
                reply_dict["next_pin_change"] = next_pin
                reply_dict["pin_change"] = valid_token_list[0].is_pin_change()
            next_passw = valid_token_list[0].get_tokeninfo(
                "next_password_change")
            if next_passw:
                reply_dict["next_password_change"] = next_passw
                reply_dict["password_change"] = valid_token_list[
                    0].is_pin_change(password=True)
        reply_dict["message"] = ", ".join(message_list)

    elif challenge_response_token_list:
        # The RESPONSE for a previous request of a challenge response token was found.
        matching_challenge = False
        further_challenge = False
        for token_object in challenge_response_token_list:
            if token_object.check_challenge_response(passw=passw, options=options) >= 0:
                reply_dict["serial"] = token_object.token.serial
                matching_challenge = True
                messages = []
                if not token_object.is_fit_for_challenge(messages, options=options):
                    messages.insert(0, _("Challenge matches, but token is not fit for challenge"))
                    reply_dict["message"] = ". ".join(messages)
                    log.info("Received a valid response to a "
                             "challenge for a non-fit token {0!s}. {1!s}".format(token_object.token.serial,
                                                                                 reply_dict["message"]))
                else:
                    # Challenge matches, token is active and token is fit for challenge
                    res = True
                    if increase_auth_counters:
                        token_object.inc_count_auth_success()
                    reply_dict["message"] = _("Found matching challenge")
                    # If they exist, add next pin and next password change
                    next_pin = token_object.get_tokeninfo("next_pin_change")
                    if next_pin:
                        reply_dict["next_pin_change"] = next_pin
                        reply_dict["pin_change"] = token_object.is_pin_change()
                    next_passw = token_object.get_tokeninfo("next_password_change")
                    if next_passw:
                        reply_dict["next_password_change"] = next_passw
                        reply_dict["password_change"] = token_object.is_pin_change(password=True)
                    token_object.challenge_janitor()
                    if token_object.has_further_challenge(options):
                        # The token creates further challenges, so create the new challenge
                        # and new transaction_id
                        create_challenges_from_tokens([token_object], reply_dict, options)
                        further_challenge = True
                        res = False
                    else:
                        # This was the last successful challenge, so
                        # reset the fail counter of the challenge response token
                        token_object.reset()
                        token_object.post_success()

                    # clean up all challenges from this and other tokens. I.e.
                    # all challenges with this very transaction_id!
                    transaction_id = options.get("transaction_id") or options.get("state")
                    Challenge.query.filter(Challenge.transaction_id == '' + transaction_id).delete()
                    # We have one successful authentication, so we bail out
                    break

        if not res and not further_challenge:
            # We did not find any successful response, so we need to increase the failcounters
            for token_obj in challenge_response_token_list:
                if not token_obj.is_outofband():
                    token_obj.inc_failcount()
            if not matching_challenge:
                if len(challenge_response_token_list) == 1:
                    reply_dict["serial"] = challenge_response_token_list[0].token.serial
                    reply_dict["type"] = challenge_response_token_list[0].token.tokentype
                    reply_dict["message"] = _("Response did not match the challenge.")
                else:
                    reply_dict["message"] = _("Response did not match for "
                                              "{0!s} tokens.").format(len(challenge_response_token_list))

    elif challenge_request_token_list:
        # This is the initial REQUEST of a challenge response token
        active_challenge_token = [t for t in challenge_request_token_list if t.token.active]
        if len(active_challenge_token) == 0:
            reply_dict["message"] = _("No active challenge response token found")
        else:
            for token_obj in challenge_request_token_list:
                token_obj.check_reset_failcount()
                if is_true(options.get("increase_failcounter_on_challenge")):
                    token_obj.inc_failcount()
            create_challenges_from_tokens(active_challenge_token, reply_dict, options)

    elif pin_matching_token_list:
        # We did not find a valid token and no challenge.
        # But there are tokens, with a matching pin.
        # So we increase the failcounter. Return failure.
        for token_object in pin_matching_token_list:
            token_object.inc_failcount()
            if get_from_config(SYSCONF.RESET_FAILCOUNTER_ON_PIN_ONLY, False, return_bool=True):
                token_object.check_reset_failcount()
            reply_dict["message"] = _("wrong otp value")
            if len(pin_matching_token_list) == 1:
                # If there is only one pin matching token, we look if it was
                # a previous OTP value
                token = pin_matching_token_list[0]
                _r, pin, otp = token.split_pin_pass(passw)
                if token.is_previous_otp(otp):
                    reply_dict["message"] += _(". previous otp used again")
            if increase_auth_counters:
                for token_obj in pin_matching_token_list:
                    token_obj.inc_count_auth()
            # write the serial numbers to the audit log
            if len(pin_matching_token_list) == 1:
                reply_dict["serial"] = pin_matching_token_list[0].token.serial
                reply_dict["type"] = pin_matching_token_list[0].token.tokentype
                reply_dict["otplen"] = pin_matching_token_list[0].token.otplen

    elif invalid_token_list:
        # There were only tokens, that did not match the OTP value and
        # not even the PIN.
        # Depending on IncFailCountOnFalsePin, we increase the failcounter.
        reply_dict["message"] = _("wrong otp pin")
        if get_inc_fail_count_on_false_pin():
            for token_object in invalid_token_list:
                token_object.inc_failcount()
                if increase_auth_counters:
                    token_object.inc_count_auth()
    else:
        # There is no suitable token for authentication
        reply_dict["message"] = _("No suitable token found for authentication.")

    return res, reply_dict


def get_dynamic_policy_definitions(scope=None):
    """
    This returns the dynamic policy definitions that come with the new loaded
    token classes.

    :param scope: an optional scope parameter. Only return the policies of
        this scope.
    :return: The policy definition for the token or only for the scope.
    """
    from privacyidea.lib.policy import SCOPE, MAIN_MENU, GROUP

    pol = {SCOPE.ADMIN: {},
           SCOPE.USER: {},
           SCOPE.AUTH: {},
           SCOPE.ENROLL: {},
           SCOPE.WEBUI: {},
           SCOPE.AUTHZ: {}}
    for ttype in get_token_types():
        pol[SCOPE.ADMIN]["enroll{0!s}".format(ttype.upper())] \
            = {'type': 'bool',
               'desc': _("Admin is allowed to initialize {0!s} tokens.").format(ttype.upper()),
               'mainmenu': [MAIN_MENU.TOKENS],
               'group': GROUP.ENROLLMENT}

        conf = get_tokenclass_info(ttype, section='user')
        if 'enroll' in conf:
            pol[SCOPE.USER]["enroll{0!s}".format(ttype.upper())] = {
                'type': 'bool',
                'desc': _("The user is allowed to enroll a {0!s} token.").format(ttype.upper()),
                'mainmenu': [MAIN_MENU.TOKENS],
                'group': GROUP.ENROLLMENT}

        # now merge the dynamic Token policy definition
        # into the global definitions
        policy = get_tokenclass_info(ttype, section='policy')

        # get all policy sections like: admin, user, enroll, auth, authz
        pol_keys = list(pol)

        for pol_section in policy.keys():
            # if we have a dyn token definition of this section type
            # add this to this section - and make sure, that it is
            # then token type prefixed
            if pol_section in pol_keys:
                pol_entry = policy.get(pol_section)
                for pol_def in pol_entry:
                    set_def = pol_def
                    if pol_def.startswith(ttype) is not True:
                        set_def = '{0!s}_{1!s}'.format(ttype, pol_def)

                    pol[pol_section][set_def] = pol_entry.get(pol_def)

        # If the token class should provide specific PIN policies, now merge
        # PIN policies
        pin_scopes = get_tokenclass_info(ttype, section='pin_scopes') or []
        for pin_scope in pin_scopes:
            pol[pin_scope]['{0!s}_otp_pin_maxlength'.format(ttype.lower())] = {
                'type': 'int',
                'value': list(range(0, 32)),
                "desc": _("Set the maximum allowed PIN length of the {0!s}"
                          " token.").format(ttype.upper()),
                'group': GROUP.PIN
            }
            pol[pin_scope]['{0!s}_otp_pin_minlength'.format(ttype.lower())] = {
                'type': 'int',
                'value': list(range(0, 32)),
                "desc": _("Set the minimum required PIN length of the {0!s}"
                          " token.").format(ttype.upper()),
                'group': GROUP.PIN
            }
            pol[pin_scope]['{0!s}_otp_pin_contents'.format(ttype.lower())] = {
                'type': 'str',
                "desc": _("Specifiy the required PIN contents of the "
                          "{0!s} token. "
                          "(c)haracters, (n)umeric, "
                          "(s)pecial, (o)thers. [+/-]!").format(ttype.upper()),
                'group': GROUP.PIN
            }

    # return subsection, if scope is defined
    # make sure that scope is in the policy key
    # e.g. scope='_' is undefined and would break
    if scope and scope in pol:
        pol = pol[scope]

    return pol


def set_tokengroups(serial, tokengroups=None, add=False):
    """
    Set a list of tokengroups for one token

    :param serial: The serial of the token
    :param tokengroups: The list of tokengroups (names)
    :param add: Whether the list of tokengropus should be added
    :return:
    """
    tokengroups = tokengroups or []

    tokenobject = get_one_token(serial=serial)
    tokenobject.set_tokengroups(tokengroups, add=add)
    tokenobject.save()


def assign_tokengroup(serial, tokengroup=None, tokengroup_id=None):
    """
    Assign a new tokengroup to a token

    :param serial: The serial number of the token
    :param tokengroup: The name of the tokengroup
    :param tokengroup_id: alternatively the id of the tokengroup
    :return: True
    """
    tokenobject = get_one_token(serial=serial)
    try:
        return tokenobject.add_tokengroup(tokengroup, tokengroup_id)
    except Exception:
        raise ResourceNotFoundError(_("The tokengroup does not exist."))


def unassign_tokengroup(serial, tokengroup=None, tokengroup_id=None):
    """
    Removes a tokengroup from a token

    :param serial: The serial number of the token
    :param tokengroup: The name of the tokengroup
    :param tokengroup_id: alternatively the id of the tokengroup
    :return: True
    """
    try:
        tokenobject = get_one_token(serial=serial)
        return tokenobject.del_tokengroup(tokengroup, tokengroup_id)
    except Exception:
        raise ResourceNotFoundError(_("The tokengroup does not exist."))


def list_tokengroups(tokengroup=None):
    """
    Return a list of tokens that are assigned to a certain tokengroup
    If no tokengroup is specified, all groups/tokens are returned.

    :param tokengroup. The name of the token group
    :return:
    """
    tg = None
    if tokengroup:
        tg = Tokengroup.query.filter_by(name=tokengroup).first()
    if tg:
        tgs = TokenTokengroup.query.filter_by(tokengroup_id=tg.id).all()
    else:
        tgs = TokenTokengroup.query.all()

    return tgs


def token_dump(token, tokenowner=True):
    """
    Store the database columns of the token into a dict.
    Also store the tokeninfo into a list of dicts.

    :param token: A token object
    :param tokenowner: Also dump the tokenowners
    :type tokenowner: bool
    :return: a dict, containing the token and the tokeninfo
    """
    token_dict = token._to_dict()
    if tokenowner:
        # handle all assigned users
        owners = []
        for owner in token.owners:
            owners.append({"uid": owner.uid,
                           "login": owner.login,
                           "resolver": owner.resolver,
                           "realm": owner.realm})
        token_dict["owners"] = owners
    return token_dict


def token_load(token_dict, tokenowner=True, overwrite=False):
    """
    Load the token that has previously been dumped with the function token_dump.

    :param token_dict: The token in a dict
    :param tokenowner: The tokenowner should also be assigned. If the tokenowner can not be found or
        identified, the token is created anyway, but not assigned to a user; an exception is raised.
    :type tokenowner: bool
    :param overwrite: If a token with the given serial number already exist, it should be overwritten. If the token
        should not be overwritten but already exists, an exception is raised.
    :type overwrite: bool
    :return:
    """
    serial = token_dict.get("serial")
    old_token_obj = get_one_token(serial=serial, silent_fail=True)
    # Check if overwriting is not allowed and the token already exists
    if not overwrite and old_token_obj:
        raise TokenAdminError("Token already exists!")

    tokeninfos = token_dict.get("info_list", {})
    hashed_pin = token_dict.get("_hashed_pin")
    # Creating a new dictionary without special keys
    stripped_token = {k: v for k, v in token_dict.items() if k not in ["info_list", "owners", "_hashed_pin"]}
    # Initialize or update token
    token = init_token(stripped_token)
    # Add token information
    for key, value in tokeninfos.items():
        token.add_tokeninfo(key, value)
    # Set PIN if hashed_pin is available
    if hashed_pin:
        token.token.pin_hash = hashed_pin
        token.token.save()

    # Add the tokenowners
    if tokenowner:
        for owner in token_dict.get("owners", []):
            # uid, login, resolver, realm
            # We might need to create the user object
            # Now we add the user as tokenowner
            try:
                loginname = get_username(owner.get("uid"), owner.get("resolver"))
                if loginname == owner.get("login"):
                    u = User(login=owner.get("login"),
                             resolver=owner.get("resolver"),
                             realm=owner.get("realm"),
                             uid=owner.get("uid"))
                    token.add_user(u)
            except Exception as ex:
                log.warning("Failed to add user {0!s} to token {1!s}: {2!s}".format(owner, token, ex))
                log.debug(traceback.format_exc())
                raise TokenAdminError("Token can not be assiend to the specified user!")

    return token


def challenge_text_replace(message, user, token_obj):
    serial = token_obj.token.serial if token_obj.token.serial else None
    token_owner = user if user else None
    token_type = token_obj.token.tokentype if token_obj.token.tokentype else ""
    tags = create_tag_dict(serial=serial, tokenowner=token_owner, tokentype=token_type)

    if token_type == "sms":
        if is_true(token_obj.get_tokeninfo("dynamic_phone")):
            phone = token_obj.user.get_user_phone("mobile")
            if isinstance(phone, list) and phone:
                # if there is a non-empty list, we use the first entry
                phone = phone[0]
        else:
            phone = token_obj.get_tokeninfo("phone")
        if phone:
            tags["phone"] = phone

    if token_type == "email":
        if is_true(TokenClass.get_tokeninfo(token_obj, "dynamic_email")):
            email = token_obj.user.info.get(token_obj.EMAIL_ADDRESS_KEY)
            if isinstance(email, list) and email:
                # If there is a non-empty list, we use the first entry
                email = email[0]
        else:
            email = TokenClass.get_tokeninfo(token_obj, token_obj.EMAIL_ADDRESS_KEY)
        if email:
            tags["email"] = email

    message = message.format_map(defaultdict(str, tags))
    return message


def get_fido2_token_by_transaction_id(transaction_id: str):
    """
    Find a fido2 token (WebAuthn or Passkey) by the transaction_id of the challenge.
    If the challenge or the token is not found, or the token is not a FIDO2 token, None is returned.

    :param transaction_id: The transaction_id of the challenge
    :return: The token object or None
    """
    challenge = Challenge.query.filter(Challenge.transaction_id == transaction_id).first()
    if not challenge:
        log.info(f"Challenge with transaction_id {transaction_id} not found.")
        return None
    token = Token.query.filter(Token.serial == challenge.serial).first()
    if not token:
        log.info(f"Token with serial {challenge.serial} not found.")
        return None
    if not token.tokentype in ["webauthn", "passkey"]:
        log.info(f"Token with serial {challenge.serial} is not a FIDO2 token, but {token.serial}.")
        return None
    return create_tokenclass_object(token)


def get_fido2_token_by_credential_id(credential_id: str):
    """
    Find a fido2 token (WebAuthn or Passkey) by the credential_id.

    :param credential_id: The credential_id as returned by an authenticator
    :return: The token object or None
    """
    h = hashlib.sha256(base64url_to_bytes(credential_id))
    cred_id_hash = h.hexdigest()
    try:
        token_id = (TokenInfo.query.filter(TokenInfo.Key == "credential_id_hash")
                    .filter(TokenInfo.Value == cred_id_hash).first().token_id)
        token = Token.query.filter(Token.id == token_id).first()
        return create_tokenclass_object(token)
    except Exception as ex:
        log.warning(f"Failed to find credential with id: {credential_id}. {ex}")
        return None


def create_fido2_challenge(rp_id: str) -> dict:
    """
    Returns a fido2 challenge that is not bound to a user/credential. The user has to be resolved by
    the credential_id that returned with the response to this challenge.
    The returned dict has the format:
    {
        "transaction_id": "12345678901234567890",
        "challenge": <32 random bytes base64url encoded>,
        "rpId": "example.com",
        "message": "Please authenticate with your Passkey!"
    }
    The challenge nonce is encoded in base64url.
    """
    challenge = fido2.util.get_fido2_nonce()
    transaction_id = get_rand_digit_str(20)
    message = PasskeyTokenClass.get_default_challenge_text_auth()

    db_challenge = Challenge("", transaction_id=transaction_id, challenge=challenge)
    db_challenge.save()
    return {
        "transaction_id": transaction_id,
        "challenge": challenge,
        "message": message,
        "rpId": rp_id
    }


def verify_fido2_challenge(transaction_id: str, token: TokenClass, params: dict) -> int:
    """
    Verify the response for a fido2 challenge with the given token.
    Params is required to have the keys:
    - authenticatorData or authenticatordata
    - clientDataJSON or clientdata
    - signature or signaturedata
    - userHandle or userhandle
    - HTTP_ORIGIN
    """
    db_challenge = Challenge.query.filter(Challenge.transaction_id == transaction_id).first()
    if not db_challenge:
        raise ResourceNotFoundError(f"Challenge with transaction_id {transaction_id} not found.")
    # If the challenge has been triggered via /validate/check, it is supposed to be answered by a designated token.
    # Challenges triggered via /validate/initialize are not bound to a token.
    # Check if the challenge contains a serial and if so, if it matches the token
    if db_challenge.serial and db_challenge.serial != token.get_serial():
        log.error(f"Challenge with transaction_id {transaction_id} is not meant for token {token.get_serial()}.")
        raise AuthError(f"The challenge {transaction_id} is not meant for the token {token.get_serial()}.")

    options = {
        "challenge": db_challenge.challenge,
        "authenticatorData": get_required_one_of(params, ["authenticatorData", "authenticatordata"]),
        "clientDataJSON": get_required_one_of(params, ["clientDataJSON", "clientdata"]),
        "signature": get_required_one_of(params, ["signature", "signaturedata"]),
        "userHandle": get_optional_one_of(params, ["userHandle", "userhandle"]),
        "HTTP_ORIGIN": get_required(params, "HTTP_ORIGIN"),
        "user_verification": get_optional(params, "webauthn_user_verification_requirement", "preferred")
    }
    # These parameters are required for compatibility with the old WebAuthnToken class
    if token.type == "webauthn":
        options.update({"credential_id": get_required_one_of(params, ["credential_id", "credentialid"])})
        options.update({"user": token.user})
    return token.check_otp(None, options=options)


def get_credential_ids_for_user(user: User) -> list:
    """
    Get a list of credential ids of passkey or webauthn token for a user.
    Can be used to avoid double registration of an authenticator

    :param user: The user object
    :return: A list of credential ids
    """
    credential_ids = []
    for token in get_tokens(user=user, token_type_list=["passkey"]):
        if token.token.rollout_state != ROLLOUTSTATE.CLIENTWAIT:
            cred_id = token.token.get_otpkey().getKey().decode("utf-8")
            credential_ids.append(cred_id)
    return credential_ids<|MERGE_RESOLUTION|>--- conflicted
+++ resolved
@@ -2273,18 +2273,9 @@
     message_list = []
     for token in token_list:
         # Check if the max auth is succeeded
-<<<<<<< HEAD
         if token.check_all(message_list):
             r_chal, message, transaction_id, challenge_info = token.create_challenge(
                 transactionid=transaction_id, options=options)
-=======
-        if token_obj.check_all(message_list):
-            r_chal, message, transaction_id, challenge_info = token_obj.create_challenge(
-                    transactionid=transaction_id, options=options)
-            # We need to pass the info if a push token has been triggered, so that require presence can re-use the
-            # challenge instead of creating a new one with a different answer
-            options["push_triggered"] = token_obj.get_type() == "push" if not options["push_triggered"] else True
->>>>>>> 55a9b609
             # Add the reply to the response
             message = challenge_text_replace(message, user=token.user, token_obj=token)
             message_list.append(message)
@@ -2299,20 +2290,12 @@
                 next_pin = token.get_tokeninfo("next_pin_change")
                 if next_pin:
                     challenge_info["next_pin_change"] = next_pin
-<<<<<<< HEAD
                     challenge_info["pin_change"] = token.is_pin_change()
                 next_passw = token.get_tokeninfo(
                     "next_password_change")
                 if next_passw:
                     challenge_info["next_password_change"] = next_passw
                     challenge_info["password_change"] = token.is_pin_change(password=True)
-=======
-                    challenge_info["pin_change"] = token_obj.is_pin_change()
-                next_passw = token_obj.get_tokeninfo("next_password_change")
-                if next_passw:
-                    challenge_info["next_password_change"] = next_passw
-                    challenge_info["password_change"] = token_obj.is_pin_change(password=True)
->>>>>>> 55a9b609
                 # FIXME: This is deprecated and should be remove one day
                 reply_dict.update(challenge_info)
                 reply_dict["multi_challenge"].append(challenge_info)
