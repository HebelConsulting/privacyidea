#  privacyIDEA is a fork of LinOTP
#
#  2018-12-10 Cornelius Kölbel <cornelius.koelbel@netknights.it>
#             Add Base58
#  2018-01-21 Cornelius Kölbel <cornelius.koelbel@netknights.it>
#             Add tokenkind
#  2017-08-11 Cornelius Kölbel <cornelius.koelbel@netknights.it>
#             Add auth_cache
#  2017-04-19 Cornelius Kölbel <cornelius.koelbel@netknights.it>
#             Add support for multiple challenge response token
#  2016-08-31 Cornelius Kölbel <cornelius.koelbel@netknights.it>
#             Reset failcounter of all user tokens.
#  2016-06-21 Cornelius Kölbel <cornelius@privacyidea.org>
#             Add next pin change response
#  2016-06-13 Cornelius Kölbel <cornelius@privacyidea.org>
#             Add otp length to detail response
#  2015-10-14 Cornelius Kölbel <cornelius@privacyidea.org>
#             Add timelimit to user auth.
#  2015-08-31 Cornelius Kölbel <cornelius@privacyidea.org>
#             Add check_realm_pass for 4-eyes policy
#  2015-03-20 Cornelius Kölbel, <cornelius@privacyidea.org>
#             Add policy decorator for encryption
#  2015-03-15 Cornelius Kölbel, <cornelius@privacyidea.org>
#             Add policy decorator for lost_token password
#  2014-12-08 Cornelius Kölbel, <cornelius@privacyidea.org>
#             Rewrite the module for operation with flask
#             assure >95% code coverage
#  2014-07-02 Cornelius Kölbel, <cornelius@privacyidea.org>
#             remove references to machines, when a token is deleted
#  2014-05-08 Cornelius Kölbel, <cornelius@privacyidea.org>
#
#  License:  AGPLv3
#  contact:  http://www.privacyidea.org
#
#  Copyright (C) 2010 - 2014 LSE Leading Security Experts GmbH
#  License:  AGPLv3
#  contact:  http://www.linotp.org
#            http://www.lsexperts.de
#            linotp@lsexperts.de
#
# This code is free software; you can redistribute it and/or
# modify it under the terms of the GNU AFFERO GENERAL PUBLIC LICENSE
# License as published by the Free Software Foundation; either
# version 3 of the License, or any later version.
#
# This code is distributed in the hope that it will be useful,
# but WITHOUT ANY WARRANTY; without even the implied warranty of
# MERCHANTABILITY or FITNESS FOR A PARTICULAR PURPOSE.  See the
# GNU AFFERO GENERAL PUBLIC LICENSE for more details.
#
# You should have received a copy of the GNU Affero General Public
# License along with this program.  If not, see <http://www.gnu.org/licenses/>.
#
"""
This module contains all top level token functions.
It depends on the models, lib.user and lib.tokenclass (which depends on the
tokenclass implementations like lib.tokens.hotptoken)

This is the middleware/glue between the HTTP API and the database
"""

import datetime
import logging
import os
import string
import traceback
from collections import defaultdict
from typing import Union

<<<<<<< HEAD
from flask import Request
from sqlalchemy import and_, func, or_, select
=======
from dateutil.tz import tzlocal
from sqlalchemy import (and_, func)
from sqlalchemy import or_, select
>>>>>>> 80b817e9
from sqlalchemy.ext.compiler import compiles
from sqlalchemy.sql.expression import FunctionElement

<<<<<<< HEAD
from privacyidea.api.lib.utils import send_result
from privacyidea.lib.framework import get_app_config_value
from privacyidea.lib.error import (TokenAdminError,
                                   ParameterError,
                                   privacyIDEAError, ResourceNotFoundError, PolicyError)
from privacyidea.lib.decorators import (check_user_or_serial,
                                        check_copy_serials)
from privacyidea.lib.tokenclass import TokenClass
from privacyidea.lib.utils import (is_true, BASE58, hexlify_and_unicode,
                                   check_serial_valid, create_tag_dict)
from privacyidea.lib.crypto import generate_password
=======
from privacyidea.lib import _
from privacyidea.lib.challengeresponsedecorators import (generic_challenge_response_reset_pin,
                                                         generic_challenge_response_resync)
from privacyidea.lib.config import (get_token_class, get_token_prefix,
                                    get_token_types, get_from_config,
                                    get_inc_fail_count_on_false_pin, SYSCONF)
from privacyidea.lib.crypto import generate_password
from privacyidea.lib.decorators import (check_user_or_serial,
                                        check_copy_serials)
from privacyidea.lib.error import (TokenAdminError,
                                   ParameterError,
                                   privacyIDEAError, ResourceNotFoundError)
from privacyidea.lib.framework import get_app_config_value
>>>>>>> 80b817e9
from privacyidea.lib.log import log_with
from privacyidea.lib.policy import ACTION
from privacyidea.lib.policydecorators import (libpolicy,
                                              auth_user_does_not_exist,
                                              auth_user_has_no_token,
                                              auth_user_passthru,
                                              auth_user_timelimit,
                                              auth_lastauth,
                                              auth_cache,
                                              config_lost_token,
                                              reset_all_user_tokens, force_challenge_response)
from privacyidea.lib.realm import realm_is_defined, get_realms
from privacyidea.lib.resolver import get_resolver_object
from privacyidea.lib.tokenclass import DATE_FORMAT
from privacyidea.lib.tokenclass import TOKENKIND
from privacyidea.lib.tokenclass import TokenClass
from privacyidea.lib.user import User
from privacyidea.lib.user import get_username
from privacyidea.lib.utils import is_true, BASE58, hexlify_and_unicode, check_serial_valid, create_tag_dict
from privacyidea.models import (Token, Realm, TokenRealm, Challenge,
                                TokenInfo, TokenOwner, TokenTokengroup, Tokengroup, TokenContainer,
                                TokenContainerToken)
from privacyidea.models import (db)

log = logging.getLogger(__name__)

optional = True
required = False

ENCODING = "utf-8"


# Define function to convert Oracle CLOBs to VARCHAR before using them in a
# compare operation.
# By using <https://docs.sqlalchemy.org/en/13/core/compiler.html> we can
# differentiate between different dialects.
class clob_to_varchar(FunctionElement):
    name = 'clob_to_varchar'
    inherit_cache = True


@compiles(clob_to_varchar)
def fn_clob_to_varchar_default(element, compiler, **kw):
    return compiler.process(element.clauses, **kw)


@compiles(clob_to_varchar, 'oracle')
def fn_clob_to_varchar_oracle(element, compiler, **kw):
    return "to_char(%s)" % compiler.process(element.clauses, **kw)


@log_with(log)
def create_tokenclass_object(db_token):
    """
    (was createTokenClassObject)
    create a token class object from a given type
    If a tokenclass for this type does not exist,
    the function returns None.

    :param db_token: the database referenced token
    :type db_token: database token object
    :return: instance of the token class object
    :rtype: tokenclass object
    """
    # We use the tokentype from the database
    tokentype = db_token.tokentype.lower()
    token_object = None
    token_class = get_token_class(tokentype)
    if token_class:
        try:
            token_object = token_class(db_token)
        except Exception as e:  # pragma: no cover
            raise TokenAdminError(_("create_tokenclass_object failed:  {0!r}").format(e),
                                  id=1609)
    else:
        log.error('type {0!r} not found in tokenclasses'.format(tokentype))

    return token_object


def _create_token_query(tokentype=None, token_type_list=None, realm=None, assigned=None, user=None,
                        serial_exact=None, serial_wildcard=None, serial_list=None, active=None, resolver=None,
                        rollout_state=None, description=None, revoked=None,
                        locked=None, userid=None, tokeninfo=None, maxfail=None, allowed_realms=None,
                        container_serial=None, all_nodes=False):
    """
    This function create the sql query for getting tokens. It is used by
    get_tokens and get_tokens_paginate.

    :return: An SQLAlchemy sql query
    """
    sql_query = Token.query
    if user is not None and not user.is_empty():
        # extract the realm from the user object:
        realm = user.realm

    if tokentype is not None and tokentype.strip("*"):
        # filter for type
        if "*" in tokentype:
            # match with "like"
            sql_query = sql_query.filter(Token.tokentype.like(
                tokentype.lower().replace("*", "%")))
        else:
            # exact match
            sql_query = sql_query.filter(func.lower(Token.tokentype) == tokentype.lower())

    if token_type_list is not None and len(token_type_list) > 0:
        # filter for all token types in the list
        sql_query = sql_query.filter(Token.tokentype.in_([t.lower() for t in token_type_list]))

    if description is not None and description.strip("*"):
        # filter for Description
        if "*" in description:
            # match with "like"
            sql_query = sql_query.filter(func.lower(Token.description).like(
                description.lower().replace("*", "%")))
        else:
            # exact match
            sql_query = sql_query.filter(func.lower(Token.description) == description.lower())

    stripped_realm = None if realm is None else realm.strip("*")
    if stripped_realm or allowed_realms:
        sql_query = sql_query.outerjoin(TokenRealm, TokenRealm.token_id == Token.id)
    if stripped_realm:
        # filter for the realm
        if "*" in realm:
            sql_query = sql_query.filter(
                TokenRealm.realm_id.in_(
                    select(Realm.id).where(func.lower(Realm.name).like(realm.replace('*', '%').lower()))))
        else:
            # exact matching
            sql_query = sql_query.filter(
                TokenRealm.realm_id == (select(Realm.id).where(Realm.name == realm).scalar_subquery()))

    if allowed_realms is not None:
        sql_query = sql_query.filter(
            TokenRealm.realm_id.in_(select(Realm.id).where(func.lower(Realm.name).in_(allowed_realms))))

    stripped_resolver = None if resolver is None else resolver.strip("*")
    stripped_userid = None if userid is None else userid.strip("*")

    if stripped_userid or stripped_resolver or user is not None or assigned is not None or not all_nodes:
        # Join the search with the token owner
        sql_query = sql_query.outerjoin(TokenOwner, Token.id == TokenOwner.token_id)

    if assigned is not None:
        # filter if assigned or not
        if assigned is False:
            sql_query = sql_query.where(TokenOwner.id.is_(None))
        elif assigned is True:
            sql_query = sql_query.where(TokenOwner.id.is_not(None))
        else:
            log.warning(f"'assigned' value not in [True, False]: {assigned}")

    if stripped_resolver:
        # filter for given resolver
        if "*" in resolver:
            # match with "like"
            sql_query = sql_query.filter(TokenOwner.resolver.like(resolver.replace(
                "*", "%")))
        else:
            sql_query = sql_query.filter(TokenOwner.resolver == resolver)

    if stripped_userid:
        # filter for given userid
        if "*" in userid:
            # match with "like"
            sql_query = sql_query.filter(TokenOwner.user_id.like(userid.replace(
                "*", "%")))
        else:
            sql_query = sql_query.filter(TokenOwner.user_id == userid)

    if serial_wildcard is not None and serial_wildcard.strip("*"):
        # filter for serial
        # match with "like"
        sql_query = sql_query.filter(Token.serial.like(serial_wildcard.replace(
            "*", "%")))

    if serial_exact is not None:
        # exact match for serial
        sql_query = sql_query.filter(Token.serial == serial_exact)

    if serial_list is not None and len(serial_list) > 0:
        # filter for all serials in the list
        sql_query = sql_query.filter(Token.serial.in_(serial_list))

    if user is not None and not user.is_empty():

        # filter for the rest of the user.
        if user.resolver:
            sql_query = sql_query.filter(TokenOwner.resolver == user.resolver)
        (uid, _rtype, _resolver) = user.get_user_identifiers()
        if uid:
            if isinstance(uid, int):
                uid = str(uid)
            sql_query = sql_query.filter(TokenOwner.user_id == uid)

    if active is not None:
        # Filter active or inactive tokens
        if active is True:
            sql_query = sql_query.where(Token.active == True)
        else:
            sql_query = sql_query.where(Token.active == False)

    if revoked is not None:
        # Filter revoked or not revoked tokens
        if revoked is True:
            sql_query = sql_query.where(Token.revoked == True)
        else:
            sql_query = sql_query.where(Token.revoked == False)

    if locked is not None:
        # Filter revoked or not revoked tokens
        if locked is True:
            sql_query = sql_query.where(Token.locked == True)
        else:
            sql_query = sql_query.where(Token.locked == False)

    if maxfail is not None:
        # Filter tokens, that reached maxfail
        if maxfail is True:
            sql_query = sql_query.filter(Token.maxfail <= Token.failcount)
        else:
            sql_query = sql_query.filter(Token.maxfail > Token.failcount)

    if rollout_state is not None and rollout_state.strip("*"):
        # Filter for tokens with the given rollout state
        if "*" in rollout_state:
            # match with "like"
            sql_query = sql_query.filter(func.lower(Token.rollout_state).like(
                rollout_state.lower().replace("*", "%")))
        else:
            # exact match
            sql_query = sql_query.filter(func.lower(Token.rollout_state) == rollout_state.lower())

    if tokeninfo is not None:
        # Filter for tokens with token.info.<key> and token.info.<value>
        if len(tokeninfo) != 1:
            raise privacyIDEAError(_("I can only create SQL filters from "
                                     "tokeninfo of length 1."))
        sql_query = sql_query.filter(TokenInfo.Key == list(tokeninfo)[0])
        sql_query = sql_query.filter(clob_to_varchar(TokenInfo.Value) == list(tokeninfo.values())[0])
        sql_query = sql_query.filter(TokenInfo.token_id == Token.id)

    if container_serial is not None:
        if container_serial == "":
            sql_query = (sql_query.outerjoin(TokenContainerToken)
                         .filter(TokenContainerToken.container_id.is_(None)))
        else:
            container = TokenContainer.query.filter(TokenContainer.serial == container_serial).first()
            if container is None:
                raise privacyIDEAError(_(f"No container with the serial {container_serial} exists."))
            token_container_token = TokenContainerToken.query.filter(
                TokenContainerToken.container_id == container.id).all()
            token_ids = [token_id.token_id for token_id in token_container_token]
            sql_query = sql_query.filter(Token.id.in_(token_ids))

    # Node specific resolver configuration.
    if not all_nodes:
        local_node_uuid = get_app_config_value("PI_NODE_UUID")
        realms = get_realms()
        resolvers = []
        realms_to_filter = []
        # Gather all resolvers which are available on this node and all realms
        # which don't have resolvers on this node
        for realm_name, realm in realms.items():
            added = False
            for res in realm.get("resolver"):
                if res.get("name"):
                    if not res.get("node") or res["node"] == local_node_uuid:
                        # Add the resolver to the list if there is either no node
                        # specified or the node matches the local node
                        resolvers.append(res.get("name"))
                        added = True
            if not added:
                # If no resolvers from this realm were added, this realm should be
                # ignored as well
                realms_to_filter.append(realm_name)

        # Filter out resolvers that are not available on this specific node
        sql_query = sql_query.filter(or_(TokenOwner.id.is_(None),
                                         TokenOwner.resolver.in_(resolvers)))

        # Filter out realms that have no active resolvers on this specific node
        # We need to check if either no TokenOwner.realm_id is given or if it
        # matches the realm IDs of the realms in `realms_to_filter`
        sql_query = sql_query.outerjoin(Realm, TokenOwner.realm_id == Realm.id)
        sql_query = sql_query.filter(or_(
            TokenOwner.realm_id.is_(None),
            and_(func.lower(Realm.name).not_in([r.lower() for r in realms_to_filter]),
                 TokenOwner.realm_id == Realm.id,
                 TokenOwner.token_id == Token.id)))

    return sql_query


def get_tokens_paginated_generator(tokentype=None, realm=None, assigned=None, user=None,
                                   serial_wildcard=None, active=None, resolver=None, rollout_state=None,
                                   revoked=None, locked=None, tokeninfo=None, maxfail=None, psize=1000):
    """
    Fetch chunks of ``psize`` tokens that match the filter criteria from the database and generate
    lists of token objects.
    See ``get_tokens`` for information on the arguments.

    Note that individual lists may contain less than ``psize`` elements if
    a token entry has an invalid type.

    :param psize: Maximum size of chunks that are fetched from the database
    :return: This is a generator that generates non-empty lists of token objects.
    """
    main_sql_query = _create_token_query(tokentype=tokentype, realm=realm,
                                         assigned=assigned, user=user,
                                         serial_wildcard=serial_wildcard,
                                         active=active, resolver=resolver,
                                         rollout_state=rollout_state,
                                         revoked=revoked, locked=locked,
                                         tokeninfo=tokeninfo, maxfail=maxfail).order_by(Token.id)
    # Fetch the first ``psize`` tokens
    sql_query = main_sql_query.limit(psize)
    while True:
        entries = sql_query.all()
        if entries:
            token_objects = []
            for token in entries:
                token_obj = create_tokenclass_object(token)
                if isinstance(token_obj, TokenClass):
                    token_objects.append(token_obj)
            yield token_objects
            if len(entries) < psize:
                break
            # Fetch the next ``psize`` tokens, starting with the ID *after* the ID of the last returned token.
            # ``token`` is defined because we have ensured that ``entries`` has at least one entry.
            sql_query = main_sql_query.filter(Token.id > token.id).limit(psize)
        else:
            break


def convert_token_objects_to_dicts(tokens, user, user_role="user", allowed_realms=None, hidden_token_info=None):
    """
    Convert a list of token objects to a list of dictionaries.
    Additionally, checks whether the requesting user is allowed to see the token information.
    If not it is reduced to the tokens serial.

    :param tokens: A list of token objects
    :type tokens: list
    :param user: The user object performing the request
    :type user: User object
    :param user_role: The role of the logged-in user
    :type user_role: str
    :param allowed_realms: A list of the realms the admin is allowed to see, None if the admin is allowed to see all
                           realms
    :param hidden_token_info: List of token-info keys to remove from the results
    :return: A list of dictionaries
    :rtype: list
    """
    token_dict_list = []
    for token in tokens:
        if isinstance(token, TokenClass):
            token_dict = token.get_as_dict()
            # add user information
            # In certain cases the LDAP or SQL server might not be reachable.
            # Then an exception is raised
            token_dict["username"] = ""
            token_dict["user_realm"] = ""
            try:
                user = token.user
                if user:
                    token_dict["username"] = user.login
                    token_dict["user_realm"] = user.realm
                    token_dict["user_editable"] = get_resolver_object(user.resolver).editable
            except Exception as exx:
                log.error("User information can not be retrieved: {0!s}".format(exx))
                log.debug(traceback.format_exc())
                token_dict["username"] = "**resolver error**"

            if hidden_token_info:
                for key in list(token_dict['info']):
                    if key in hidden_token_info:
                        token_dict['info'].pop(key)

            # check if token is in a container
            token_dict["container_serial"] = ""
            from privacyidea.lib.container import find_container_for_token
            container = find_container_for_token(token.get_serial())
            if container:
                token_dict["container_serial"] = container.serial

            # Reduce token info if the user is not the owner
            if user_role != "admin":
                if not user or user.login != token_dict["username"] or user.realm != token_dict["user_realm"]:
                    token_dict = {"serial": token_dict["serial"]}
            elif user_role == "admin" and allowed_realms is not None:
                same_realms = list(set(token_dict["realms"]).intersection(allowed_realms))
                if len(same_realms) == 0:
                    # The token is in no realm the admin is allowed to see
                    token_dict = {"serial": token_dict["serial"]}

            token_dict_list.append(token_dict)

    return token_dict_list


@log_with(log)
# @cache.memoize(10)
def get_tokens(tokentype=None, token_type_list=None, realm=None, assigned=None, user=None,
               serial=None, serial_wildcard=None, active=None, resolver=None, rollout_state=None,
               count=False, revoked=None, locked=None, tokeninfo=None,
               maxfail=None, all_nodes=False):
    """
    (was getTokensOfType)
    This function returns a list of token objects of a
    * given type,
    * of a realm
    * or tokens with assignment or not
    * for a certain serial number or
    * for a User

    E.g. thus you can get all assigned tokens of type totp.

    :param tokentype: The type of the token. If None, all tokens are returned.
    :type tokentype: basestring
    :param token_type_list: A list of token types. If None or empty, all token types are returned.
    :type token_type_list: list
    :param realm: get tokens of a realm. If None, all tokens are returned.
    :type realm: basestring
    :param assigned: Get either assigned (True) or unassigned (False) tokens. If None, gets all tokens.
    :type assigned: bool
    :param user: Filter for the Owner of the token
    :type user: User Object
    :param serial: The exact serial number of a token
    :type serial: basestring
    :param serial_wildcard: A wildcard to match token serials
    :type serial_wildcard: basestring
    :param active: Whether only active (True) or inactive (False) tokens
        should be returned
    :type active: bool
    :param resolver: filter for the given resolver name
    :type resolver: basestring
    :param rollout_state: returns a list of the tokens in the certain rollout
        state. Some tokens are not enrolled in a single step but in multiple
        steps. These tokens are then identified by the DB-column rollout_state.
    :param count: If set to True, only the number of the result and not the
        list is returned.
    :type count: bool
    :param revoked: Only search for revoked tokens or only for not revoked
        tokens
    :type revoked: bool
    :param locked: Only search for locked tokens or only for not locked tokens
    :type locked: bool
    :param tokeninfo: Return tokens with the given tokeninfo. The tokeninfo
        is a key/value dictionary
    :type tokeninfo: dict
    :param maxfail: If only tokens should be returned, which failcounter
        reached maxfail
    :param all_nodes: If True, ignore node specific realm configurations (default: False)
    :type all_nodes: bool
    :return: A list of lib.tokenclass objects.
    :rtype: list or int
    """
    token_list = []
    serial_list = None
    if serial and "*" not in serial and "," in serial:
        serial_list = serial.replace(" ", "").split(",")
        serial = None
    sql_query = _create_token_query(tokentype=tokentype, token_type_list=token_type_list, realm=realm,
                                    assigned=assigned, user=user,
                                    serial_exact=serial, serial_wildcard=serial_wildcard, serial_list=serial_list,
                                    active=active, resolver=resolver,
                                    rollout_state=rollout_state,
                                    revoked=revoked, locked=locked,
                                    tokeninfo=tokeninfo, maxfail=maxfail, all_nodes=all_nodes)

    # Warning for unintentional exact serial matches
    if serial is not None and "*" in serial:
        log.info("Exact match on a serial containing a wildcard: {!r}".format(serial))
    # Warning for unintentional wildcard serial matches
    if serial_wildcard is not None and "*" not in serial_wildcard:
        log.info("Wildcard match on serial without a wildcard: {!r}".format(serial_wildcard))

    # Decide, what we are supposed to return
    if count is True:
        ret = sql_query.count()
    else:
        # Return a simple, flat list of tokenobjects
        for token in sql_query.all():
            # the token is the database object, but we want an instance of the tokenclass!
            tokenobject = create_tokenclass_object(token)
            if isinstance(tokenobject, TokenClass):
                # A database token, that has a non-existing type, will
                # return None, and not a TokenClass. We do not want to
                # add None to our list
                token_list.append(tokenobject)
        ret = token_list

    return ret


@log_with(log)
def get_tokens_paginate(tokentype=None, token_type_list=None, realm=None, assigned=None, user=None,
                        serial=None, active=None, resolver=None, rollout_state=None,
                        sortby=Token.serial, sortdir="asc", psize=15,
                        page=1, description=None, userid=None, allowed_realms=None,
                        tokeninfo=None, hidden_tokeninfo=None, container_serial=None):
    """
    This function is used to retrieve a token list, that can be displayed in
    the Web UI. It supports pagination.
    Each retrieved page will also contain a "next" and a "prev", indicating
    the next or previous page. If either does not exist, it is None.

    :param tokentype:
    :param token_type_list: A list of token types
    :param realm:
    :param assigned: Returns assigned (True) or not assigned (False) tokens
    :type assigned: bool
    :param user: The user, whose token should be displayed
    :type user: User object
    :param serial: a pattern for matching the serial or a comma separated list of exact serials
    :param active: Returns active (True) or inactive (False) tokens
    :param resolver: A resolver name, which may contain "*" for filtering.
    :type resolver: basestring
    :param userid: A userid, which may contain "*" for filtering.
    :type userid: basestring
    :param rollout_state:
    :param sortby: Sort by a certain Token DB field. The default is
        Token.serial. If a string like "serial" is provided, we try to convert
        it to the DB column.
    :type sortby: A Token column or a string.
    :param sortdir: Can be "asc" (default) or "desc"
    :type sortdir: basestring
    :param psize: The size of the page
    :type psize: int
    :param page: The number of the page to view. Starts with 1 ;-)
    :type page: int
    :param allowed_realms: A list of realms, that the admin is allowed to see
    :type allowed_realms: list
    :param tokeninfo: Return tokens with the given tokeninfo. The tokeninfo
        is a key/value dictionary
    :param description: Take the description of the token into the query
    :type description: str
    :param hidden_tokeninfo: List of token-info keys to remove from the results
    :type hidden_tokeninfo: list
    :param container_serial: The serial number of a container
    :type container_serial: basestring
    :return: dict with tokens, prev, next and count
    :rtype: dict
    """
    serial_list = None
    if serial and "*" not in serial and "," in serial:
        serial_list = serial.replace(" ", "").split(",")
        serial = None
    sql_query = _create_token_query(tokentype=tokentype, token_type_list=token_type_list, realm=realm,
                                    assigned=assigned, user=user,
                                    serial_wildcard=serial, serial_list=serial_list, active=active,
                                    resolver=resolver, tokeninfo=tokeninfo,
                                    rollout_state=rollout_state,
                                    description=description, userid=userid,
                                    allowed_realms=allowed_realms, container_serial=container_serial)

    if isinstance(sortby, str):
        # check that the sort column exists and convert it to a Token column
        cols = Token.__table__.columns
        if sortby in cols:
            sortby = cols.get(sortby)
        else:
            log.warning('Unknown sort column "{0!s}". Using "serial" '
                        'instead.'.format(sortby))
            sortby = Token.serial

    if sortdir == "desc":
        sql_query = sql_query.order_by(sortby.desc())
    else:
        sql_query = sql_query.order_by(sortby.asc())

    pagination = db.paginate(sql_query, page=page, per_page=psize, error_out=False)
    tokens = pagination.items
    previous_page = None
    if pagination.has_prev:
        previous_page = page - 1
    next_page = None
    if pagination.has_next:
        next_page = page + 1
    token_list = []
    for token in tokens:
        token = create_tokenclass_object(token)
        if isinstance(token, TokenClass):
            token_dict = token.get_as_dict()
            # add user information
            # In certain cases the LDAP or SQL server might not be reachable.
            # Then an exception is raised
            token_dict["username"] = ""
            token_dict["user_realm"] = ""
            try:
                user = token.user
                if user:
                    token_dict["username"] = user.login
                    token_dict["user_realm"] = user.realm
                    token_dict["user_editable"] = get_resolver_object(
                        user.resolver).editable
            except Exception as exx:
                log.error("User information can not be retrieved: {0!s}".format(exx))
                log.debug(traceback.format_exc())
                token_dict["username"] = "**resolver error**"

            if hidden_tokeninfo:
                for key in list(token_dict['info']):
                    if key in hidden_tokeninfo:
                        token_dict['info'].pop(key)

            # check if token is in a container
            token_dict["container_serial"] = ""
            from privacyidea.lib.container import find_container_for_token
            container = find_container_for_token(token.get_serial())
            if container:
                token_dict["container_serial"] = container.serial

            token_list.append(token_dict)

    ret = {"tokens": token_list,
           "prev": previous_page,
           "next": next_page,
           "current": page,
           "count": pagination.total}
    return ret


def get_one_token(*args, silent_fail=False, **kwargs):
    """
    Fetch exactly one token according to the given filter arguments, which are passed to
    ``get_tokens``. Raise ``ResourceNotFoundError`` if no token was found. Raise
    ``ParameterError`` if more than one token was found.

    :param silent_fail: Instead of raising an exception we return None silently
    :returns: Token object
    :rtype: privacyidea.lib.tokenclass.TokenClass
    """
    result = get_tokens(*args, **kwargs)
    if not result:
        if silent_fail:
            return None
        raise ResourceNotFoundError(_("The requested token could not be found."))
    elif len(result) > 1:
        if silent_fail:
            log.warning("More than one matching token was found.")
            return None
        raise ParameterError(_("More than one matching token was found."))
    else:
        return result[0]


def get_tokens_from_serial_or_user(serial, user, **kwargs):
    """
    Fetch tokens, either by (exact) serial, or all tokens of a single user.
    In case a serial number is given, check that exactly one token is returned
    and raise a ResourceNotFoundError if that is not the case.
    In case a user is given, the result can also be empty.

    :param serial: exact serial number or None
    :param user: a user object or None
    :param kwargs: additional arguments to ``get_tokens``
    :return: a (possibly empty) list of tokens
    :rtype: list
    """
    if serial:
        return [get_one_token(serial=serial, user=user, **kwargs)]
    else:
        return get_tokens(serial=serial, user=user, **kwargs)


@log_with(log)
def get_token_type(serial):
    """
    Returns the tokentype of a given serial number. If the token does
    not exist or can not be determined, an empty string is returned.

    :param serial: the serial number of the to be searched token
    :type serial: string
    :return: tokentype
    :rtype: string
    """
    if serial and "*" in serial:
        return ""
    try:
        return get_one_token(serial=serial).type
    except ResourceNotFoundError:
        return ""


@log_with(log)
def check_serial(serial):
    """
    This checks, if the given serial number can be used for a new token.
    it returns a tuple (result, new_serial)
    result being True if the serial does not exist, yet.
    new_serial is a suggestion for a new serial number, that does not
    exist, yet.

    :param serial: Serial number to check if it can be used for
        a new token.
    :type serial: str
    :result: result of check and (new) serial number
    :rtype: tuple(bool, str)
    """
    # serial does not exist, yet
    result = True
    new_serial = serial

    i = 0
    while get_tokens(serial=new_serial):
        # as long as we find a token, modify the serial:
        i += 1
        result = False
        new_serial = "{0!s}_{1:02d}".format(serial, i)

    return result, new_serial


@log_with(log)
def get_num_tokens_in_realm(realm, active=True):
    """
    This returns the number of tokens in one realm.

    :param realm: The name of the realm
    :type realm: basestring
    :param active: If only active tokens should be taken into account
    :type active: bool
    :return: The number of tokens in the realm
    :rtype: int
    """
    return get_tokens(realm=realm, active=active, count=True)


@log_with(log)
def get_realms_of_token(serial, only_first_realm=False):
    """
    This function returns a list of the realms of a token

    :param serial: the exact serial number of the token
    :type serial: basestring

    :param only_first_realm: Whether we should only return the first realm
    :type only_first_realm: bool

    :return: list of the realm names
    :rtype: list
    """
    if serial and "*" in serial:
        return []

    try:
        token = get_one_token(serial=serial)
        realms = token.get_realms()
    except ResourceNotFoundError:
        realms = []

    if len(realms) > 1:
        log.debug(f"Token {serial} in more than one realm: {realms}")

    if only_first_realm:
        if realms:
            realms = realms[0]
        else:
            realms = None

    return realms


@log_with(log)
def token_exist(serial):
    """
    returns true if the token with the exact given serial number exists

    :param serial: the serial number of the token
    """
    if serial:
        return get_tokens(serial=serial, count=True) > 0
    else:
        # If we have no serial we return false anyway!
        return False


@log_with(log)
def get_token_owner(serial):
    """
    returns the user object, to which the token is assigned.
    the token is identified and retrieved by its serial number

    If the token has no owner, None is returned

    Wildcards in the serial number are ignored. This raises
    ``ResourceNotFoundError`` if the token could not be found.

    :param serial: serial number of the token
    :type serial: basestring

    :return: The owner of the token
    :rtype: User object or None
    """
    token = get_one_token(serial=serial)
    return token.user


@log_with(log)
def is_token_owner(serial, user):
    """
    Check if the given user is the owner of the token with the given serial
    number

    :param serial: The serial number of the token
    :type serial: str
    :param user: The user that needs to be checked
    :type user: User object
    :return: Return True or False
    :rtype: bool
    """
    ret = False
    token_owner = get_token_owner(serial)
    if token_owner is not None:
        ret = token_owner == user
    return ret


@log_with(log)
def get_tokens_in_resolver(resolver):
    """
    Return a list of the token objects, that contain this very resolver

    :param resolver: The resolver, the tokens should be in
    :type resolver: basestring

    :return: list of tokens with this resolver
    :rtype: list of token objects
    """
    ret = get_tokens(resolver=resolver)
    return ret


@log_with(log)
def get_tokenclass_info(tokentype, section=None):
    """
    return the config definition of a dynamic token

    :param tokentype: the tokentype of the token like "totp" or "hotp"
    :type tokentype: basestring
    :param section: subsection of the token definition - optional
    :type section: basestring

    :return: dictionary with the configuration definition of the token.
      If the token type is not found, an empty dictionary is returned
    :rtype: dict
    """
    res = {}
    tokenclass = get_token_class(tokentype)
    if tokenclass:
        res = tokenclass.get_class_info(section)

    return res


@log_with(log)
def get_otp(serial, current_time=None):
    """
    This function returns the current OTP value for a given Token.
    The tokentype needs to support this function.
    if the token does not support getting the OTP value, a -2 is returned.
    If the token could not be found, ResourceNotFoundError is raised.

    :param serial: serial number of the token
    :param current_time: a fake servertime for testing of TOTP token
    :type current_time: datetime.datetime
    :return: tuple with (result, pin, otpval, passw)
    :rtype: tuple
    """
    token = get_one_token(serial=serial)
    return token.get_otp(current_time=current_time)


@log_with(log)
def get_multi_otp(serial, count=0, epoch_start=0, epoch_end=0, current_time=None, timestamp=None):
    """
    This function returns a list of OTP values for the given Token.
    Please note, that the tokentype needs to support this function.

    :param serial: the serial number of the token
    :type serial: basestring
    :param count: number of the next otp values (to be used with event or
        time based tokens)
    :param epoch_start: unix time start date (used with time based tokens)
    :param epoch_end: unix time end date (used with time based tokens)
    :param current_time: Simulate the servertime
    :type current_time: datetime
    :param timestamp: Simulate the servertime (unix time in seconds)
    :type timestamp: int

    :return: dictionary of otp values
    :rtype: dictionary
    """
    ret = {"result": False}
    token = get_one_token(serial=serial)
    log.debug(f"Getting multiple otp values for token {token}. curTime={current_time}")

    res, error, otp_dict = token.get_multi_otp(count=count,
                                               epoch_start=epoch_start,
                                               epoch_end=epoch_end,
                                               curTime=current_time,
                                               timestamp=timestamp)
    log.debug(f"Received {res!r}, {error!r}, and {len(otp_dict)} otp values")

    if res:
        ret = otp_dict
        ret["result"] = True
    else:
        ret["error"] = error

    return ret


@log_with(log)
def get_token_by_otp(token_list, otp="", window=10):
    """
    Search the token in the token_list, that creates the given OTP value.

    :param token_list: the list of token objects to be investigated
    :type token_list: list of token objects
    :param otp: the otp value, that needs to be found
    :type otp: basestring
    :param window: the window of search
    :type window: int

    :return: The token, that creates this OTP value
    :rtype: TokenClass
    """
    result_token = None
    result_list = []

    for token in token_list:
        log.debug(f"Checking token {token.get_serial()}")
        try:
            r = token.check_otp_exist(otp=otp, window=window)
            log.debug(f"Result = {int(r):d}")
            if r >= 0:
                result_list.append(token)
        except Exception as err:
            # A flaw in a single token should not stop privacyidea from finding the right token
            log.warning(f"Error calculating OTP for token {token.get_serial()}: {err}")

    if len(result_list) == 1:
        result_token = result_list[0]
    elif result_list:
        raise TokenAdminError(_('multiple tokens are matching this OTP value!'), id=1200)

    return result_token


@log_with(log)
def get_serial_by_otp(token_list, otp="", window=10):
    """
    Returns the serial for a given OTP value
    The token_list would be created by get_tokens()

    :param token_list: the list of token objects to be investigated
    :type token_list: list of token objects
    :param otp: the otp value, that needs to be found
    :param window: the window of search
    :type window: int

    :return: the serial for a given OTP value and the user
    :rtype: basestring
    """
    serial = None
    token = get_token_by_otp(token_list, otp=otp, window=window)

    if token is not None:
        serial = token.get_serial()

    return serial


@log_with(log)
def get_serial_by_otp_list(token_list: list, otp_list: list, window: int = 10, counter: int = None) -> list[str]:
    """
    Returns a list of serials for a given list of OTP values
    The tokenobject_list would be created by get_tokens()

    :param token_list: the list of token objects to be investigated
    :param otp_list: a list of otp values, that need to be found
    :param window: the window of search
    :param counter: the counter value to be used for the OTP calculation,
        if None the actual counter of the token is used

    :return: a list of serials for the given OTP values and the user
    """
    result_list = []

    for otp in otp_list:
        for token in token_list:
            log.debug(f"checking token {token.get_serial()}")
            try:
                if token.type == "hotp":
                    r = token.check_otp_exist(otp=otp, window=window, inc_counter=False, counter=counter)
                else:
                    r = token.check_otp_exist(otp=otp, window=window, inc_counter=False)
                log.debug(f"otp_exists = {r > 0}")
                if r >= 0:
                    result_list.append(token)
            except Exception as err:
                # A flaw in a single token should not stop privacyidea from finding
                # the right token
                log.warning(f"error in calculating OTP for token {token.get_serial()}: {err}")
        token_list = result_list
        result_list = []

    serials = [token.get_serial() for token in token_list]

    return serials


@log_with(log)
def gen_serial(tokentype=None, prefix=None):
    """
    generate a serial for a given tokentype

    :param tokentype: the token type prefix is done by a lookup on the tokens
    :type tokentype: str
    :param prefix: A prefix to the serial number
    :type prefix: str
    :return: serial number
    :rtype: str
    """
    serial_len = int(get_from_config("SerialLength") or 8)

    def _gen_serial(_prefix, _tokennum):
        h_serial = ''
        num_str = '{:04d}'.format(_tokennum)
        h_len = serial_len - len(num_str)
        if h_len > 0:
            h_serial = hexlify_and_unicode(os.urandom(h_len)).upper()[0:h_len]
        return "{0!s}{1!s}{2!s}".format(_prefix, num_str, h_serial)

    if not tokentype:
        tokentype = 'PIUN'
    if not prefix:
        prefix = get_token_prefix(tokentype.lower(), tokentype.upper())

    # now search the number of tokens of tokenytype in the token database
    tokennum = Token.query.filter(Token.tokentype == tokentype).count()

    # Now create the serial
    serial = _gen_serial(prefix, tokennum)

    # now test if serial already exists
    while True:
        numtokens = Token.query.filter(Token.serial == serial).count()
        if numtokens == 0:
            # ok, there is no such token, so we're done
            break
        serial = _gen_serial(prefix, tokennum + numtokens)  # pragma: no cover

    return serial


@log_with(log)
def import_token(serial, token_dict, tokenrealms=None):
    """
    This function is used during the import of a PSKC file.

    :param serial: The serial number of the token
    :type serial: str
    :param token_dict: A dictionary describing the token like

        ::

            {
              "type": ...,
              "description": ...,
              "otpkey": ...,
              "counter: ...,
              "timeShift": ...
            }

    :type token_dict: dict
    :param tokenrealms: List of realms to set as realms of the token
    :type tokenrealms: list
    :return: the token object
    """
    init_param = {'serial': serial,
                  'description': token_dict.get("description",
                                                "imported")}
    for p in ['type', 'otpkey', 'otplen', 'timeStep', 'hashlib', 'tans']:
        if p in token_dict:
            init_param[p] = token_dict[p]

    user_obj = None
    if token_dict.get("user"):
        user_obj = User(token_dict.get("user").get("username"),
                        token_dict.get("user").get("realm"),
                        token_dict.get("user").get("resolver"))

    # Imported tokens are usually hardware tokens
    token = init_token(init_param, user=user_obj,
                       tokenrealms=tokenrealms,
                       tokenkind=TOKENKIND.HARDWARE)
    if token_dict.get("counter"):
        token.set_otp_count(token_dict.get("counter"))
    if token_dict.get("timeShift"):
        token.add_tokeninfo("timeShift", token_dict.get("timeShift"))
    return token


@log_with(log)
def init_token(param, user=None, tokenrealms=None, tokenkind=None):
    """
    Create a new token or update an existing token with the specified parameters.

    :param param: initialization parameters like

        ::

            {
                "serial": ..., (optional)
                "type": ...., (optional, default=hotp)
                "otpkey": ...
            }

    :type param: dict
    :param user: the token owner
    :type user: User Object
    :param tokenrealms: the realms, to which the token should belong
    :type tokenrealms: list
    :param tokenkind: The kind of the token, can be "software",
        "hardware" or "virtual"
    :return: token object or None
    :rtype: TokenClass
    """
    token_type = param.get("type") or "hotp"
    # Check for unsupported token type
    token_types = get_token_types()
    if token_type.lower() not in token_types:
        log.error(f"type {token_type} not found in tokentypes: {token_types}")
        raise TokenAdminError(_(f"init token failed: unknown token type {token_type}"), id=1610)

    serial = param.get("serial") or gen_serial(token_type, param.get("prefix"))
    check_serial_valid(serial)
    realms = []

    # Check if a token with this serial already exists and
    # create a list of the found tokens
    tokenobject_list = get_tokens(serial=serial)
    token_count = len(tokenobject_list)
    if token_count == 0:
        # A token with the serial was not found, so we create a new one
        db_token = Token(serial, tokentype=token_type.lower())

    else:
        # The token already exist, so we update the token
        db_token = tokenobject_list[0].token
        # Make sure the type is not changed between the initialization and the update
        old_type = db_token.tokentype
        if old_type.lower() != token_type.lower():
            msg = (f"Token {serial} already exists with type {old_type}. "
                   f"Can not initialize token with new type {token_type}")
            log.error(msg)
            raise TokenAdminError(_(f"initToken failed: {msg}"))

    # If there is a realm as parameter (and the realm is not empty), but no
    # user, we assign the token to this realm.
    if param.get("realm") and 'user' not in param:
        realms.append(param.get("realm"))

    # Assign the token to all tokenrealms and to the user realm
    if tokenrealms and isinstance(tokenrealms, list):
        realms.extend(tokenrealms)
    if user and user.realm:
        realms.append(user.realm)

    try:
        # Save the token to the database
        if token_count == 0:
            db_token.save()

        # The tokenclass object is created
        token = create_tokenclass_object(db_token)

        if token_count == 0:
            # If this token is a newly created one, we have to set up the defaults,
            # which later might be overwritten by the token.update(param)
            token.set_defaults()

        # Set the user of the token
        if user is not None and user.login != "":
            token.add_user(user)

        # Set the token realms (updates the TokenRealm table)
        if realms or user:
            db_token.set_realms(realms)

        token.update(param)

    except Exception as e:
        log.error(f"token create failed: {e}")
        log.debug(f"{traceback.format_exc()}")
        # Delete the newly created token from the db
        if token_count == 0:
            db_token.delete()
        raise

    # We only set the tokenkind here, if it was explicitly set in the init_token call.
    # In all other cases it is set in the update method of the tokenclass.
    if tokenkind:
        token.add_tokeninfo("tokenkind", tokenkind)

    # Set the validity period
    validity_period_start = param.get("validity_period_start")
    validity_period_end = param.get("validity_period_end")
    if validity_period_end:
        token.set_validity_period_end(validity_period_end)
    if validity_period_start:
        token.set_validity_period_start(validity_period_start)

    # Safe the token object to make sure all changes are persisted in the db
    token.save()
    return token


@log_with(log)
@check_user_or_serial
def remove_token(serial=None, user=None):
    """
    remove the token that matches the serial number or
    all tokens of the given user and also remove the realm associations and
    all its challenges

    :param user: The user, who's tokens should be deleted.
    :type user: User object
    :param serial: The serial number of the token to delete (exact)
    :type serial: basestring
    :return: The number of deleted token
    :rtype: int
    """
    tokens = get_tokens_from_serial_or_user(serial=serial, user=user)
    token_count = len(tokens)

    # Delete challenges of such a token
    for token in tokens:
        token.delete_token()

    return token_count


@log_with(log)
def set_realms(serial, realms=None, add=False, allowed_realms: list = None):
    """
    Set all realms of a token. This sets the realms new. I.e. it does not add
    realms. So realms that are not contained in the list will not be assigned
    to the token anymore.

    If the token could not be found, a ResourceNotFoundError is raised.

    Thus, setting ``realms=[]`` clears all realms assignments.

    :param serial: the serial number of the token (exact)
    :type serial: basestring
    :param realms: A list of realm names
    :type realms: list
    :param add: if the realms should be added and not replaced
    :type add: bool
    :param allowed_realms: A list of realms, that the admin is allowed to manage
    """
    realms = realms or []
    corrected_realms = []

    # get rid of non-defined realms
    for realm in realms:
        if realm_is_defined(realm):
            corrected_realms.append(realm)

    token = get_one_token(serial=serial)

    # Check if admin is allowed to set the realms
    old_realms = token.get_realms()

    matching_realms = corrected_realms
    if allowed_realms:
        matching_realms = list(set(corrected_realms).intersection(allowed_realms))
        excluded_realms = list(set(corrected_realms) - set(matching_realms))
        if len(excluded_realms) > 0:
            log.info(f"User is not allowed to set realms {excluded_realms} for token {serial}.")

        # Check if admin is allowed to remove the old realms
        not_allowed_realms = set(old_realms) - set(allowed_realms)
        # Add realms that are not allowed to be removed to the set list
        matching_realms = list(set(matching_realms).union(not_allowed_realms))

    token.set_realms(matching_realms, add=add)
    token.save()


@log_with(log)
def set_defaults(serial):
    """
    Set the default values for the token with the given serial number (exact)

    :param serial: token serial
    :type serial: basestring
    :return: None
    """
    db_token = get_one_token(serial=serial).token
    db_token.otplen = int(get_from_config("DefaultOtpLen", 6))
    db_token.count_window = int(get_from_config("DefaultCountWindow", 15))
    db_token.maxfail = int(get_from_config("DefaultMaxFailCount", 15))
    db_token.sync_window = int(get_from_config("DefaultSyncWindow", 1000))
    db_token.tokentype = "hotp"
    db_token.save()


@log_with(log)
def assign_token(serial, user, pin=None, encrypt_pin=False, error_message=None):
    """
    Assign token to a user.
    If the PIN is given, the PIN is reset.

    :param serial: The serial number of the token
    :type serial: basestring
    :param user: The user, to whom the token should be assigned.
    :type user: User object
    :param pin: The PIN for the newly assigned token.
    :type pin: basestring
    :param encrypt_pin: Whether the PIN should be stored in an encrypted way
    :type encrypt_pin: bool
    :param error_message: The error message, that is displayed in case the token is already assigned
    :type error_message: basestring
    """
    token = get_one_token(serial=serial)

    # Check if the token already belongs to another user
    old_user = token.user
    if old_user:
        log.warning(f"token already assigned to user: {old_user!r}")
        error_message = error_message or _(f"Token already assigned to user {old_user!r}")
        raise TokenAdminError(error_message, id=1103)

    token.add_user(user)
    if pin is not None:
        token.set_pin(pin, encrypt=encrypt_pin)

    # reset the OtpFailCounter
    token.set_failcount(0)

    try:
        token.save()
    except Exception as e:  # pragma: no cover
        log.error('update Token DB failed')
        raise TokenAdminError(_("Token assign failed for {0!r}/{1!s} : {2!r}").format(user, serial, e), id=1105)

    log.debug("successfully assigned token with serial "
              "{0!r} to user {1!r}".format(serial, user))
    return True


@log_with(log)
@check_user_or_serial
def unassign_token(serial, user=None):
    """
    unassign the user from the token, or all tokens of a user

    :param serial: The serial number of the token to unassign (exact). Can be None
    :param user: A user whose tokens should be unassigned
    :return: number of unassigned tokens
    """
    tokens = get_tokens_from_serial_or_user(serial=serial, user=user)
    for token in tokens:
        token.set_pin("")
        token.set_failcount(0)

        try:
            # Delete the tokenowner entry
            TokenOwner.query.filter(TokenOwner.token_id == token.token.id).delete()
            token.save()
        except Exception as e:  # pragma: no cover
            log.error('update token DB failed')
            raise TokenAdminError(_(f"Token unassign failed for {serial!r}/{user!r}: {e!r}"), id=1105)

        log.debug(f"successfully unassigned token with serial {token.get_serial()!r}")
    # TODO: test with more than 1 token
    return len(tokens)


@log_with(log)
def resync_token(serial, otp1, otp2, options=None, user=None):
    """
    Resynchronize the token of the given serial number and user by searching the
    otp1 and otp2 in the future otp values.

    :param serial: token serial number (exact)
    :type serial: str
    :param otp1: first OTP value
    :type otp1: str
    :param otp2: second OTP value, directly after the first
    :type otp2: str
    :param options: additional options like the servertime for TOTP token
    :type options: dict
    :param user: The user, who's token should be resynced
    :type user: User object
    :return: result of the resync
    :rtype: bool
    """
    ret = False

    tokens = get_tokens_from_serial_or_user(serial=serial, user=user)

    for token in tokens:
        ret = token.resync(otp1, otp2, options)
        token.save()

    return ret


@log_with(log)
@check_user_or_serial
def reset_token(serial, user=None):
    """
    Reset the failcounter of a single token, or of all tokens of one user.

    :param serial: serial number (exact)
    :param user:
    :return: The number of tokens, that were reset
    :rtype: int
    """
    tokens = get_tokens_from_serial_or_user(serial=serial, user=user)

    for token in tokens:
        token.reset()
        token.save()

    return len(tokens)


@log_with(log)
@check_user_or_serial
def set_pin(serial, pin, user=None, encrypt_pin=False):
    """
    Set the token PIN of the token. This is the static part that can be used
    to authenticate.

    :param pin: The pin of the token
    :type pin: str
    :param user: If the user is specified, the pins for all tokens of this
        user will be set
    :type user: User object
    :param serial: If the serial is specified, the PIN for this very token
        will be set. (exact)
    :param encrypt_pin: Whether the PIN should be stored in an encrypted way
    :type encrypt_pin: bool
    :return: The number of PINs set (usually 1)
    :rtype: int
    """
    if isinstance(user, str):
        # check if by accident the wrong parameter (like PIN)
        # is put into the user attribute
        log.warning(f"Parameter user must not be a string: {user!r}")
        raise ParameterError(_(f"Parameter user must not be a string: {user!r}"), id=1212)

    tokens = get_tokens_from_serial_or_user(serial=serial, user=user)

    for token in tokens:
        token.set_pin(pin, encrypt=encrypt_pin)
        token.save()

    return len(tokens)


@log_with(log)
def set_pin_user(serial, user_pin, user=None):
    """
    This sets the user pin of a token. This just stores the information of
    the user pin for (e.g. an eTokenNG, Smartcard) in the database

    :param serial: The serial number of the token (exact)
    :type serial: basestring
    :param user_pin: The user PIN
    :type user_pin: str
    :param user: The user, for who's token the PIN should be set
    :type user: User object
    :return: The number of PINs set (usually 1)
    :rtype: int
    """
    tokens = get_tokens_from_serial_or_user(serial=serial, user=user)

    for token in tokens:
        token.set_user_pin(user_pin)
        token.save()

    return len(tokens)


@log_with(log)
def set_pin_so(serial, so_pin, user=None):
    """
    Set the SO PIN of a smartcard. The SO Pin can be used to reset the
    PIN of a smartcard. The SO PIN is stored in the database, so that it
    could be used for automatic processes for User PIN resetting.

    :param serial: The serial number of the token (exact)
    :type serial: basestring
    :param so_pin: The Security Officer PIN
    :type so_pin: basestring
    :param user: The user, for who's token the SO PIN should be set
    :type user: User object
    :return: The number of SO PINs set. (usually 1)
    :rtype: int
    """
    tokens = get_tokens_from_serial_or_user(serial=serial, user=user)

    for token in tokens:
        token.set_so_pin(so_pin)
        token.save()

    return len(tokens)


@log_with(log)
@check_user_or_serial
def revoke_token(serial, user=None):
    """
    Revoke a token, or all tokens of a single user.

    :param serial: The serial number of the token (exact)
    :type serial: basestring
    :param user: all tokens of the user will be enabled or disabled
    :type user: User object
    :return: Number of tokens that were enabled/disabled
    :rtype: int
    """
    tokens = get_tokens_from_serial_or_user(user=user, serial=serial)

    for token in tokens:
        token.revoke()
        token.save()

    return len(tokens)


@log_with(log)
@check_user_or_serial
def enable_token(serial, enable=True, user=None):
    """
    Enable or disable a token, or all tokens of a single user.
    This can be checked with is_token_active.

    Enabling an already active token will return 0.

    :param serial: The serial number of the token
    :type serial: basestring
    :param enable: False is the token should be disabled
    :type enable: bool
    :param user: all tokens of the user will be enabled or disabled
    :type user: User object
    :return: Number of tokens that were enabled/disabled
    :rtype:
    """
    # We search for all matching tokens first, in case the user has
    # provided a wrong serial number. Then we filter for the desired tokens.
    tokens = get_tokens_from_serial_or_user(user=user, serial=serial)
    count = 0

    for token in tokens:
        if token.is_active() == (not enable):
            token.enable(enable)
            token.save()
            count += 1

    return count


def is_token_active(serial):
    """
    Return True if the token is active, otherwise false
    Raise ResourceError if the token could not be found.

    :param serial: The serial number of the token
    :type serial: basestring
    :return: True or False
    :rtype: bool
    """
    token = get_one_token(serial=serial)
    return token.token.active


@log_with(log)
@check_user_or_serial
def set_otplen(serial, otplen=6, user=None):
    """
    Set the otp length of the token defined by serial or for all tokens of
    the user.
    The OTP length is usually 6 or 8.

    :param serial: The serial number of the token (exact)
    :type serial: basestring
    :param otplen: The length of the OTP value
    :type otplen: int
    :param user: The owner of the tokens
    :type user: User object
    :return: number of modified tokens
    :rtype: int
    """
    tokens = get_tokens_from_serial_or_user(serial=serial, user=user)

    for token in tokens:
        token.set_otplen(otplen)
        token.save()

    return len(tokens)


@log_with(log)
@check_user_or_serial
def set_hashlib(serial, hashlib="sha1", user=None):
    """
    Set the hashlib in the tokeninfo.
    Can be something like sha1, sha256...

    :param serial: The serial number of the token (exact)
    :type serial: basestring
    :param hashlib: The hashlib of the token
    :type hashlib: basestring
    :param user: The User, for who's token the hashlib should be set
    :type user: User object
    :return: the number of token infos set
    :rtype: int
    """
    tokenobject_list = get_tokens_from_serial_or_user(serial=serial, user=user)

    for tokenobject in tokenobject_list:
        tokenobject.set_hashlib(hashlib)
        tokenobject.save()

    return len(tokenobject_list)


@log_with(log)
@check_user_or_serial
def set_count_auth(serial, count, user=None, max=False, success=False):
    """
    The auth counters are stored in the token info database field.
    There are different counters, that can be set::

        count_auth -> max=False, success=False
        count_auth_max -> max=True, success=False
        count_auth_success -> max=False, success=True
        count_auth_success_max -> max=True, success=True

    :param count: The counter value
    :type count: int
    :param user: The user owner of the tokens to modify
    :type user: User object
    :param serial: The serial number of the one token to modify (exact)
    :type serial: basestring
    :param max: True, if either count_auth_max or count_auth_success_max are
        to be modified
    :type max: bool
    :param success: True, if either ``count_auth_success`` or
        ``count_auth_success_max`` are to be modified
    :type success: bool
    :return: number of modified tokens
    :rtype: int
    """
    tokenobject_list = get_tokens_from_serial_or_user(serial=serial, user=user)

    for tokenobject in tokenobject_list:
        if max:
            if success:
                tokenobject.set_count_auth_success_max(count)
            else:
                tokenobject.set_count_auth_max(count)
        else:
            if success:
                tokenobject.set_count_auth_success(count)
            else:
                tokenobject.set_count_auth(count)
        tokenobject.save()

    return len(tokenobject_list)


@log_with(log)
@check_user_or_serial
def get_tokeninfo(serial, info):
    """
    get a token info field in the database.

    :param serial: The serial number of the token
    :type serial: basestring
    :param info: The key of the info in the dict
    """
    tokenobject_list = get_tokens_from_serial_or_user(serial=serial, user=None)

    if len(tokenobject_list) == 1:
        return tokenobject_list[0].get_tokeninfo(info)


@log_with(log)
@check_user_or_serial
def add_tokeninfo(serial, info, value=None, value_type=None, user=None):
    """
    Sets a token info field in the database. The info is a dict for each
    token of key/value pairs.

    :param serial: The serial number of the token
    :type serial: basestring
    :param info: The key of the info in the dict
    :param value: The value of the info
    :param value_type: The type of the value. If set to "password" the value
        is stored encrypted
    :type value_type: basestring
    :param user: The owner of the tokens, that should be modified
    :type user: User object
    :return: the number of modified tokens
    :rtype: int
    """
    tokenobject_list = get_tokens_from_serial_or_user(serial=serial, user=user)

    for tokenobject in tokenobject_list:
        tokenobject.add_tokeninfo(info, value)
        tokenobject.save()

    return len(tokenobject_list)


@log_with(log)
@check_user_or_serial
def delete_tokeninfo(serial, key, user=None):
    """
    Delete a specific token info field in the database.

    :param serial: The serial number of the token
    :type serial: basestring
    :param key: The key of the info in the dict
    :param user: The owner of the tokens, that should be modified
    :type user: User object
    :return: the number of tokens matching the serial and user. This number also includes tokens that did not have
        the token info *key* set in the first place!
    :rtype: int
    """
    tokenobject_list = get_tokens_from_serial_or_user(serial=serial, user=user)
    for tokenobject in tokenobject_list:
        tokenobject.del_tokeninfo(key)
        tokenobject.save()

    return len(tokenobject_list)


@log_with(log)
@check_user_or_serial
def set_validity_period_start(serial, user, start):
    """
    Set the validity period for the given token.

    :param serial: serial number (exact)
    :param user:
    :param start: Timestamp in the format DD/MM/YY HH:MM
    :type start: basestring
    """
    tokenobject_list = get_tokens_from_serial_or_user(serial=serial, user=user)
    for tokenobject in tokenobject_list:
        tokenobject.set_validity_period_start(start)
        tokenobject.save()
    return len(tokenobject_list)


@log_with(log)
@check_user_or_serial
def set_validity_period_end(serial, user, end):
    """
    Set the validity period for the given token.

    :param serial: serial number (exact)
    :param user:
    :param end: Timestamp in the format DD/MM/YY HH:MM
    :type end: basestring
    """
    tokenobject_list = get_tokens_from_serial_or_user(serial=serial, user=user)
    for tokenobject in tokenobject_list:
        tokenobject.set_validity_period_end(end)
        tokenobject.save()
    return len(tokenobject_list)


@log_with(log)
@check_user_or_serial
def set_sync_window(serial, syncwindow=1000, user=None):
    """
    The sync window is the window that is used during resync of a token.
    Such many OTP values are calculated ahead, to find the matching otp value
    and counter.

    :param serial: The serial number of the token (exact)
    :type serial: basestring
    :param syncwindow: The size of the sync window
    :type syncwindow: int
    :param user: The owner of the tokens, which should be modified
    :type user: User object
    :return: number of modified tokens
    :rtype: int
    """
    tokenobject_list = get_tokens_from_serial_or_user(serial=serial, user=user)

    for tokenobject in tokenobject_list:
        tokenobject.set_sync_window(syncwindow)
        tokenobject.save()

    return len(tokenobject_list)


@log_with(log)
@check_user_or_serial
def set_count_window(serial, countwindow=10, user=None):
    """
    The count window is used during authentication to find the matching OTP
    value. This sets the count window per token.

    :param serial: The serial number of the token (exact)
    :type serial: basestring
    :param countwindow: the size of the window
    :type countwindow: int
    :param user: The owner of the tokens, which should be modified
    :type user: User object
    :return: number of modified tokens
    :rtype: int
    """
    tokenobject_list = get_tokens_from_serial_or_user(serial=serial, user=user)

    for tokenobject in tokenobject_list:
        tokenobject.set_count_window(countwindow)
        tokenobject.save()

    return len(tokenobject_list)


@log_with(log)
@check_user_or_serial
def set_description(serial, description, user=None):
    """
    Set the description of a token

    :param serial: The serial number of the token (exact)
    :type serial: basestring
    :param description: The description for the token
    :type description: str
    :param user: The owner of the tokens, which should be modified
    :type user: User object
    :return: number of modified tokens
    :rtype: int
    """
    tokenobject_list = get_tokens_from_serial_or_user(serial=serial, user=user)

    for tokenobject in tokenobject_list:
        tokenobject.set_description(description)
        tokenobject.save()

    return len(tokenobject_list)


@log_with(log)
@check_user_or_serial
def set_failcounter(serial, counter, user=None):
    """
    Set the fail counter of a  token.

    :param serial: The serial number of the token (exact)
    :param counter: THe counter to which the fail counter should be set
    :param user: An optional user
    :return: Number of tokens, where the fail counter was set.
    """
    tokenobject_list = get_tokens_from_serial_or_user(serial=serial, user=user)

    for tokenobject in tokenobject_list:
        tokenobject.set_failcount(counter)
        tokenobject.save()

    return len(tokenobject_list)


@log_with(log)
@check_user_or_serial
def set_max_failcount(serial, maxfail, user=None):
    """
    Set the maximum fail counts of tokens. This is the maximum number a
    failed authentication is allowed.

    :param serial: The serial number of the token (exact)
    :type serial: basestring
    :param maxfail: The maximum allowed failed authentications
    :type maxfail: int
    :param user: The owner of the tokens, which should be modified
    :type user: User object
    :return: number of modified tokens
    :rtype: int
    """
    tokenobject_list = get_tokens_from_serial_or_user(serial=serial, user=user)

    for tokenobject in tokenobject_list:
        tokenobject.set_maxfail(maxfail)
        tokenobject.save()

    return len(tokenobject_list)


@log_with(log)
@check_copy_serials
def copy_token_pin(serial_from, serial_to):
    """
    This function copies the token PIN from one token to the other token.
    This can be used for workflows like lost token.

    In fact the PinHash and the PinSeed are transferred

    :param serial_from: The token to copy from
    :type serial_from: basestring
    :param serial_to: The token to copy to
    :type serial_to: basestring

    :return: True. In case of an error raise an exception
    :rtype: bool
    """
    tokenobject_from = get_one_token(serial=serial_from)
    tokenobject_to = get_one_token(serial=serial_to)
    pinhash, seed = tokenobject_from.get_pin_hash_seed()
    tokenobject_to.set_pin_hash_seed(pinhash, seed)
    tokenobject_to.save()
    return True


@check_copy_serials
def copy_token_user(serial_from, serial_to):
    """
    This function copies the user from one token to the other token.
    In fact the user_id, resolver and resolver type are transferred.

    :param serial_from: The token to copy from
    :type serial_from: basestring
    :param serial_to: The token to copy to
    :type serial_to: basestring

    :return: True. In case of an error raise an exception
    :rtype: bool
    """
    tokenobject_from = get_one_token(serial=serial_from)
    tokenobject_to = get_one_token(serial=serial_to)

    # For backward compatibility we remove the potentially old users from the token.
    # TODO: Later we probably want to be able to "add" new users to a token.
    unassign_token(serial_to)
    TokenOwner(token_id=tokenobject_to.token.id,
               user_id=tokenobject_from.token.first_owner.user_id,
               realm_id=tokenobject_from.token.first_owner.realm_id,
               resolver=tokenobject_from.token.first_owner.resolver).save()
    # Also copy other assigned realms of the token.
    copy_token_realms(serial_from, serial_to)
    return True


@check_copy_serials
def copy_token_realms(serial_from, serial_to):
    """
    Copy the realms of one token to the other token

    :param serial_from: The token to copy from
    :param serial_to: The token to copy to
    :return: None
    """
    tokenobject_from = get_one_token(serial=serial_from)
    tokenobject_to = get_one_token(serial=serial_to)
    realm_list = tokenobject_from.token.get_realms()
    tokenobject_to.set_realms(realm_list)


@log_with(log)
@libpolicy(config_lost_token)
def lost_token(serial, new_serial=None, password=None,
               validity=10, contents="8", pw_len=16, options=None):
    """
    This is the workflow to handle a lost token.
    The token <serial> is lost and will be disabled. A new token of type
    password token will be created and assigned to the user.
    The PIN of the lost token will be copied to the new token.
    The new token will have a certain validity period.

    :param serial: Token serial number
    :param new_serial: new serial number
    :param password: new password
    :param validity: Number of days, the new token should be valid
    :type validity: int
    :param contents: The contents of the generated
        password. Can be a string like ``"Ccn"``.

            * "C": upper case characters
            * "c": lower case characters
            * "n": digits
            * "s": special characters
            * "8": base58
    :type contents: str
    :param pw_len: The length of the generated password
    :type pw_len: int
    :param options: optional values for the decorator passed from the upper
        API level
    :type options: dict
    :return: result dictionary
    :rtype: dict
    """
    res = {}
    new_serial = new_serial or "lost{0!s}".format(serial)
    user = get_token_owner(serial)

    log.debug("doing lost token for serial {0!r} and user {1!r}".format(serial, user))

    if user is None or user.is_empty():
        err = _("You can only define a lost token for an assigned token.")
        log.warning("{0!s}".format(err))
        raise TokenAdminError(err, id=2012)

    character_pool = "{0!s}{1!s}{2!s}".format(string.ascii_lowercase,
                                              string.ascii_uppercase, string.digits)
    if contents != "":
        character_pool = ""
        if "c" in contents:
            character_pool += string.ascii_lowercase
        if "C" in contents:
            character_pool += string.ascii_uppercase
        if "n" in contents:
            character_pool += string.digits
        if "s" in contents:
            character_pool += "!#$%&()*+,-./:;<=>?@[]^_"
        if "8" in contents:
            character_pool += BASE58

    if password is None:
        password = generate_password(size=pw_len, characters=character_pool)

    res['serial'] = new_serial

    tokenobject = init_token({"otpkey": password, "serial": new_serial,
                              "type": "pw",
                              "description": _("temporary replacement for {0!s}").format(
                                  serial)})

    res['init'] = tokenobject is not None
    if res['init']:
        res['user'] = copy_token_user(serial, new_serial)
        res['pin'] = copy_token_pin(serial, new_serial)

        # set validity period
        end_date = (datetime.datetime.now(tzlocal())
                    + datetime.timedelta(days=validity)).strftime(DATE_FORMAT)
        tokenobject_list = get_tokens(serial=new_serial)
        for tokenobject in tokenobject_list:
            tokenobject.set_validity_period_end(end_date)

        # fill results
        res['valid_to'] = "xxxx"
        res['password'] = password
        res['end_date'] = end_date
        # disable token
        res['disable'] = enable_token(serial, enable=False)

    return res


@log_with(log)
def check_realm_pass(realm, passw, options=None,
                     include_types=None, exclude_types=None):
    """
    This function checks, if the given passw matches any token in the given
    realm. This can be used for the 4-eyes token.
    Only tokens that are assigned are tested.

    The options dictionary may contain a key/value pair 'exclude_types' or
    'include_types' with the value containing a list of token types to
    exclude/include from/in the search.

    It returns the res True/False and a reply_dict, which contains the
    serial number of the matching token.

    :param realm: The realm of the user
    :param passw: The password containing PIN+OTP
    :param options: Additional options that are passed to the tokens
    :type options: dict
    :param include_types: List of token types to use
    :type include_types: list or str
    :param exclude_types: List to token types *not* to use
    :type exclude_types: list or str
    :return: tuple of bool and dict
    """
    reply_dict = {}
    # since an attacker does not know, which token is tested, we restrict to
    # only active tokens. He would not guess that the given OTP value is that
    #  of an inactive token.
    tokenobject_list = get_tokens(realm=realm, assigned=True, active=True)
    if not tokenobject_list:
        reply_dict["message"] = _("There is no active and assigned token in this realm")
        return False, reply_dict
    else:
        # reduce tokens by type
        if include_types:
            incl = include_types if isinstance(include_types, list) else [include_types]
            tokenobject_list = [tok for tok in tokenobject_list if tok.type in incl]
        elif exclude_types:
            excl = exclude_types if isinstance(exclude_types, list) else [exclude_types]
            tokenobject_list = [tok for tok in tokenobject_list if tok.type not in excl]

        if not tokenobject_list:
            reply_dict["message"] = _('There is no active and assigned token in '
                                      'this realm, included types: {0!s}, excluded '
                                      'types: {1!s}').format(include_types, exclude_types)
            return False, reply_dict

        return check_token_list(tokenobject_list, passw, options=options,
                                allow_reset_all_tokens=False)


@log_with(log)
@libpolicy(auth_lastauth)
def check_serial_pass(serial, passw, options=None):
    """
    This function checks the otp for a given serial

    If the OTP matches, True is returned and the otp counter is increased.

    The function tries to determine the user (token owner), to derive possible
    additional policies from the user.

    :param serial: The serial number of the token
    :type serial: basestring
    :param passw: The password usually consisting of pin + otp
    :type passw: basestring
    :param options: Additional options. Token specific.
    :type options: dict
    :return: tuple of result (True, False) and additional dict
    :rtype: tuple
    """
    token_object = get_one_token(serial=serial)
    res, reply_dict = check_token_list([token_object], passw,
                                       user=token_object.user,
                                       options=options,
                                       allow_reset_all_tokens=True)

    return res, reply_dict


@log_with(log)
def check_otp(serial, otpval):
    """
    This function checks the OTP for a given serial number

    :param serial:
    :param otpval:
    :return: tuple of result and dictionary containing a message if the
        verification failed
    :rtype: tuple(bool, dict)
    """
    reply_dict = {}
    token_object = get_one_token(serial=serial)
    res = token_object.check_otp(otpval) >= 0
    if not res:
        reply_dict["message"] = _("OTP verification failed.")
    return res, reply_dict


@libpolicy(auth_cache)
@libpolicy(auth_user_does_not_exist)
@libpolicy(auth_user_has_no_token)
@libpolicy(auth_user_timelimit)
@libpolicy(auth_lastauth)
@libpolicy(auth_user_passthru)
@libpolicy(force_challenge_response)
@log_with(log, hide_kwargs=["passw"])
def check_user_pass(user, passw, options=None):
    """
    This function checks the otp for a given user.
    It is called by the API /validate/check

    If the OTP matches, True is returned and the otp counter is increased.

    :param user: The user who is trying to authenticate
    :type user: User object
    :param passw: The password usually consisting of pin + otp
    :type passw: basestring
    :param options: Additional options. Token specific.
    :type options: dict
    :return: tuple of result (True, False) and additional dict
    :rtype: tuple
    """
    token_type = options.pop("token_type", None)
    token_objects = get_tokens(user=user, tokentype=token_type)
    reply_dict = {}
    if not token_objects:
        # The user has no tokens assigned
        res = False
        reply_dict["message"] = _("The user has no tokens assigned")
    else:
        token_object = token_objects[0]
        res, reply_dict = check_token_list(token_objects, passw,
                                           user=token_object.user,
                                           options=options,
                                           allow_reset_all_tokens=True)

    return res, reply_dict


def create_challenges_from_tokens(token_list, reply_dict, options=None):
    """
    Get a list of active tokens and create challenges for these tokens.
    The reply_dict is modified accordingly. The transaction_id and
    the messages are added to the reply_dict.

    :param token_list: The list of the token objects, that can do challenge response
    :param reply_dict: The dictionary that is passed to the API response
    :param options: Additional options. Passed from the upper layer
    :return: None
    """
    options = options or {}
    options["push_triggered"] = False
    reply_dict["multi_challenge"] = []
    transaction_id = None
    message_list = []
    for token in token_list:
        # Check if the max auth is succeeded
<<<<<<< HEAD
        if token_obj.check_all(message_list):
            r_chal, message, transaction_id, challenge_info = token_obj.create_challenge(
                transactionid=transaction_id, options=options)
=======
        if token.check_all(message_list):
            r_chal, message, transaction_id, challenge_info = token.create_challenge(
                transactionid=transaction_id, options=options)

>>>>>>> 80b817e9
            # We need to pass the info if a push token has been triggered, so that require presence can re-use the
            # challenge instead of creating a new one with a different answer
            # Also check the challenge info if the presence answer is returned to pass it on for tag replacement
            additional_tags = {}
            if token.get_type() == "push":
                options["push_triggered"] = True
                if "presence_answer" in challenge_info:
                    additional_tags["presence_answer"] = challenge_info["presence_answer"]
            # Add the reply to the response
            message = challenge_text_replace(message, user=token.user, token_obj=token,
                                             additional_tags=additional_tags)
            message_list.append(message)
            if r_chal:
                challenge_info = challenge_info or {}
                challenge_info["transaction_id"] = transaction_id
                challenge_info["serial"] = token.token.serial
                challenge_info["type"] = token.get_tokentype()
                challenge_info["client_mode"] = token.client_mode
                challenge_info["message"] = message
                # If they exist, add next pin and next password change
                next_pin = token.get_tokeninfo("next_pin_change")
                if next_pin:
                    challenge_info["next_pin_change"] = next_pin
                    challenge_info["pin_change"] = token.is_pin_change()
                next_passw = token.get_tokeninfo(
                    "next_password_change")
                if next_passw:
                    challenge_info["next_password_change"] = next_passw
                    challenge_info["password_change"] = token.is_pin_change(password=True)
                # FIXME: This is deprecated and should be remove one day
                reply_dict.update(challenge_info)
                reply_dict["multi_challenge"].append(challenge_info)
    if message_list:
        unique_messages = set(message_list)
        reply_dict["message"] = ", ".join(unique_messages)
    # The "messages" element is needed by some decorators
    reply_dict["messages"] = message_list
    # TODO: This line is deprecated: Add the information for the old administrative triggerchallenge
    reply_dict["transaction_ids"] = [chal.get("transaction_id") for chal in reply_dict.get("multi_challenge", [])]


def weigh_token_type(token_obj):
    """
    This method returns a weight of a token type, which is used
    to sort the tokentype list. Other weighing functions can be implemented.

    The Push token weighs the most, so that it will be sorted to the end.

    :param token_obj: token object
    :return: weight of the tokentype
    :rtype: int
    """
    if token_obj.type.upper() == "PUSH":
        return 1000
    else:
        return ord(token_obj.type[0])


@log_with(log, hide_args=[1])
@libpolicy(reset_all_user_tokens)
@libpolicy(generic_challenge_response_reset_pin)
@libpolicy(generic_challenge_response_resync)
def check_token_list(token_object_list, passw, user=None, options=None, allow_reset_all_tokens=False):
    """
    Takes a list of token objects and tries to find the matching token for the given passw. It also tests
    * if the token is active or
    * the max fail count is reached,
    * if the validity period is ok...

    This function is called by check_serial_pass, check_user_pass and
    check_yubikey_pass.

    :param token_object_list: list of identified tokens
    :param passw: the provided password, can be just the PIN or PIN+OTP
    :param user: the identified use - as class object
    :param options: additional parameters, which are passed to the token
    :param allow_reset_all_tokens: If set to True, the policy reset_all_user_tokens is evaluated to
        reset all user tokens accordingly. Note: This parameter is used in the decorator. # TODO not good

    :return: tuple of success and optional response
    :rtype: (bool, dict)
    """
    res = False
    reply_dict = {}
    increase_auth_counters = not is_true(get_from_config(key="no_auth_counter"))

    # Add the user to the options, so that every token with access to options can see the user
    if options:
        options = options.copy()
    else:
        options = {}
    options.update({'user': user})

    # If there has been one token in challenge mode, we only handle challenges
    challenge_response_token_list = []
    challenge_request_token_list = []
    pin_matching_token_list = []
    invalid_token_list = []
    valid_token_list = []

    # Remove locked tokens from token_object_list
    if len(token_object_list) > 0:
        token_object_list = [token for token in token_object_list if not token.is_revoked()]

        if len(token_object_list) == 0:
            # If there is no unlocked token left.
            raise TokenAdminError(_("This action is not possible, since the token is locked"), id=1007)

    # Remove certain disabled tokens from token_object_list
    if len(token_object_list) > 0:
        token_object_list = [token for token in token_object_list if token.use_for_authentication(options)]

    for token_object in sorted(token_object_list, key=weigh_token_type):
        if log.isEnabledFor(logging.DEBUG):
            # Avoid a SQL query triggered by ``token_object.user`` in case the log level is not DEBUG
            log.debug(f"Found user with loginId {token_object.user}: {token_object.get_serial()}")

        if token_object.is_challenge_response(passw, user=user, options=options):
            # This is a challenge response, and it still has a challenge DB entry
            if token_object.has_db_challenge_response(passw, user=user, options=options):
                challenge_response_token_list.append(token_object)
            else:
                # This is a transaction_id, that either never existed or has expired.
                # We add this to the invalid_token_list
                invalid_token_list.append(token_object)
        elif token_object.is_challenge_request(passw, user=user, options=options):
            # This is a challenge request
            challenge_request_token_list.append(token_object)
        else:
            if not (ACTION.FORCE_CHALLENGE_RESPONSE in options and is_true(options[ACTION.FORCE_CHALLENGE_RESPONSE])):
                # This is a normal authentication attempt
                try:
                    # Pass the length of the valid_token_list to ``authenticate`` so that
                    # the push token can react accordingly
                    options["valid_token_num"] = len(valid_token_list)
                    pin_match, otp_count, repl = token_object.authenticate(passw, user, options=options)
                except TokenAdminError as tae:
                    # Token is locked
                    pin_match = False
                    otp_count = -1
                    repl = {'message': tae.message}
                repl = repl or {}
                reply_dict.update(repl)
                if otp_count >= 0:
                    # This is a successful authentication
                    valid_token_list.append(token_object)
                elif pin_match:
                    # The PIN of the token matches
                    pin_matching_token_list.append(token_object)
                else:
                    # Nothing matches at all
                    invalid_token_list.append(token_object)
            else:
                invalid_token_list.append(token_object)
                log.info(f"Skipping authentication try for token {token_object.get_serial()}"
                         f" because policy force_challenge_response is set.")

    """
    There might be
    2 in pin_matching_token_list
    0 in valid_token_list
    10 in invalid_token_list
    0 in challenge_token_list.

    in this case, the failcounter of the 2 tokens in pin_matching_token_list
    needs to be increased. And return False

    If there is
    0 pin_matching
    0 valid
    10 invalid
    0 challenge

    AND incFailCountOnFalsePin is True, then the failcounter of the
    10 invalid tokens need to be increased. And return False

    If there is
    X pin_matching
    1+ valid
    X invalid
    0 challenge

    Then the authentication with the valid tokens was successful and the
    <count> of the valid tokens need to be increased to the new count.
    """
    if valid_token_list:
        # One or more successfully authenticating tokens found
        # We need to return success
        message_list = [_("matching {0:d} tokens").format(len(valid_token_list))]
        # write serial numbers or something to audit log
        for token_obj in valid_token_list:
            # Reset the failcounter, if there is a timeout set
            token_obj.check_reset_failcount()
            # Check if the max auth is succeeded.
            # We need to set the offsets, since we are in the n+1st authentication.
            if token_obj.check_all(message_list):
                if increase_auth_counters:
                    token_obj.inc_count_auth_success()

                # The token is active and the auth counters are ok.
                res = True
                if not reply_dict.get("type"):
                    reply_dict["type"] = token_obj.token.tokentype
                if reply_dict["type"] != token_obj.token.tokentype:
                    reply_dict["type"] = "undetermined"
                # reset the failcounter of valid token
                token_obj.reset()
                # Run the token post method. e.g. registration token deletes itself.
                token_obj.post_success()
        if len(valid_token_list) == 1:
            # If only one token was found, we add the serial number,
            # the token type and the OTP length
            reply_dict["serial"] = valid_token_list[0].token.serial
            reply_dict["type"] = valid_token_list[0].token.tokentype
            reply_dict["otplen"] = valid_token_list[0].token.otplen
            # If they exist, add next pin and next password change
            next_pin = valid_token_list[0].get_tokeninfo("next_pin_change")
            if next_pin:
                reply_dict["next_pin_change"] = next_pin
                reply_dict["pin_change"] = valid_token_list[0].is_pin_change()
            next_passw = valid_token_list[0].get_tokeninfo("next_password_change")
            if next_passw:
                reply_dict["next_password_change"] = next_passw
                reply_dict["password_change"] = valid_token_list[0].is_pin_change(password=True)
        reply_dict["message"] = ", ".join(message_list)

    elif challenge_response_token_list:
        # The RESPONSE for a previous request of a challenge response token was found.
        matching_challenge = False
        further_challenge = False
        for token_object in challenge_response_token_list:
<<<<<<< HEAD
            if token_object.check_challenge_response(passw=passw,
                                                     options=options) >= 0:
=======
            if token_object.check_challenge_response(passw=passw, options=options) >= 0:
>>>>>>> 80b817e9
                reply_dict["serial"] = token_object.token.serial
                matching_challenge = True
                messages = []
                if not token_object.is_fit_for_challenge(messages, options=options):
                    messages.insert(0, _("Challenge matches, but token is not fit for challenge"))
                    reply_dict["message"] = ". ".join(messages)
                    log.info("Received a valid response to a "
                             "challenge for a non-fit token {0!s}. {1!s}".format(token_object.token.serial,
                                                                                 reply_dict["message"]))
                else:
                    # Challenge matches, token is active and token is fit for challenge
                    res = True
                    if increase_auth_counters:
                        token_object.inc_count_auth_success()
                    reply_dict["message"] = _("Found matching challenge")
                    # If they exist, add next pin and next password change
                    next_pin = token_object.get_tokeninfo("next_pin_change")
                    if next_pin:
                        reply_dict["next_pin_change"] = next_pin
                        reply_dict["pin_change"] = token_object.is_pin_change()
                    next_passw = token_object.get_tokeninfo("next_password_change")
                    if next_passw:
                        reply_dict["next_password_change"] = next_passw
                        reply_dict["password_change"] = token_object.is_pin_change(password=True)
                    token_object.challenge_janitor()
                    if token_object.has_further_challenge(options):
                        # The token creates further challenges, so create the new challenge
                        # and new transaction_id
                        create_challenges_from_tokens([token_object], reply_dict, options)
                        further_challenge = True
                        res = False
                    else:
                        # This was the last successful challenge, so
                        # reset the fail counter of the challenge response token
                        token_object.reset()
                        token_object.post_success()

                    # clean up all challenges from this and other tokens. I.e.
                    # all challenges with this very transaction_id!
                    transaction_id = options.get("transaction_id") or options.get("state")
                    Challenge.query.filter(Challenge.transaction_id == '' + transaction_id).delete()
                    # We have one successful authentication, so we bail out
                    break

        if not res and not further_challenge:
            # We did not find any successful response, so we need to increase the failcounters
            for token_obj in challenge_response_token_list:
                if not token_obj.is_outofband():
                    token_obj.inc_failcount()
            if not matching_challenge:
                if len(challenge_response_token_list) == 1:
                    reply_dict["serial"] = challenge_response_token_list[0].token.serial
                    reply_dict["type"] = challenge_response_token_list[0].token.tokentype
                    reply_dict["message"] = _("Response did not match the challenge.")
                else:
                    reply_dict["message"] = _("Response did not match for "
                                              "{0!s} tokens.").format(len(challenge_response_token_list))

    elif challenge_request_token_list:
        # This is the initial REQUEST of a challenge response token
        active_challenge_token = [t for t in challenge_request_token_list if t.token.active]
        if len(active_challenge_token) == 0:
            reply_dict["message"] = _("No active challenge response token found")
        else:
            for token_obj in challenge_request_token_list:
                token_obj.check_reset_failcount()
                if is_true(options.get("increase_failcounter_on_challenge")):
                    token_obj.inc_failcount()
            create_challenges_from_tokens(active_challenge_token, reply_dict, options)

    elif pin_matching_token_list:
        # We did not find a valid token and no challenge.
        # But there are tokens, with a matching pin.
        # So we increase the failcounter. Return failure.
        for token_object in pin_matching_token_list:
            token_object.inc_failcount()
            if get_from_config(SYSCONF.RESET_FAILCOUNTER_ON_PIN_ONLY, False, return_bool=True):
                token_object.check_reset_failcount()
            reply_dict["message"] = _("wrong otp value")
            if len(pin_matching_token_list) == 1:
                # If there is only one pin matching token, we look if it was
                # a previous OTP value
                token = pin_matching_token_list[0]
                _r, pin, otp = token.split_pin_pass(passw)
                if token.is_previous_otp(otp):
                    reply_dict["message"] += _(". previous otp used again")
            if increase_auth_counters:
                for token_obj in pin_matching_token_list:
                    token_obj.inc_count_auth()
            # write the serial numbers to the audit log
            if len(pin_matching_token_list) == 1:
                reply_dict["serial"] = pin_matching_token_list[0].token.serial
                reply_dict["type"] = pin_matching_token_list[0].token.tokentype
                reply_dict["otplen"] = pin_matching_token_list[0].token.otplen

    elif invalid_token_list:
        # There were only tokens, that did not match the OTP value and
        # not even the PIN.
        # Depending on IncFailCountOnFalsePin, we increase the failcounter.
        reply_dict["message"] = _("wrong otp pin")
        if get_inc_fail_count_on_false_pin():
            for token_object in invalid_token_list:
                token_object.inc_failcount()
                if increase_auth_counters:
                    token_object.inc_count_auth()
    else:
        # There is no suitable token for authentication
        reply_dict["message"] = _("No suitable token found for authentication.")

    return res, reply_dict


def get_dynamic_policy_definitions(scope=None):
    """
    This returns the dynamic policy definitions that come with the new loaded
    token classes.

    :param scope: an optional scope parameter. Only return the policies of
        this scope.
    :return: The policy definition for the token or only for the scope.
    """
    from privacyidea.lib.policy import SCOPE, MAIN_MENU, GROUP

    pol = {SCOPE.ADMIN: {},
           SCOPE.USER: {},
           SCOPE.AUTH: {},
           SCOPE.ENROLL: {},
           SCOPE.WEBUI: {},
           SCOPE.AUTHZ: {}}
    for ttype in get_token_types():
        pol[SCOPE.ADMIN]["enroll{0!s}".format(ttype.upper())] \
            = {'type': 'bool',
               'desc': _("Admin is allowed to initialize {0!s} tokens.").format(ttype.upper()),
               'mainmenu': [MAIN_MENU.TOKENS],
               'group': GROUP.ENROLLMENT}

        conf = get_tokenclass_info(ttype, section='user')
        if 'enroll' in conf:
            pol[SCOPE.USER]["enroll{0!s}".format(ttype.upper())] = {
                'type': 'bool',
                'desc': _("The user is allowed to enroll a {0!s} token.").format(ttype.upper()),
                'mainmenu': [MAIN_MENU.TOKENS],
                'group': GROUP.ENROLLMENT}

        # now merge the dynamic Token policy definition
        # into the global definitions
        policy = get_tokenclass_info(ttype, section='policy')

        # get all policy sections like: admin, user, enroll, auth, authz
        pol_keys = list(pol)

        for pol_section in policy.keys():
            # if we have a dyn token definition of this section type
            # add this to this section - and make sure, that it is
            # then token type prefixed
            if pol_section in pol_keys:
                pol_entry = policy.get(pol_section)
                for pol_def in pol_entry:
                    set_def = pol_def
                    if pol_def.startswith(ttype) is not True:
                        set_def = '{0!s}_{1!s}'.format(ttype, pol_def)

                    pol[pol_section][set_def] = pol_entry.get(pol_def)

        # If the token class should provide specific PIN policies, now merge
        # PIN policies
        pin_scopes = get_tokenclass_info(ttype, section='pin_scopes') or []
        for pin_scope in pin_scopes:
            pol[pin_scope]['{0!s}_otp_pin_maxlength'.format(ttype.lower())] = {
                'type': 'int',
                'value': list(range(0, 32)),
                "desc": _("Set the maximum allowed PIN length of the {0!s}"
                          " token.").format(ttype.upper()),
                'group': GROUP.PIN
            }
            pol[pin_scope]['{0!s}_otp_pin_minlength'.format(ttype.lower())] = {
                'type': 'int',
                'value': list(range(0, 32)),
                "desc": _("Set the minimum required PIN length of the {0!s}"
                          " token.").format(ttype.upper()),
                'group': GROUP.PIN
            }
            pol[pin_scope]['{0!s}_otp_pin_contents'.format(ttype.lower())] = {
                'type': 'str',
                "desc": _("Specifiy the required PIN contents of the "
                          "{0!s} token. "
                          "(c)haracters, (n)umeric, "
                          "(s)pecial, (o)thers. [+/-]!").format(ttype.upper()),
                'group': GROUP.PIN
            }

    # return subsection, if scope is defined
    # make sure that scope is in the policy key
    # e.g. scope='_' is undefined and would break
    if scope and scope in pol:
        pol = pol[scope]

    return pol


def set_tokengroups(serial, tokengroups=None, add=False):
    """
    Set a list of tokengroups for one token

    :param serial: The serial of the token
    :param tokengroups: The list of tokengroups (names)
    :param add: Whether the list of tokengropus should be added
    :return:
    """
    tokengroups = tokengroups or []

    tokenobject = get_one_token(serial=serial)
    tokenobject.set_tokengroups(tokengroups, add=add)
    tokenobject.save()


def assign_tokengroup(serial, tokengroup=None, tokengroup_id=None):
    """
    Assign a new tokengroup to a token

    :param serial: The serial number of the token
    :param tokengroup: The name of the tokengroup
    :param tokengroup_id: alternatively the id of the tokengroup
    :return: True
    """
    tokenobject = get_one_token(serial=serial)
    try:
        return tokenobject.add_tokengroup(tokengroup, tokengroup_id)
    except Exception:
        raise ResourceNotFoundError(_("The tokengroup does not exist."))


def unassign_tokengroup(serial, tokengroup=None, tokengroup_id=None):
    """
    Removes a tokengroup from a token

    :param serial: The serial number of the token
    :param tokengroup: The name of the tokengroup
    :param tokengroup_id: alternatively the id of the tokengroup
    :return: True
    """
    try:
        tokenobject = get_one_token(serial=serial)
        return tokenobject.del_tokengroup(tokengroup, tokengroup_id)
    except Exception:
        raise ResourceNotFoundError(_("The tokengroup does not exist."))


def list_tokengroups(tokengroup=None):
    """
    Return a list of tokens that are assigned to a certain tokengroup
    If no tokengroup is specified, all groups/tokens are returned.

    :param tokengroup. The name of the token group
    :return:
    """
    tg = None
    if tokengroup:
        tg = Tokengroup.query.filter_by(name=tokengroup).first()
    if tg:
        tgs = TokenTokengroup.query.filter_by(tokengroup_id=tg.id).all()
    else:
        tgs = TokenTokengroup.query.all()

    return tgs


def token_dump(token, tokenowner=True):
    """
    Store the database columns of the token into a dict.
    Also store the tokeninfo into a list of dicts.

    :param token: A token object
    :param tokenowner: Also dump the tokenowners
    :type tokenowner: bool
    :return: a dict, containing the token and the tokeninfo
    """
    token_dict = token._to_dict()
    if tokenowner:
        # handle all assigned users
        owners = []
        for owner in token.owners:
            owners.append({"uid": owner.uid,
                           "login": owner.login,
                           "resolver": owner.resolver,
                           "realm": owner.realm})
        token_dict["owners"] = owners
    return token_dict


def token_load(token_dict, tokenowner=True, overwrite=False):
    """
    Load the token that has previously been dumped with the function token_dump.

    :param token_dict: The token in a dict
    :param tokenowner: The tokenowner should also be assigned. If the tokenowner can not be found or
        identified, the token is created anyway, but not assigned to a user; an exception is raised.
    :type tokenowner: bool
    :param overwrite: If a token with the given serial number already exist, it should be overwritten. If the token
        should not be overwritten but already exists, an exception is raised.
    :type overwrite: bool
    :return:
    """
    serial = token_dict.get("serial")
    old_token_obj = get_one_token(serial=serial, silent_fail=True)
    # Check if overwriting is not allowed and the token already exists
    if not overwrite and old_token_obj:
        raise TokenAdminError("Token already exists!")

    tokeninfos = token_dict.get("info_list", {})
    hashed_pin = token_dict.get("_hashed_pin")
    # Creating a new dictionary without special keys
    stripped_token = {k: v for k, v in token_dict.items() if k not in ["info_list", "owners", "_hashed_pin"]}
    # Initialize or update token
    token = init_token(stripped_token)
    # Add token information
    for key, value in tokeninfos.items():
        token.add_tokeninfo(key, value)
    # Set PIN if hashed_pin is available
    if hashed_pin:
        token.token.pin_hash = hashed_pin
        token.token.save()

    # Add the tokenowners
    if tokenowner:
        for owner in token_dict.get("owners", []):
            # uid, login, resolver, realm
            # We might need to create the user object
            # Now we add the user as tokenowner
            try:
                loginname = get_username(owner.get("uid"), owner.get("resolver"))
                if loginname == owner.get("login"):
                    u = User(login=owner.get("login"),
                             resolver=owner.get("resolver"),
                             realm=owner.get("realm"),
                             uid=owner.get("uid"))
                    token.add_user(u)
            except Exception as ex:
                log.warning("Failed to add user {0!s} to token {1!s}: {2!s}".format(owner, token, ex))
                log.debug(traceback.format_exc())
                raise TokenAdminError("Token can not be assiend to the specified user!")

    return token


def challenge_text_replace(message, user, token_obj, additional_tags: dict = None):
    # TODO this function should be a token function since most of the info is from that token anyway, optionally pass
    # TODO environment stuff into that function
    serial = token_obj.token.serial if token_obj.token.serial else None
    tokenowner = user if user else None
    token_type = token_obj.token.tokentype if token_obj.token.tokentype else ""
    tags = create_tag_dict(serial=serial, tokenowner=tokenowner, tokentype=token_type)
    if additional_tags:
        tags.update(additional_tags)

    if token_type == "sms":
        if is_true(token_obj.get_tokeninfo("dynamic_phone")):
            phone = token_obj.user.get_user_phone("mobile")
            if isinstance(phone, list) and phone:
                # if there is a non-empty list, we use the first entry
                phone = phone[0]
        else:
            phone = token_obj.get_tokeninfo("phone")
        if phone:
            tags["phone"] = phone

    if token_type == "email":
        if is_true(TokenClass.get_tokeninfo(token_obj, "dynamic_email")):
            email = token_obj.user.info.get(token_obj.EMAIL_ADDRESS_KEY)
            if isinstance(email, list) and email:
                # If there is a non-empty list, we use the first entry
                email = email[0]
        else:
            email = TokenClass.get_tokeninfo(token_obj, token_obj.EMAIL_ADDRESS_KEY)
        if email:
            tags["email"] = email

    # If the message is for a pushtoken and the presence_answer is set, but there is no tag for placing that answer,
    # Append the answer to the message
    presence_answer = tags.get("presence_answer", None)
    if presence_answer and token_type == "push" and "{presence_answer}" not in message:
        # PyBabel gettext and f-strings don't like each other
        message += _(" Please press: {presence_answer}".format(presence_answer=presence_answer))

    message = message.format_map(defaultdict(str, tags))
<<<<<<< HEAD
    return message


def regenerate_enroll_url(serial: str, request: Request, g) -> Union[str, None]:
    """
    Returns the enroll URL for a token with the given serial number that is already enrolled.
    Loads the configurations from the policies.
    If the rollout state of a token is 'enrolled' None is returned.

    :param serial: The serial number of the token
    :param request: The request object
    :param g: The g object
    :return: The enroll URL or None
    """
    token = get_one_token(serial=serial)
    token_owner = token.user or User()
    request.User = token_owner
    if token_owner:
        request.all_data["user"] = token_owner.login
        request.all_data["realm"] = token_owner.realm
        request.all_data["resolver"] = token_owner.resolver
    request.all_data["serial"] = serial
    request.all_data["type"] = token.get_type()
    g.serial = serial

    # Get policies for the token
    # TODO: Refactor including original uses of these functions (decorators on token init endpoint)
    from privacyidea.api.lib.prepolicy import (pushtoken_add_config, tantoken_count, papertoken_count,
                                               init_tokenlabel)
    from privacyidea.api.lib.postpolicy import check_verify_enrollment

    try:
        pushtoken_add_config(request, None)
        tantoken_count(request, None)
        papertoken_count(request, None)
        init_tokenlabel(request, None)
    except PolicyError as ex:
        log.warning(f"{ex}")

    params = request.all_data
    params.update({"genkey": True, "rollover": True})
    token_info = token.get_tokeninfo()
    params.update(token_info)
    token = init_token(params)
    enroll_url = token.get_enroll_url(token_owner, params)

    # Check post policies
    init_result = {}
    init_result[token.get_serial()] = {"type": token.get_type()}
    init_result[token.get_serial()].update(token.get_init_detail(params, token_owner))
    try:
        response = send_result(True, details=init_result[token.get_serial()])
        check_verify_enrollment(request, response)
    except PolicyError as ex:
        log.warning(f"{ex}")

    return enroll_url
=======

    return message
>>>>>>> 80b817e9
<|MERGE_RESOLUTION|>--- conflicted
+++ resolved
@@ -67,30 +67,12 @@
 from collections import defaultdict
 from typing import Union
 
-<<<<<<< HEAD
-from flask import Request
-from sqlalchemy import and_, func, or_, select
-=======
 from dateutil.tz import tzlocal
 from sqlalchemy import (and_, func)
 from sqlalchemy import or_, select
->>>>>>> 80b817e9
 from sqlalchemy.ext.compiler import compiles
 from sqlalchemy.sql.expression import FunctionElement
 
-<<<<<<< HEAD
-from privacyidea.api.lib.utils import send_result
-from privacyidea.lib.framework import get_app_config_value
-from privacyidea.lib.error import (TokenAdminError,
-                                   ParameterError,
-                                   privacyIDEAError, ResourceNotFoundError, PolicyError)
-from privacyidea.lib.decorators import (check_user_or_serial,
-                                        check_copy_serials)
-from privacyidea.lib.tokenclass import TokenClass
-from privacyidea.lib.utils import (is_true, BASE58, hexlify_and_unicode,
-                                   check_serial_valid, create_tag_dict)
-from privacyidea.lib.crypto import generate_password
-=======
 from privacyidea.lib import _
 from privacyidea.lib.challengeresponsedecorators import (generic_challenge_response_reset_pin,
                                                          generic_challenge_response_resync)
@@ -104,7 +86,6 @@
                                    ParameterError,
                                    privacyIDEAError, ResourceNotFoundError)
 from privacyidea.lib.framework import get_app_config_value
->>>>>>> 80b817e9
 from privacyidea.lib.log import log_with
 from privacyidea.lib.policy import ACTION
 from privacyidea.lib.policydecorators import (libpolicy,
@@ -2330,16 +2311,10 @@
     message_list = []
     for token in token_list:
         # Check if the max auth is succeeded
-<<<<<<< HEAD
-        if token_obj.check_all(message_list):
-            r_chal, message, transaction_id, challenge_info = token_obj.create_challenge(
-                transactionid=transaction_id, options=options)
-=======
         if token.check_all(message_list):
             r_chal, message, transaction_id, challenge_info = token.create_challenge(
                 transactionid=transaction_id, options=options)
 
->>>>>>> 80b817e9
             # We need to pass the info if a push token has been triggered, so that require presence can re-use the
             # challenge instead of creating a new one with a different answer
             # Also check the challenge info if the presence answer is returned to pass it on for tag replacement
@@ -2571,12 +2546,7 @@
         matching_challenge = False
         further_challenge = False
         for token_object in challenge_response_token_list:
-<<<<<<< HEAD
-            if token_object.check_challenge_response(passw=passw,
-                                                     options=options) >= 0:
-=======
             if token_object.check_challenge_response(passw=passw, options=options) >= 0:
->>>>>>> 80b817e9
                 reply_dict["serial"] = token_object.token.serial
                 matching_challenge = True
                 messages = []
@@ -2962,7 +2932,7 @@
         message += _(" Please press: {presence_answer}".format(presence_answer=presence_answer))
 
     message = message.format_map(defaultdict(str, tags))
-<<<<<<< HEAD
+
     return message
 
 
@@ -3019,8 +2989,4 @@
     except PolicyError as ex:
         log.warning(f"{ex}")
 
-    return enroll_url
-=======
-
-    return message
->>>>>>> 80b817e9
+    return enroll_url