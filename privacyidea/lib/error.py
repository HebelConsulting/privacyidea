#  privacyIDEA is a fork of LinOTP
#  May 08, 2014 Cornelius Kölbel
#  License:  AGPLv3
#  contact:  http://www.privacyidea.org
#
#  Copyright (C) 2010 - 2014 LSE Leading Security Experts GmbH
#  License:  AGPLv3
#  contact:  http://www.linotp.org
#            http://www.lsexperts.de
#            linotp@lsexperts.de
#
# This code is free software; you can redistribute it and/or
# modify it under the terms of the GNU AFFERO GENERAL PUBLIC LICENSE
# License as published by the Free Software Foundation; either
# version 3 of the License, or any later version.
#
# This code is distributed in the hope that it will be useful,
# but WITHOUT ANY WARRANTY; without even the implied warranty of
# MERCHANTABILITY or FITNESS FOR A PARTICULAR PURPOSE.  See the
# GNU AFFERO GENERAL PUBLIC LICENSE for more details.
#
# You should have received a copy of the GNU Affero General Public
# License along with this program.  If not, see <http://www.gnu.org/licenses/>.
#
"""
contains Errors and Exceptions
"""

import logging

log = logging.getLogger(__name__)


class ERROR:
    SUBSCRIPTION = 101
    TOKENADMIN = 301
    CONFIGADMIN = 302
    POLICY = 303
    IMPORTADMIN = 304
    VALIDATE = 401
    REGISTRATION = 402
    AUTHENTICATE = 403
    AUTHENTICATE_WRONG_CREDENTIALS = 4031
    AUTHENTICATE_MISSING_USERNAME = 4032
    AUTHENTICATE_AUTH_HEADER = 4033
    AUTHENTICATE_DECODING_ERROR = 4304
    AUTHENTICATE_TOKEN_EXPIRED = 4305
    AUTHENTICATE_MISSING_RIGHT = 4306
    AUTHENTICATE_ILLEGAL_METHOD = 4307
    ENROLLMENT = 404
    CA = 503
    CA_CSR_INVALID = 504
    CA_CSR_PENDING = 505
    RESOURCE_NOT_FOUND = 601
    HSM = 707
    SELFSERVICE = 807
    DATABASE = 902
    SERVER = 903
    USER = 904
    PARAMETER = 905
<<<<<<< HEAD
    CONTAINER = 3000
    CONTAINER_NOT_REGISTERED = 3001
    CONTAINER_INVALID_CHALLENGE = 3002
    CONTAINER_ROLLOVER = 3003
=======
    RESOLVER = 907
    PARAMETER_USER_MISSING = 9051
>>>>>>> 80b817e9


class privacyIDEAError(Exception):

    def __init__(self, description="privacyIDEAError!", id=10):
        self.id = id
        self.message = description
        Exception.__init__(self, description)

    def getId(self):
        return self.id

    def getDescription(self):
        return self.message

    def __str__(self):
        if isinstance(self.message, str):
            return f"ERR{self.id}: {self.message}"

        return f"ERR{self.id}: {self.message!r}"

    def __repr__(self):
        return f"{type(self).__name__}(description={self.message!r}, id={self.id:d})"


class SubscriptionError(privacyIDEAError):
    def __init__(self, description=None, application=None, id=ERROR.SUBSCRIPTION):
        self.id = id
        self.message = description
        self.application = application
        privacyIDEAError.__init__(self, description, id=self.id)

    def __str__(self):
        return self.__repr__()

    def __repr__(self):
        ret = '{0!s}({1!r}, application={2!s})'.format(type(
            self).__name__, self.message, self.application)
        return ret


class TokenImportException(privacyIDEAError):
    def __init__(self, description, id=ERROR.IMPORTADMIN):
        privacyIDEAError.__init__(self, description=description, id=id)


class AuthError(privacyIDEAError):
    def __init__(self, description, id=ERROR.AUTHENTICATE, details=None):
        self.details = details
        privacyIDEAError.__init__(self, description=description, id=id)


class ResourceNotFoundError(privacyIDEAError):
    def __init__(self, description, id=ERROR.RESOURCE_NOT_FOUND):
        privacyIDEAError.__init__(self, description=description, id=id)


class PolicyError(privacyIDEAError):
    def __init__(self, description, id=ERROR.POLICY):
        privacyIDEAError.__init__(self, description=description, id=id)


class ValidateError(privacyIDEAError):
    def __init__(self, description="validation error!", id=ERROR.VALIDATE):
        privacyIDEAError.__init__(self, description=description, id=id)


class RegistrationError(privacyIDEAError):
    def __init__(self, description="registration error!", id=ERROR.REGISTRATION):
        privacyIDEAError.__init__(self, description=description, id=id)


class EnrollmentError(privacyIDEAError):
    def __init__(self, description="enrollment error!", id=ERROR.ENROLLMENT):
        privacyIDEAError.__init__(self, description=description, id=id)


class TokenAdminError(privacyIDEAError):
    def __init__(self, description="token admin error!", id=ERROR.TOKENADMIN):
        privacyIDEAError.__init__(self, description=description, id=id)


class ConfigAdminError(privacyIDEAError):
    def __init__(self, description="config admin error!", id=ERROR.CONFIGADMIN):
        privacyIDEAError.__init__(self, description=description, id=id)


class CAError(privacyIDEAError):
    def __init__(self, description="CA error!", id=ERROR.CA):
        privacyIDEAError.__init__(self, description=description, id=id)


class CSRError(CAError):
    def __init__(self, description="CSR invalid", id=ERROR.CA_CSR_INVALID):
        privacyIDEAError.__init__(self, description=description, id=id)


class CSRPending(CAError):
    def __init__(self, description="CSR pending", id=ERROR.CA_CSR_PENDING, requestId=None):
        privacyIDEAError.__init__(self, description=description, id=id)
        self.requestId = requestId


class UserError(privacyIDEAError):
    def __init__(self, description="user error!", id=ERROR.USER):
        privacyIDEAError.__init__(self, description=description, id=id)


class ServerError(privacyIDEAError):
    def __init__(self, description="server error!", id=ERROR.SERVER):
        privacyIDEAError.__init__(self, description=description, id=id)


class HSMException(privacyIDEAError):
    def __init__(self, description="hsm error!", id=ERROR.HSM):
        privacyIDEAError.__init__(self, description=description, id=id)


class SelfserviceException(privacyIDEAError):
    def __init__(self, description="selfservice error!", id=ERROR.SELFSERVICE):
        privacyIDEAError.__init__(self, description=description, id=id)


class ParameterError(privacyIDEAError):

    def __init__(self, description="unspecified parameter error!", id=ERROR.PARAMETER):
        privacyIDEAError.__init__(self, description=description, id=id)


class DatabaseError(privacyIDEAError):
    """Error in the database layer"""

    def __init__(self, description="database error!", eid=ERROR.DATABASE):
        privacyIDEAError.__init__(self, description=description, id=eid)


<<<<<<< HEAD
class ContainerError(privacyIDEAError):
    def __init__(self, description="container error!", eid=ERROR.CONTAINER):
        privacyIDEAError.__init__(self, description=description, id=eid)


class ContainerNotRegistered(ContainerError):
    def __init__(self, description="container is not registered error!", eid=ERROR.CONTAINER_NOT_REGISTERED):
        ContainerError.__init__(self, description=description, eid=eid)


class ContainerInvalidChallenge(ContainerError):
    def __init__(self, description="container challenge error!", eid=ERROR.CONTAINER_INVALID_CHALLENGE):
        ContainerError.__init__(self, description=description, eid=eid)


class ContainerRollover(ContainerError):
    def __init__(self, description="container rollover error", eid=ERROR.CONTAINER_ROLLOVER):
        ContainerError.__init__(self, description=description, eid=eid)
=======
class ResolverError(privacyIDEAError):
    """Error in user resolver"""
    def __init__(self, description="resolver error!", eid=ERROR.RESOLVER):
        privacyIDEAError.__init__(self, description=description, id=eid)
>>>>>>> 80b817e9
<|MERGE_RESOLUTION|>--- conflicted
+++ resolved
@@ -58,15 +58,12 @@
     SERVER = 903
     USER = 904
     PARAMETER = 905
-<<<<<<< HEAD
+    RESOLVER = 907
+    PARAMETER_USER_MISSING = 9051
     CONTAINER = 3000
     CONTAINER_NOT_REGISTERED = 3001
     CONTAINER_INVALID_CHALLENGE = 3002
     CONTAINER_ROLLOVER = 3003
-=======
-    RESOLVER = 907
-    PARAMETER_USER_MISSING = 9051
->>>>>>> 80b817e9
 
 
 class privacyIDEAError(Exception):
@@ -203,28 +200,27 @@
         privacyIDEAError.__init__(self, description=description, id=eid)
 
 
-<<<<<<< HEAD
-class ContainerError(privacyIDEAError):
-    def __init__(self, description="container error!", eid=ERROR.CONTAINER):
-        privacyIDEAError.__init__(self, description=description, id=eid)
-
-
-class ContainerNotRegistered(ContainerError):
-    def __init__(self, description="container is not registered error!", eid=ERROR.CONTAINER_NOT_REGISTERED):
-        ContainerError.__init__(self, description=description, eid=eid)
-
-
-class ContainerInvalidChallenge(ContainerError):
-    def __init__(self, description="container challenge error!", eid=ERROR.CONTAINER_INVALID_CHALLENGE):
-        ContainerError.__init__(self, description=description, eid=eid)
-
-
-class ContainerRollover(ContainerError):
-    def __init__(self, description="container rollover error", eid=ERROR.CONTAINER_ROLLOVER):
-        ContainerError.__init__(self, description=description, eid=eid)
-=======
 class ResolverError(privacyIDEAError):
     """Error in user resolver"""
     def __init__(self, description="resolver error!", eid=ERROR.RESOLVER):
         privacyIDEAError.__init__(self, description=description, id=eid)
->>>>>>> 80b817e9
+
+
+class ContainerError(privacyIDEAError):
+    def __init__(self, description="container error!", eid=ERROR.CONTAINER):
+        privacyIDEAError.__init__(self, description=description, id=eid)
+
+
+class ContainerNotRegistered(ContainerError):
+    def __init__(self, description="container is not registered error!", eid=ERROR.CONTAINER_NOT_REGISTERED):
+        ContainerError.__init__(self, description=description, eid=eid)
+
+
+class ContainerInvalidChallenge(ContainerError):
+    def __init__(self, description="container challenge error!", eid=ERROR.CONTAINER_INVALID_CHALLENGE):
+        ContainerError.__init__(self, description=description, eid=eid)
+
+
+class ContainerRollover(ContainerError):
+    def __init__(self, description="container rollover error", eid=ERROR.CONTAINER_ROLLOVER):
+        ContainerError.__init__(self, description=description, eid=eid)