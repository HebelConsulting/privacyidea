--- conflicted
+++ resolved
@@ -275,13 +275,7 @@
                                         issuer=tokenissuer,
                                         user_obj=user,
                                         extra_data=extra_data)
-<<<<<<< HEAD
                     response_detail["googleurl"] = {"description": _("URL for google Authenticator"),
-=======
-                    response_detail["googleurl"] = {"description":
-                                                        _("URL for google "
-                                                          "Authenticator"),
->>>>>>> 80b817e9
                                                     "value": goo_url,
                                                     "img": create_img(goo_url)
                                                     }
@@ -890,7 +884,10 @@
             # Certain from HOTP inherited tokenclasses might not set currently_in_challenge
             return False
 
-<<<<<<< HEAD
+    @classmethod
+    def is_multichallenge_enrollable(cls):
+        return True
+
     def get_enroll_url(self, user: User, params: dict) -> str:
         """
         Return the URL to enroll this token.
@@ -903,9 +900,4 @@
         self.init_details.update({"otpkey": token_secret})
         init_details = self.get_init_detail(params, user)
         enroll_url = init_details.get("googleurl").get("value")
-        return enroll_url
-=======
-    @classmethod
-    def is_multichallenge_enrollable(cls):
-        return True
->>>>>>> 80b817e9
+        return enroll_url