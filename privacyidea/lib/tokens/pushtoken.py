--- conflicted
+++ resolved
@@ -989,16 +989,10 @@
                 # The data contains all selected options and the correct option at the end.
                 data = ",".join(current_presence_options + [correct_option])
             else:
-<<<<<<< HEAD
-                # If the user has more than one token and more than one challenge is created, we need to ensure that
-                # all challenge data is the same.
-                data = get_challenges(transaction_id=transactionid)[0].data
-=======
                 # If the user has more than one token and more than one challenge is created, we need to ensure
                 # that the challenge data for all push token is the same.
                 challenges = get_challenges(transaction_id=transactionid)
                 data = next(c.data for c in challenges if c.serial.startswith("PIPU") and c.data) or ""
->>>>>>> 55a9b609
                 current_presence_options = data.split(",")[:-1]  # The correct option is the last one, so we remove it
         # Initially we assume there is no error from Firebase
         res = True
