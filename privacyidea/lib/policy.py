--- conflicted
+++ resolved
@@ -412,10 +412,6 @@
     CONTAINER_REGISTRATION_TTL = "container_registration_ttl"
     CONTAINER_CHALLENGE_TTL = "container_challenge_ttl"
     FORCE_CHALLENGE_RESPONSE = "force_challenge_response"
-<<<<<<< HEAD
-    RSS_FEEDS = "rss_feeds"
-    RSS_AGE = "rss_age"
-=======
     CONTAINER_SSL_VERIFY = "container_ssl_verify"
     CONTAINER_TEMPLATE_CREATE = "container_template_create"
     CONTAINER_TEMPLATE_DELETE = "container_template_delete"
@@ -425,7 +421,8 @@
     DISABLE_CLIENT_TOKEN_DELETION = "disable_client_token_deletion"
     DISABLE_CLIENT_CONTAINER_UNREGISTER = "disable_client_container_unregister"
     DEFAULT_CONTAINER_TYPE = "default_container_type"
->>>>>>> db152e16
+    RSS_FEEDS = "rss_feeds"
+    RSS_AGE = "rss_age"
 
 
 class TYPE(object):
@@ -2891,7 +2888,6 @@
                 'desc': _("This action adds a QR code in the enrollment page for "
                           "HOTP, TOTP and Push tokens, that lead to this given URL."),
                 'group': 'QR Codes'
-<<<<<<< HEAD
             },
             ACTION.RSS_FEEDS: {'type': 'str',
                                'desc': _("The RSS feeds fetched for the user defined in the format: "
@@ -2899,8 +2895,6 @@
             ACTION.RSS_AGE: {'type': 'int',
                              'desc': _('The age of the RSS feed entries in days. Use <code>0</code> to hide the news '
                                        'feed. For admins the default is 180 days and for users 0 days.')}
-=======
-            }
         },
         SCOPE.CONTAINER: {
             ACTION.PI_SERVER_URL: {
@@ -2954,7 +2948,6 @@
                           'container locally on the smartphone.'),
                 'group': GROUP.SMARTPHONE
             }
->>>>>>> db152e16
         }
 
     }
