--- conflicted
+++ resolved
@@ -159,11 +159,8 @@
     from privacyidea.lib.eventhandler.federationhandler import \
         FederationEventHandler
     from privacyidea.lib.eventhandler.counterhandler import CounterEventHandler
-<<<<<<< HEAD
     from privacyidea.lib.eventhandler.requestmangler import RequestManglerEventHandler
-=======
     from privacyidea.lib.eventhandler.responsemangler import ResponseManglerEventHandler
->>>>>>> c212abd0
     h_obj = None
     if handlername == "UserNotification":
         h_obj = UserNotificationEventHandler()
@@ -175,13 +172,10 @@
         h_obj = FederationEventHandler()
     elif handlername == "Counter":
         h_obj = CounterEventHandler()
-<<<<<<< HEAD
     elif handlername == "RequestMangler":
         h_obj = RequestManglerEventHandler()
-=======
     elif handlername == "ResponseMangler":
         h_obj = ResponseManglerEventHandler()
->>>>>>> c212abd0
     return h_obj
 
 
