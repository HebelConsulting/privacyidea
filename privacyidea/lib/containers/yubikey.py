# (c) NetKnights GmbH 2024,  https://netknights.it
#
# This code is free software; you can redistribute it and/or
# modify it under the terms of the GNU AFFERO GENERAL PUBLIC LICENSE
# as published by the Free Software Foundation; either
# version 3 of the License, or any later version.
#
# This code is distributed in the hope that it will be useful,
# but WITHOUT ANY WARRANTY; without even the implied warranty of
# MERCHANTABILITY or FITNESS FOR A PARTICULAR PURPOSE. See the
# GNU AFFERO GENERAL PUBLIC LICENSE for more details.
#
# You should have received a copy of the GNU Affero General Public
# License along with this program.  If not, see <http://www.gnu.org/licenses/>.
#
# SPDX-FileCopyrightText: 2024 Nils Behlen <nils.behlen@netknights.it>
# SPDX-FileCopyrightText: 2024 Jelina Unger <jelina.unger@netknights.it>
# SPDX-License-Identifier: AGPL-3.0-or-later
#
import logging

from privacyidea.lib import _
from privacyidea.lib.containerclass import TokenContainerClass

log = logging.getLogger(__name__)


class YubikeyContainer(TokenContainerClass):
    options = {}

    def __init__(self, db_container):
        super().__init__(db_container)

    @classmethod
    def get_class_type(cls) -> str:
        """
        Returns the type of the container class.
        """
        return "yubikey"

    @classmethod
    def get_supported_token_types(cls) -> list[str]:
        """
        Returns the token types that are supported by the container class.
        """
<<<<<<< HEAD
        supported_token_types = ["hotp", "certificate", "webauthn", "yubico", "yubikey"]
        supported_token_types.sort()
        return supported_token_types
=======
        return ["hotp", "certificate", "webauthn", "yubico", "yubikey", "passkey"]
>>>>>>> 80b817e9

    @classmethod
    def get_class_prefix(cls) -> str:
        """
        Returns the container class specific prefix for the serial.
        """
        return "YUBI"

    @classmethod
    def get_class_description(cls) -> str:
        """
        Returns a description of the container class.
        """
        return _("Yubikey hardware device that can hold HOTP, certificate and webauthn token")<|MERGE_RESOLUTION|>--- conflicted
+++ resolved
@@ -43,13 +43,9 @@
         """
         Returns the token types that are supported by the container class.
         """
-<<<<<<< HEAD
-        supported_token_types = ["hotp", "certificate", "webauthn", "yubico", "yubikey"]
+        supported_token_types = ["hotp", "certificate", "webauthn", "yubico", "yubikey", "passkey"]
         supported_token_types.sort()
         return supported_token_types
-=======
-        return ["hotp", "certificate", "webauthn", "yubico", "yubikey", "passkey"]
->>>>>>> 80b817e9
 
     @classmethod
     def get_class_prefix(cls) -> str:
