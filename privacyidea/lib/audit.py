# -*- coding: utf-8 -*-
#
#  privacyIDEA is a fork of LinOTP
#  May 08, 2014 Cornelius Kölbel
#  License:  AGPLv3
#  contact:  http://www.privacyidea.org
#
#  2014-10-17 Fix the empty result problem
#             Cornelius Kölbel, <cornelius@privacyidea.org>
#
#  Copyright (C) 2010 - 2014 LSE Leading Security Experts GmbH
#  License:  AGPLv3
#  contact:  http://www.linotp.org
#            http://www.lsexperts.de
#            linotp@lsexperts.de
#
# This code is free software; you can redistribute it and/or
# modify it under the terms of the GNU AFFERO GENERAL PUBLIC LICENSE
# License as published by the Free Software Foundation; either
# version 3 of the License, or any later version.
#
# This code is distributed in the hope that it will be useful,
# but WITHOUT ANY WARRANTY; without even the implied warranty of
# MERCHANTABILITY or FITNESS FOR A PARTICULAR PURPOSE.  See the
# GNU AFFERO GENERAL PUBLIC LICENSE for more details.
#
# You should have received a copy of the GNU Affero General Public
# License along with this program.  If not, see <http://www.gnu.org/licenses/>.
#
__doc__="""This is the BaseClass for audit trails

The audit is supposed to work like this. First we need to create an audit
object. E.g. this can be done in the before_request:

    g.audit_object = getAudit(file_config)

During the request, the g.audit_object can be used to add audit information:

    g.audit_object.log({"client": "123.2.3.4", "action": "validate/check"})

Thus at many different places in the code, audit information can be added to
the audit object.
Finally the audit_object needs to be stored to the audit storage. So we call:

    g.audit_object.finalize_log()

which creates a signature of the audit data and writes the data to the audit
storage.
"""

import logging
log = logging.getLogger(__name__)
from privacyidea.lib.log import log_with
import socket
import json


@log_with(log)
def getAuditClass(packageName, className):
    """
    helper method to load the Audit class from a given
    package in literal:

    example:

        getAuditClass("privacyidea.lib.auditmodules.sqlaudit", "Audit")

    check:
        checks, if the log method exists
        if not an error is thrown

    """
    if packageName is None:
        log.error("No suiteable Audit Class found. Working with dummy "
                  "AuditBase class.")
        packageName = "privacyidea.lib.auditmodules"
        className = "AuditBase"

    mod = __import__(packageName, globals(), locals(), [className])
    klass = getattr(mod, className)
    log.debug("klass: %s" % klass)
    if not hasattr(klass, "log"):
        raise NameError("Audit AttributeError: " + packageName + "." +
                        className + " instance has no attribute 'log'")
    return klass


@log_with(log)
def getAudit(config):
    """
    This wrapper function creates a new audit object based on the config
    from the config file. The config file entry could look like this:

        PI_AUDIT_MODULE = privacyidea.lib.auditmodules.sqlaudit

    Each audit module (at the moment only SQL) has its own additional config
    entries.

    :param config: The config entries from the file config
    :return: Audit Object
    """
    audit_module = config.get("PI_AUDIT_MODULE")
    audit = getAuditClass(audit_module, "Audit")(config)
    return audit



@log_with(log)
<<<<<<< HEAD
def search(param, user=None, columns=None):

    audit = getAudit()

    search_dict = {}

    if "query" in param:
        if "extsearch" == param['qtype']:
            # search patterns are delimitered with ;
            search_list = param['query'].split(";")
            for s in search_list:
                log.debug(s)
                key, _e, value = s.partition("=")
                key = key.strip()
                value = value.strip()
                search_dict[key] = value
            log.debug(search_dict)

        else:
            search_dict[param['qtype']] = param["query"]
    else:
        for k, v in param.items():
            search_dict[k] = v

    log.debug("search_dict: %s" % search_dict)

    rp_dict = {}
    rp_dict['page'] = param.get('page')
    page = 1
    if param.get('page'):
        page = param.get('page')

    rp_dict['rp'] = param.get('rp')
    rp_dict['sortname'] = param.get('sortname')
    rp_dict['sortorder'] = param.get('sortorder')
    log.debug("[rp_dict: %s" % rp_dict)
    if user:
        search_dict['user'] = user.login
        search_dict['realm'] = user.realm

    result = audit.search(search_dict, rp_dict=rp_dict)

    lines = []
    if columns:
        # In this case we have only a limited list of columns, like in
        # the selfservice portal
        for a in result:
            if "number" in a:
                cell = []
                for c in columns:
                    cell.append(a.get(c))
                lines.append({'id': a['number'],
                              'cell': cell
                              })
    else:
        # Here we use all columns, that exist
        for a in result:
            if "number" in a:
                lines.append({'id': a['number'],
                              'cell': [a.get('number', ''),
                                       a.get('date', ''),
                                       a.get('sig_check', ''),
                                       a.get('missing_line', ''),
                                       a.get('action', ''),
                                       a.get('success', ''),
                                       a.get('serial', ''),
                                       a.get('token_type', ''),
                                       a.get('user', ''),
                                       a.get('realm', ''),
                                       a.get('administrator', ''),
                                       a.get('action_detail', ''),
                                       a.get('info', ''),
                                       a.get('privacyidea_server', ''),
                                       a.get('client', ''),
                                       a.get('log_level', ''),
                                       a.get('clearance_level', ''),
                                       ]
                              }
                             )
    # get the complete number of audit logs
    total = audit.getTotal(search_dict)

    return lines, total, page

=======
def search(config, param=None, user=None):
    """
    Returns a list of audit entries, supports pagination

    :param config: The config entries from the file config
    :return: Audit dictionary with information about the previous and next
    pages.
    """
    audit = getAudit(config)
    sortorder = "desc"
    page_size = 15
    page = 1
    # The filtering dictionary
    param = param or {}
    # special treatment for:
    # outform, sortorder, page, pagesize
    if "outform" in param:
        del param["outform"]
    if "sortorder" in param:
        sortorder = param["sortorder"]
        del param["sortorder"]
    if "page" in param:
        page = param["page"]
        del param["page"]
    if "page_size" in param:
        page_size = param["page_size"]
        del param["page_size"]

    pagination = audit.search(param, sortorder=sortorder, page=page,
                            page_size=page_size)

    ret = {"auditdata": pagination.auditdata,
           "prev": pagination.prev,
           "next": pagination.next,
           "current": pagination.page,
           "count": pagination.total}

    return ret


class Paginate(object):
    """
    This is a pagination object, that is used for searching audit trails.
    """
    def __init__(self):
        # The audit data
        self.auditdata = []
        # The number of the previous page
        self.prev = None
        # the number of the next page
        self.next = None
        # the number of the current page
        self.current = 1
        # the total entry numbers
        self.total = 0
>>>>>>> f63b5a7f


class AuditBase(object):

    def __init__(self, config=None):
        """
        Create a new audit object.

        :param config: The web config is passed to the audit module, so that
        the special module implementation can get its configuration.
        :type config: dict
        :return:
        """
        self.name = "AuditBase"
        self.audit_data = {}
        self.private = ""
        self.public = ""

    @log_with(log)
    def initialize(self):
        # defaults
        self.audit_data = {'action_detail': '',
                   'info': '',
                   'log_level': 'INFO',
                   'administrator': '',
                   'value': '',
                   'key': '',
                   'serial': '',
                   'token_type': '',
                   'clearance_level': 0,
                   'privacyidea_server': socket.gethostname(),
                   'realm': '',
                   'user': '',
                   'client': ''
                   }
        #controller = request.environ['pylons.routes_dict']['controller']
        #action = request.environ['pylons.routes_dict']['action']
        #c.audit['action'] = "%s/%s" % (controller, action)

    def log_token_num(self, count):
        """
        Log the number of the tokens.
        Can be passed like
        log_token_num(get_tokens(count=True))

        :param count: Number of tokens
        :type count: int
        :return:
        """
        self.audit_data['action_detail'] = "tokennum = %s" % str(count)


    @log_with(log)
    def read_keys(self, pub, priv):
        """
        Set the private and public key for the audit class. This is achieved by
        passing the entries.

        #priv = config.get("privacyideaAudit.key.private")
        #pub = config.get("privacyideaAudit.key.public")

        :param pub: Public key, used for verifying the signature
        :type pub: string with filename
        :param priv: Private key, used to sign the audit entry
        :type priv: string with filename
        :return: None
        """

        try:
            f = open(priv, "r")
            self.private = f.read()
            f.close()
        except Exception as e:
            log.error("Error reading private key %s: (%r)" % (priv, e))
            raise e

        try:
            f = open(pub, "r")
            self.public = f.read()
            f.close()
        except Exception as e:
            log.error("Error reading public key %s: (%r)" % (pub, e))
            raise e

    def get_audit_id(self):
        return self.name

    def get_total(self, param, AND=True, display_error=True):
        """
        This method returns the total number of audit entries
        in the audit store
        """
        return None

    @log_with(log)
    def log(self, param):
        """
        This method is used to log the data.
        During a request this method can be called several times to fill the
        internal audit_data dictionary.
        """
        pass

    def add_to_log(self, param):
        """
        Add to existing log entry
        :param param:
        :return:
        """
        pass

    def finalize_log(self):
        """
        This method is called to finalize the audit_data. I.e. sign the data
        and write it to the database.
        It should hash the data and do a hash chain and sign the data
        """
        pass

    def initialize_log(self, param):
        """
        This method initialized the log state.
        The fact, that the log state was initialized, also needs to be logged.
        Therefor the same params are passed as i the log method.
        """
        pass

    def set(self):
        """
        This function could be used to set certain things like the signing key.
        But maybe it should only be read from privacyidea.ini?
        """
        pass

    def search(self, param, display_error=True, rp_dict=None):
        """
        This function is used to search audit events.

        param: Search parameters can be passed.

        return: A pagination object

            
        This function is deprecated.
        """
        return Paginate()

    def search_query(self, search_dict, rp_dict):
        """
        This function returns the audit log as an iterator on the result
        """
        return None
    
    def audit_entry_to_dict(self, audit_entry):
        """
        If the searchQuery returns an iteretor with elements that are not a
        dictionary, the audit module needs
        to provide this function, to convert the audit entry to a dictionary.
        """
        return {}


class AuditIterator(object):

    def __init__(self, param, user=None, columns=None):
        self.param = param
        self.user = user
        self.columns = columns
        self.count = 0
        self.last = None
        self.page = 1
        self.audit = None
        self.iter = None
        self.headers = False
        self.search_dict = {}
        self.audit = getAudit()

    def __iter__(self):
        """
        start iteration
        """
        search_dict = {}
        param = self.param

        if 'headers' in param:
            self.headers = True
            del param['headers']

        if "query" in param:
            if "extsearch" == self.param['qtype']:
                # search patterns are delimited with ;
                search_list = param['query'].split(";")
                for s in search_list:
                    log.debug(s)
                    key, _e, value = s.partition("=")
                    key = key.strip()
                    value = value.strip()
                    search_dict[key] = value
                log.debug(search_dict)

            else:
                search_dict[param['qtype']] = param["query"]
        else:
            for k, v in param.items():
                search_dict[k] = v

        log.debug("search_dict: %s" % search_dict)

        rp_dict = {}
        page = param.get('page', None) or None
        if page is not None:
            rp_dict['page'] = param.get('page')
        self.page = param.get('page', 1)

        rp_dict['rp'] = param.get('rp', '15') or '15'

        rp_dict['sortname'] = param.get('sortname')
        rp_dict['sortorder'] = param.get('sortorder')
        log.debug("rp_dict: %s" % rp_dict)

        if self.user:
            search_dict['user'] = self.user.login
            search_dict['realm'] = self.user.realm

        # fetch the query iterator
        self.iter = self.audit.searchQuery(search_dict, rp_dict=rp_dict)
        self.search_dict = search_dict

        return self

    def next(self):
        """
        call the sql alchemy row/result iterator
        :return: row as a dict
        """

        entry = {}
        a = self.iter.next()

        if type(a) != dict:
            # convert table data to dict!
            a = self.audit.audit_entry_to_dict(a)

        columns = self.columns
        if columns:
            # In this case we have only a limited list of columns, like in
            # the selfservice portal
            if 'number' in a:
                cell = []
                for c in columns:
                    cell.append(a.get(c))

                # Fixme: why is this not used?
                _lentry = {'id': a['number'],
                           'cell': cell}
        else:
            # Here we use all columns, that exist
            if 'number' in a:
                entry = {'id': a['number'],
                         'cell': [a.get('number', ''),
                                  a.get('date', ''),
                                  a.get('sig_check', ''),
                                  a.get('missing_line', ''),
                                  a.get('action', ''),
                                  a.get('success', ''),
                                  a.get('serial', ''),
                                  a.get('token_type', ''),
                                  a.get('user', ''),
                                  a.get('realm', ''),
                                  a.get('administrator', ''),
                                  a.get('action_detail', ''),
                                  a.get('info', ''),
                                  a.get('privacyidea_server', ''),
                                  a.get('client', ''),
                                  a.get('log_level', ''),
                                  a.get('clearance_level', ''),
                                  ],
                         }
                if self.headers is True:
                    entry['data'] = ['number',
                                     'date',
                                     'sig_check',
                                     'missing_line',
                                     'action',
                                     'success',
                                     'serial',
                                     'token_type',
                                     'user',
                                     'realm',
                                     'administrator',
                                     'action_detail',
                                     'info',
                                     'privacyidea_server',
                                     'client',
                                     'log_level',
                                     'clearance_level',
                                     ]

            return entry


class JSONAuditIterator(AuditIterator):
    """
    default audit output generator in json format
    """
    def __init__(self, param, user=None, columns=None):
        self.parent = super(JSONAuditIterator, self)
        self.parent.__init__(param, user=user, columns=columns)
        self.count = 0
        self.last = None

    def next(self):
        """
        iterator callback for the next chunk of data

        :return: returns a string representing the data row
        """
        beginning = ""
        closing = ""
        cell = ""
        if self.last is not None:
            raise self.last

        if self.count == 0:
            beginning = ('{ "page": %d, "rows": [') % int(self.page)
            self.count = self.count + 1

        try:
            entry = self.parent.next()
        except Exception as exx:
            self.last = exx
            # get the complete number of audit logs
            total = self.audit.getTotal(self.search_dict)
            closing = '{} ], "total": %d }' % int(total)
            if self.count == 1:
                # There was no other entry and we just return an empty list
                return beginning + closing
            else:
                return closing

        entry_s = json.dumps(entry, indent=3)

        if self.count > 0:
            self.count = self.count + 1
            cell = entry_s + ", "
        return beginning + cell


class CSVAuditIterator(AuditIterator):
    """
    create cvs output by iterating over result
    """

    def __init__(self, param, user=None, columns=None):
        self.parent = super(CSVAuditIterator, self)
        self.parent.__init__(param, user=user, columns=columns)
        self.count = 0
        self.last = None
        self.delimiter = param.get('delimiter', ',') or ','

    def next(self):
        """
        iterator callback for the next chunk of data

        :return: returns a string representing the data row
        """
        result = ""

        if self.last is not None:
            raise self.last

        try:
            entry = self.parent.next()
        except Exception as exx:
            self.last = exx
            return "\n"

        if self.headers is True and self.count == 0:
            # Do the header
            row = entry.get('data', [])
            r_str = json.dumps(row)[1:-1]

            result += r_str
            result += "\n"

        row = []
        raw_row = entry.get('cell', [])

        # we must escape some dump entries, which destroy the
        # import of the csv data - like SMSProviderConfig 8-(
        for row_entry in raw_row:
            if type(row_entry) in (str, unicode):
                row_entry = row_entry.replace('\"', "'")
            row.append(row_entry)

        r_str = json.dumps(row)[1:-1]
        result += r_str
        result += "\n"

        self.count += 1

        return result<|MERGE_RESOLUTION|>--- conflicted
+++ resolved
@@ -104,94 +104,7 @@
     return audit
 
 
-
 @log_with(log)
-<<<<<<< HEAD
-def search(param, user=None, columns=None):
-
-    audit = getAudit()
-
-    search_dict = {}
-
-    if "query" in param:
-        if "extsearch" == param['qtype']:
-            # search patterns are delimitered with ;
-            search_list = param['query'].split(";")
-            for s in search_list:
-                log.debug(s)
-                key, _e, value = s.partition("=")
-                key = key.strip()
-                value = value.strip()
-                search_dict[key] = value
-            log.debug(search_dict)
-
-        else:
-            search_dict[param['qtype']] = param["query"]
-    else:
-        for k, v in param.items():
-            search_dict[k] = v
-
-    log.debug("search_dict: %s" % search_dict)
-
-    rp_dict = {}
-    rp_dict['page'] = param.get('page')
-    page = 1
-    if param.get('page'):
-        page = param.get('page')
-
-    rp_dict['rp'] = param.get('rp')
-    rp_dict['sortname'] = param.get('sortname')
-    rp_dict['sortorder'] = param.get('sortorder')
-    log.debug("[rp_dict: %s" % rp_dict)
-    if user:
-        search_dict['user'] = user.login
-        search_dict['realm'] = user.realm
-
-    result = audit.search(search_dict, rp_dict=rp_dict)
-
-    lines = []
-    if columns:
-        # In this case we have only a limited list of columns, like in
-        # the selfservice portal
-        for a in result:
-            if "number" in a:
-                cell = []
-                for c in columns:
-                    cell.append(a.get(c))
-                lines.append({'id': a['number'],
-                              'cell': cell
-                              })
-    else:
-        # Here we use all columns, that exist
-        for a in result:
-            if "number" in a:
-                lines.append({'id': a['number'],
-                              'cell': [a.get('number', ''),
-                                       a.get('date', ''),
-                                       a.get('sig_check', ''),
-                                       a.get('missing_line', ''),
-                                       a.get('action', ''),
-                                       a.get('success', ''),
-                                       a.get('serial', ''),
-                                       a.get('token_type', ''),
-                                       a.get('user', ''),
-                                       a.get('realm', ''),
-                                       a.get('administrator', ''),
-                                       a.get('action_detail', ''),
-                                       a.get('info', ''),
-                                       a.get('privacyidea_server', ''),
-                                       a.get('client', ''),
-                                       a.get('log_level', ''),
-                                       a.get('clearance_level', ''),
-                                       ]
-                              }
-                             )
-    # get the complete number of audit logs
-    total = audit.getTotal(search_dict)
-
-    return lines, total, page
-
-=======
 def search(config, param=None, user=None):
     """
     Returns a list of audit entries, supports pagination
@@ -247,7 +160,6 @@
         self.current = 1
         # the total entry numbers
         self.total = 0
->>>>>>> f63b5a7f
 
 
 class AuditBase(object):
