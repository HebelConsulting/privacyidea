#  2022-02-03 Cornelius Kölbel <cornelius.koelbel@netknights.it>
#             Add verified enrollment
#  2018-01-21 Cornelius Kölbel <cornelius.koelbel@netknights.it>
#             Implement tokenkind. Token can be hardware, software or virtual
#  2017-07-08 Cornelius Kölbel <cornelius.koelbel@netknights.it>
#             Failcount unlock
#  2017-04-27 Cornelius Kölbel <cornelius.koelbel@netknights.it>
#             Change dateformat
#  2016-06-21 Cornelius Kölbel <cornelius.koelbel@netknights.it>
#             Add method to set the next_pin_change and next_password_change.
#  2016-04-29 Cornelius Kölbel <cornelius.koelbel@netknights.it>
#             Add get_default_settings to change the parameters before
#             the token is created
#  2016-04-08 Cornelius Kölbel <cornelius@privacyidea.org>
#             Avoid consecutive if statements
#             Remove unreachable code
#  2015-12-18 Cornelius Kölbel <cornelius@privacyidea.org>
#             Add get_setting_type
#  2015-10-12 Cornelius Kölbel <cornelius@privacyidea.org>
#             Add testconfig classmethod
#  2015-09-07 Cornelius Kölbel <cornelius@privacyidea.org>
#             Add challenge response decorator
#  2015-08-27 Cornelius Kölbel <cornelius@privacyidea.org>
#             Add revocation of token
#  * Nov 27, 2014 Cornelius Kölbel <cornelius@privacyidea.org>
#                 Migration to flask
#                 Rewrite of methods
#                 100% test code coverage
#  * Oct 03, 2014 Cornelius Kölbel <cornelius@privacyidea.org>
#                 Move the QR stuff in getInitDetail into the token classes
#  * Sep 17, 2014 Cornelius Kölbel, cornelius@privacyidea.org
#                 Improve the return value of the InitDetail
#  * May 08, 2014 Cornelius Kölbel
#
#  License:  AGPLv3
#  contact:  http://www.privacyidea.org
#
#  Copyright (C) 2010 - 2014 LSE Leading Security Experts GmbH
#  License:  AGPLv3
#  contact:  http://www.linotp.org
#            http://www.lsexperts.de
#            linotp@lsexperts.de
#
# This code is free software; you can redistribute it and/or
# modify it under the terms of the GNU AFFERO GENERAL PUBLIC LICENSE
# License as published by the Free Software Foundation; either
# version 3 of the License, or any later version.
#
# This code is distributed in the hope that it will be useful,
# but WITHOUT ANY WARRANTY; without even the implied warranty of
# MERCHANTABILITY or FITNESS FOR A PARTICULAR PURPOSE.  See the
# GNU AFFERO GENERAL PUBLIC LICENSE for more details.
#
# You should have received a copy of the GNU Affero General Public
# License along with this program.  If not, see <http://www.gnu.org/licenses/>.
#
"""
This is the Token Base class, which is inherited by all token types.
It depends on lib.user and lib.config.

The token object also contains a database token object as self.token.
The token object runs the self.update() method during the initialization
process in the API /token/init.

The update method takes a dictionary. Some of the following parameters:

otpkey      -> the token gets created with this OTPKey
genkey      -> genkey=1 : privacyIDEA generates an OTPKey, creates the token
               and sends it to the client.
2stepinit   -> Will do a two step rollout.
               privacyIDEA creates the first part of the OTPKey, sends it
               to the client and the clients needs to send back the second part.

In case of 2stepinit the key is generated from the server_component and the
client_component using the TokenClass method generate_symmetric_key.
This method is supposed to be overwritten by the corresponding token classes.
"""
import logging
import hashlib
import traceback
from datetime import datetime, timedelta

from .error import (TokenAdminError,
                    ParameterError)
from .machineresolver import get_resolver_object

from ..api.lib.utils import getParam
from .log import log_with

from .config import (get_from_config, get_prepend_pin)
from .user import (User,
                   get_username)
from ..models import (TokenOwner, TokenTokengroup, Challenge, cleanup_challenges)
from .challenge import get_challenges
from privacyidea.lib.crypto import (encryptPassword, decryptPassword,
                                    generate_otpkey)
from .policydecorators import libpolicy, auth_otppin, challenge_response_allowed
from .decorators import check_token_locked
from dateutil.parser import parse as parse_date_string, ParserError
from dateutil.tz import tzlocal, tzutc
from privacyidea.lib.utils import (is_true, decode_base32check,
                                   to_unicode, create_img, parse_timedelta,
                                   parse_legacy_time, split_pin_pass)
from privacyidea.lib import _
from privacyidea.lib.policy import (get_action_values_from_options, SCOPE, ACTION)
from base64 import b32encode
from binascii import unhexlify

DATE_FORMAT = '%Y-%m-%dT%H:%M%z'
AUTH_DATE_FORMAT = "%Y-%m-%d %H:%M:%S.%f%z"
optional = True
required = False
FAILCOUNTER_EXCEEDED = "failcounter_exceeded"
FAILCOUNTER_CLEAR_TIMEOUT = "failcounter_clear_timeout"

TWOSTEP_DEFAULT_CLIENTSIZE = 8
TWOSTEP_DEFAULT_DIFFICULTY = 10000

log = logging.getLogger(__name__)


class CHALLENGE_SESSION(object):
    ENROLLMENT = "enrollment"
    DECLINED = "challenge_declined"


class TOKENKIND(object):
    SOFTWARE = "software"
    HARDWARE = "hardware"
    VIRTUAL = "virtual"


class AUTHENTICATIONMODE(object):
    AUTHENTICATE = 'authenticate'
    CHALLENGE = 'challenge'
    # If the challenge is answered out of band
    OUTOFBAND = 'outofband'


class CLIENTMODE(object):
    """
    This informs privacyIDEA clients how to
    handle challenge-responses
    """
    INTERACTIVE = 'interactive'
    POLL = 'poll'
    U2F = 'u2f'
    WEBAUTHN = 'webauthn'


class ROLLOUTSTATE(object):
    CLIENTWAIT = 'clientwait'
    # The rollout is pending in the backend, like CSRs that need to be approved
    PENDING = 'pending'
    # This means the user needs to authenticate to verify that the token was successfully enrolled.
    VERIFYPENDING = 'verify'
    ENROLLED = 'enrolled'
    BROKEN = 'broken'
    FAILED = 'failed'
    DENIED = 'denied'


class TokenClass(object):
    # Class properties
    using_pin = True
    hKeyRequired = False
    mode = [AUTHENTICATIONMODE.AUTHENTICATE, AUTHENTICATIONMODE.CHALLENGE]
    client_mode = CLIENTMODE.INTERACTIVE
    # If the token provides means that the user has to prove/verify that the token was successfully enrolled.
    can_verify_enrollment = False

    @log_with(log)
    def __init__(self, db_token):
        """
        Create a new token object.

        :param db_token: A database token object
        :type db_token: Token
        :return: A TokenClass object
        """
        self.token = db_token
        self.type = db_token.tokentype
        # the init_details is a generic container, to store token specific
        # processing init_details e.g. for the initialization process
        # which could be retrieved in the controllers
        # this is not to be confused with the tokeninfo!
        self.init_details = {}
        # These are temporary details to store during authentication
        # like the "matched_otp_counter".
        self.auth_details = {}

    def set_type(self, tokentype):
        """
        Set the tokentype in this object and
        also in the underlying database-Token-object.

        :param tokentype: The type of the token like HOTP or TOTP
        :type tokentype: string
        """
        tokentype = '' + tokentype
        self.type = tokentype
        self.token.tokentype = tokentype

    @classmethod
    def is_outofband(cls):
        return AUTHENTICATIONMODE.OUTOFBAND in cls.mode

    @staticmethod
    def get_class_type():
        return None

    @staticmethod
    def get_class_info(key=None, ret='all'):
        return {}

    @staticmethod
    def get_class_prefix():
        return "UNK"

    def get_type(self):
        return self.token.tokentype

    @check_token_locked
    def add_user(self, user, report=None):
        """
        Set the user attributes (uid, resolvername, resolvertype) of a token.

        :param user: a User() object, consisting of loginname and realm
        :param report: tbdf.
        :return: None
        """
        (uid, resolvertype, resolvername) = user.get_user_identifiers()
        # prevent to init update a token changing the token owner
        # FIXME: We need to remove this, if we one day want to assign several users to one token
        if self.user and self.user != user:
            log.info("The token with serial {0!s} is already assigned "
                     "to user {1!s}. Can not assign to {2!s}.".format(self.token.serial, self.user, user))
            raise TokenAdminError("This token is already assigned to another user.")

        if not self.user:
            # If the tokenowner is not set yet, set it / avoid setting the same tokenowner multiple times
            TokenOwner(token_id=self.token.id,
                       user_id=uid, resolver=resolvername,
                       realmname=user.realm).save()
        # set the tokenrealm
        self.set_realms([user.realm])

    def add_tokengroup(self, tokengroup=None, tokengroup_id=None):
        """
        Adds a new tokengroup to this token.

        :param tokengroup: The name of the token group to add
        :type tokengroup: basestring
        :param tokengroup_id: The id of the tokengroup to add
        :type tokengroup_id: int
        :return: True
        """
        if not tokengroup and not tokengroup_id:
            raise ParameterError("You either need to specify a tokengroup name or id.")
        r = TokenTokengroup(token_id=self.token.id,
                            tokengroup_id=tokengroup_id,
                            tokengroupname=tokengroup).save()
        return r > 0

    @property
    def owners(self):
        """
        return all the owners of a token
        If the token has no owner assigned, we return an empty list

        :return: The owners of the token
        :rtype: A list of user object
        """
        user_objects = []
        for tokenowner in self.token.all_owners:
            user_object = User(resolver=tokenowner.resolver,
                               realm=tokenowner.realm.name,
                               uid=tokenowner.user_id)
            user_objects.append(user_object)
        return user_objects

    @property
    def user(self):
        """
        return the user (owner) of a token
        If the token has no owner assigned, we return None

        :return: The owner of the token
        :rtype: User object or None
        """
        user_object = None
        tokenowner = self.token.first_owner
        if tokenowner:
            username = get_username(tokenowner.user_id, tokenowner.resolver)
            user_object = User(login=username,
                               resolver=tokenowner.resolver,
                               realm=tokenowner.realm.name)
        return user_object

    def is_orphaned(self):
        """
        Return True if the token is orphaned.

        An orphaned token means, that it has a user assigned, but the user
        does not exist in the user store (anymore)

        :return: True / False
        :rtype: bool
        """
        orphaned = False
        if self.token.first_owner:
            try:
                if not self.user or not self.user.login:
                    # The token is assigned, but the username does not resolve
                    orphaned = True
            except Exception:
                # If any other resolving error occurs, we also assume the
                # token to be orphaned
                orphaned = True
        return orphaned

    def get_user_displayname(self):
        """
        Returns a tuple of a user identifier like user@realm and the
        displayname of "givenname surname".

        :return: tuple
        """
        user_object = self.user
        user_info = user_object.info
        user_identifier = "{0!s}_{1!s}".format(user_object.login, user_object.realm)
        user_displayname = "{0!s} {1!s}".format(user_info.get("givenname", "."),
                                                user_info.get("surname", "."))
        return user_identifier, user_displayname

    @check_token_locked
    def reset(self):
        """
        Reset the failcounter
        """
        if self.token.failcount:
            # reset the failcounter and write to database
            self.set_failcount(0)
            self.token.save()

    @check_token_locked
    def add_init_details(self, key, value):
        """
        (was addInfo)
        Adds information to a volatile internal dict
        """
        self.init_details[key] = value
        return self.init_details

    @check_token_locked
    def set_init_details(self, details):
        if type(details) not in [dict]:
            raise Exception("Details setting: wrong data type - must be dict")
        self.init_details = details
        return self.init_details

    @log_with(log)
    def get_init_details(self):
        """
        return the status of the token rollout

        :return: return the status dict.
        :rtype: dict
        """
        return self.init_details

    @check_token_locked
    def set_tokeninfo(self, info):
        """
        Set the tokeninfo field in the DB. Old values will be deleted.

        :param info: dictionary with key and value
        :type info: dict
        :return:
        """
        self.token.del_info()
        for k, v in info.items():
            # check if type is a password
            if k.endswith(".type") and v == "password":
                # of type password, so we need to encrypt the value of
                # the original key (without type)
                orig_key = ".".join(k.split(".")[:-1])
                info[orig_key] = encryptPassword(info.get(orig_key, ""))

        self.token.set_info(info)

    @check_token_locked
    def add_tokeninfo(self, key, value, value_type=None):
        """
        Add a key and a value to the DB tokeninfo

        :param key:
        :param value:
        :return:
        """
        add_info = {key: value}
        if value_type:
            add_info[key + ".type"] = value_type
            if value_type == "password":
                # encrypt the value
                add_info[key] = encryptPassword(value)
        self.token.set_info(add_info)

    @check_token_locked
    def add_tokeninfo_dict(self, info: dict):
        self.token.set_info(info)

    @check_token_locked
    def check_otp(self, otpval, counter=None, window=None, options=None):
        """
        This checks the OTP value, AFTER the upper level did
        the checkPIN

        In the base class we do not know, how to calculate the
        OTP value. So we return -1.
        In case of success, we should return >=0, the counter

        :param otpval: the OTP value
        :param counter: The counter for counter based otp values
        :type counter: int
        :param window: a counter window
        :type counter: int
        :param options: additional token specific options
        :type options: dict
        :return: counter of the matching OTP value.
        :rtype: int
        """
        if not counter:
            counter = self.token.count
        if not window:
            window = self.token.count_window

        return -1

    def get_otp(self, current_time=""):
        """
        The default token does not support getting the otp value
        will return a tuple of four values
        a negative value is a failure.

        :return: something like:  (1, pin, otpval, combined)
        """
        return -2, 0, 0, 0

    def get_multi_otp(self, count=0, epoch_start=0, epoch_end=0,
                      curTime=None, timestamp=None):
        """
        This returns a dictionary of multiple future OTP values of a token.

        :param count: how many otp values should be returned
        :param epoch_start: time based tokens: start when
        :param epoch_end: time based tokens: stop when
        :param curTime: current time for TOTP token (for selftest)
        :type curTime: datetime object
        :param timestamp: unix time, current time for TOTP token (for selftest)
        :type timestamp: int

        :return: True/False, error text, OTP dictionary
        :rtype: Tuple
        """
        return False, "get_multi_otp not implemented for this tokentype", {}

    @libpolicy(auth_otppin)
    @check_token_locked
    def check_pin(self, pin, user=None, options=None):
        """
        Check the PIN of the given Password.
        Usually this is only dependent on the token itself,
        but the user object can cause certain policies.

        Each token could implement its own PIN checking behaviour.

        :param pin: the PIN (static password component), that is to be checked.
        :type pin: string
        :param user: for certain PIN policies (e.g. checking against the
                     user store) this is the user, whose
                     password would be checked. But at the moment we are
                     checking against the userstore in the decorator
                     "auth_otppin".
        :type user: User object
        :param options: the optional request parameters
        :return: If the PIN is correct, return True
        :rtype: bool
        """
        # Check PIN against the token database
        res = self.token.check_pin(pin)
        return res

    @check_token_locked
    def authenticate(self, passw, user=None, options=None):
        """
        High level interface which covers the check_pin and check_otp
        This is the method that verifies single shot authentication like
        they are done with push button tokens.

        It is a high level interface to support other tokens as well, which
        do not have a pin and otp separation - they could overwrite
        this method

        If the authentication succeeds an OTP counter needs to be increased,
        i.e. the OTP value that was used for this authentication is invalidated!

        :param passw: the password which could be pin+otp value
        :type passw: string
        :param user: The authenticating user
        :type user: User object
        :param options: dictionary of additional request parameters
        :type options: dict

        :return: returns tuple of

            1. true or false for the pin match,
            2. the otpcounter (int) and the
            3. reply (dict) that will be added as additional information in
                the JSON response of ``/validate/check``.

        :rtype: tuple(bool, int, dict)
        """
        pin_match = False
        otp_counter = -1
        reply = None

        (res, pin, otpval) = self.split_pin_pass(passw, user=user, options=options)
        if res:
            # If the otpvalue is too short, we do not check the PIN at all, since res is False
            pin_match = self.check_pin(pin, user=user, options=options)
            if pin_match is True:
                otp_counter = self.check_otp(otpval, options=options)

        return pin_match, otp_counter, reply

    @staticmethod
    def decode_otpkey(otpkey, otpkeyformat):
        """
        Decode the otp key which is given in a specific format.

        Supported formats:
         * ``hex``, in which the otpkey is returned verbatim
         * ``base32check``, which is specified in ``decode_base32check``

        In case the OTP key is malformed or if the format is unknown,
        a ParameterError is raised.

        :param otpkey: OTP key passed by the user
        :param otpkeyformat: "hex" or "base32check"
        :return: hex-encoded otpkey
        """
        if otpkeyformat == "hex":
            return otpkey
        elif otpkeyformat == "base32check":
            return decode_base32check(otpkey)
        else:
            raise ParameterError("Unknown OTP key format: {!r}".format(otpkeyformat))

    def update(self, param, reset_failcount=True):
        """
        Update the token object

        :param param: a dictionary with different params like keysize,
                      description, genkey, otpkey, pin
        :type: param: dict
        """
        tdesc = getParam(param, "description", optional)
        rollover = getParam(param, "rollover", optional)
        if tdesc is not None:
            self.token.set_description(tdesc)

        # key_size as parameter overrules a prevoiusly set
        # value e.g. in hashlib in the upper classes
        key_size = int(getParam(param, "keysize", optional) or 20)

        #
        # process the otpkey:
        #   if otpkey given - take this
        #   if not given
        #       if genkey == 1 : create one
        #   if required and otpkey == None:
        #      raise param Exception, that we require an otpkey
        #
        otpKey = getParam(param, "otpkey", optional)
        genkey = is_true(getParam(param, "genkey", optional))
        twostep_init = is_true(getParam(param, "2stepinit", optional))
        verify = getParam(param, "verify", optional)
        otpkeyformat = getParam(param, "otpkeyformat", optional)

        if otpKey is not None and otpkeyformat is not None:
            # have to decode OTP key
            otpKey = self.decode_otpkey(otpKey, otpkeyformat)

        if twostep_init:
            if is_true(rollover):
                # We reset the rollout state
                self.token.rollout_state = None
            if self.token.rollout_state == ROLLOUTSTATE.CLIENTWAIT:
                # We do not do 2stepinit in the second step
                raise ParameterError("2stepinit is only to be used in the "
                                     "first initialization step.")
            # In a 2-step enrollment, the server always generates a key
            genkey = 1
            # The token is disabled
            self.token.active = False

        # if genkey not in [0, 1]:
        #    raise ParameterError("TokenClass supports only genkey in  range ["
        #                         "0,1] : %r" % genkey)

        if genkey and otpKey is not None:
            raise ParameterError('[ParameterError] You may either specify '
                                 'genkey or otpkey, but not both!', id=344)

        if otpKey is None and genkey:
            otpKey = self._genOtpKey_(key_size)

        # otpKey still None?? - raise the exception, if an otpkey is required, and we are not in verify state
        if otpKey is None and self.hKeyRequired is True and not verify:
            otpKey = getParam(param, "otpkey", required)

        if otpKey is not None:
            if self.token.rollout_state == ROLLOUTSTATE.CLIENTWAIT:
                # If we have otpkey and the token is in the enrollment-state
                # generate the new key
                server_component = to_unicode(self.token.get_otpkey().getKey())
                client_component = otpKey
                otpKey = self.generate_symmetric_key(server_component,
                                                     client_component,
                                                     param)
                self.token.rollout_state = ""
                self.token.active = True
            self.add_init_details('otpkey', otpKey)
            self.token.set_otpkey(otpKey, reset_failcount=reset_failcount)

        if twostep_init:
            # After the key is generated, we set "waiting for the client".
            self.token.rollout_state = ROLLOUTSTATE.CLIENTWAIT

        pin = getParam(param, "pin", optional)
        if pin is not None:
            storeHashed = True
            enc = getParam(param, "encryptpin", optional)
            if enc is not None and (enc is True or enc.lower() == "true"):
                storeHashed = False
            self.token.set_pin(pin, storeHashed)

        otplen = getParam(param, 'otplen', optional)
        if otplen is not None:
            self.set_otplen(otplen)

        # Add parameters starting with the tokentype-name to the tokeninfo:
        for p in param.keys():
            if p.startswith(self.type + "."):
                self.add_tokeninfo(p, getParam(param, p))

        # The base class will be a software tokenkind
        self.add_tokeninfo("tokenkind", TOKENKIND.SOFTWARE)

        return

    def _genOtpKey_(self, otpkeylen=None):
        """
        private method, to create an otpkey
        """
        if otpkeylen is None:
            if hasattr(self, 'otpkeylen'):
                otpkeylen = getattr(self, 'otpkeylen')
            else:
                otpkeylen = 20
        return generate_otpkey(otpkeylen)

    @check_token_locked
    def set_description(self, description):
        """
        Set the description on the database level

        :param description: description of the token
        :type description: string
        """
        self.token.set_description('' + description)
        return

    @check_token_locked
    def set_defaults(self):
        """
        Set the default values on the database level
        """
        self.token.otplen = int(get_from_config("DefaultOtpLen") or 6)
        self.token.count_window = int(get_from_config("DefaultCountWindow")
                                      or 10)
        self.token.maxfail = int(get_from_config("DefaultMaxFailCount") or 10)
        self.token.sync_window = int(get_from_config("DefaultSyncWindow")
                                     or 1000)

        self.token.tokentype = '' + self.type
        return

    def delete_token(self):
        """
        delete the database token
        """
        self.token.delete()

    def save(self):
        """
        Save the database token
        """
        self.token.save()

    def resync(self, otp1, otp2, options=None):
        pass

    def get_otp_count_window(self):
        return self.token.count_window

    def get_otp_count(self):
        return self.token.count

    def is_active(self):
        return self.token.active

    def use_for_authentication(self, options):
        """
        This method checks, if this token should be used for authentication.
        Certain token classes could be excluded from the authentication request in
        certain situations.

        Returns True, if the token should be used for authentication.
        Returns False, if the token should be completely ignored for authentication.

        :param options: This is the option list, that basically contains the Request parameters.
        :return:
        """
        return True

    @property
    def rollout_state(self):
        return self.token.rollout_state

    def is_fit_for_challenge(self, messages, options=None):
        """
        This method is called if a cryptographically matching response to a challenge was found.
        This method may implement final checks, if there is anything that should deny the
        success of the authentication with the response to the challenge.

        The options dictionary can also contain the transaction_id, so even the
        challenge table for this token can be used for checking.

        :param options:
        :type options: dict
        :param messages: This is a list of messages. This method can append new information to this message list.
        :type messages: list
        :return: True or False
        """
        return self.check_all(messages)

    def get_failcount(self):
        return self.token.failcount

    @check_token_locked
    def set_failcount(self, failcount):
        """
        Set the failcounter in the database
        """
        self.token.failcount = failcount
        if failcount == 0:
            self.del_tokeninfo(FAILCOUNTER_EXCEEDED)

    def get_max_failcount(self):
        return self.token.maxfail

    def get_user_id(self):
        tokenowner = self.token.first_owner
        return "" if not tokenowner else tokenowner.user_id

    def set_tokengroups(self, tokengroups, add=False):
        """
        Set the list of the tokengroups of a token.

        :param tokengroups: realms the token should be assigned to
        :type tokengroups: list
        :param add: if the tokengroups should be added and not replaced
        :type add: boolean
        """
        self.token.set_tokengroups(tokengroups, add=add)

    @check_token_locked
    def set_realms(self, realms, add=False):
        """
        Set the list of the realms of a token.

        :param realms: realms the token should be assigned to
        :type realms: list
        :param add: if the realms should be added and not replaced
        :type add: boolean
        """
        self.token.set_realms(realms, add=add)

    def get_realms(self):
        """
        Return a list of realms the token is assigned to

        :return: realms
        :rtype: list
        """
        return self.token.get_realms()

    def get_serial(self):
        return self.token.serial

    def get_tokentype(self):
        return self.token.tokentype

    @check_token_locked
    def set_so_pin(self, soPin):
        self.token.set_so_pin(soPin)

    @check_token_locked
    def set_user_pin(self, userPin):
        self.token.set_user_pin(userPin)

    @check_token_locked
    def set_otpkey(self, otpKey):
        self.token.set_otpkey(otpKey)

    @check_token_locked
    def set_otplen(self, otplen):
        self.token.otplen = int(otplen)

    def get_otplen(self):
        return self.token.otplen

    @check_token_locked
    def set_otp_count(self, otpCount):
        self.token.count = int(otpCount)
        self.token.save()

    @check_token_locked
    def set_pin(self, pin, encrypt=False):
        """
        set the PIN of a token.
        Usually the pin is stored in a hashed way.

        :param pin: the pin to be set for the token
        :type pin: basestring
        :param encrypt: If set to True, the pin is stored encrypted and
            can be retrieved from the database again
        :type encrypt: bool
        """
        storeHashed = not encrypt
        self.token.set_pin(pin, storeHashed)

    def get_pin_hash_seed(self):
        return self.token.pin_hash, self.token.pin_seed

    @check_token_locked
    def set_pin_hash_seed(self, pinhash, seed):
        self.token.pin_hash = pinhash
        self.token.pin_seed = seed

    @check_token_locked
    def enable(self, enable=True):
        self.token.active = enable

    def revoke(self):
        """
        This revokes the token.
        By default, it
        1. sets the revoked-field
        2. set the locked field
        3. disables the token.

        Some token types may revoke a token without locking it.
        """
        self.token.revoked = True
        self.token.locked = True
        self.token.active = False

    def is_revoked(self):
        """
        Check if the token is in the revoked state

        :return: True, if the token is revoked
        """
        return self.token.revoked

    def is_locked(self):
        """
        Check if the token is in a locked state
        A locked token can not be modified

        :return: True, if the token is locked.
        """
        return self.token.locked

    @check_token_locked
    def set_maxfail(self, maxFail):
        self.token.maxfail = maxFail

    @check_token_locked
    def set_hashlib(self, hashlib):
        self.add_tokeninfo("hashlib", hashlib)

    @check_token_locked
    def inc_failcount(self):
        if self.token.failcount < self.token.maxfail:
            self.token.failcount = (self.token.failcount + 1)
            if self.token.failcount == self.token.maxfail:
                self.add_tokeninfo(FAILCOUNTER_EXCEEDED,
                                   datetime.now(tzlocal()).strftime(
                                       DATE_FORMAT))
        try:
            self.token.save()
        except:  # pragma: no cover
            log.error('update failed')
            raise TokenAdminError("Token Fail Counter update failed", id=1106)
        return self.token.failcount

    @check_token_locked
    def set_count_window(self, countWindow):
        self.token.count_window = int(countWindow)

    def get_count_window(self):
        return self.token.count_window

    @check_token_locked
    def set_sync_window(self, syncWindow):
        self.token.sync_window = int(syncWindow)

    def get_sync_window(self):
        return self.token.sync_window

    # hashlib algorithms:
    # http://www.doughellmann.com/PyMOTW/hashlib/index.html#module-hashlib

    @staticmethod
    def get_hashlib(hLibStr):
        """
        Returns a hashlib function for a given string

        :param hLibStr: the hashlib
        :type hLibStr: string
        :return: the hashlib
        :rtype: function
        """
        if hLibStr is None:
            return hashlib.sha1

        hashlibStr = hLibStr.lower()

        if hashlibStr == "md5":
            return hashlib.md5
        elif hashlibStr == "sha1":
            return hashlib.sha1
        elif hashlibStr == "sha224":
            return hashlib.sha224
        elif hashlibStr == "sha256":
            return hashlib.sha256
        elif hashlibStr == "sha384":
            return hashlib.sha384
        elif hashlibStr == "sha512":
            return hashlib.sha512
        else:
            return hashlib.sha1

    def get_tokeninfo(self, key=None, default=None, decrypted=False):
        """
        return the complete token info or a single key of the tokeninfo.
        When returning the complete token info dictionary encrypted entries
        are not decrypted.
        If you want to receive a decrypted value, you need to call it
        directly with the key.

        :param key: the key to return
        :type key: string
        :param default: the default value, if the key does not exist
        :type default: string
        :param decrypted: Indicates that passwords should be decrypted when fetching the whole dict
        :type decrypted: bool
        :return: the value for the key
        :rtype: int or str or dict
        """
        tokeninfo = self.token.get_info()
        ret = tokeninfo

        if key:
            ret = tokeninfo.get(key, default)
            key_type = tokeninfo.get(key + ".type")
            if key_type == "password":
                ret = decryptPassword(ret)
        elif decrypted:
            ret = {x: (decryptPassword(y) if tokeninfo.get(x + ".type") == "password" else y)
                   for x, y in tokeninfo.items()}

        return ret

    def del_tokeninfo(self, key=None):
        self.token.del_info(key)

    def del_tokengroup(self, tokengroup=None, tokengroup_id=None):
        """
        Removes a token group from a token.
        You either need to specify the name or the ID of the tokengroup.

        :param tokengroup: The name of the tokengroup
        :type tokengroup: basestring
        :param tokengroup_id: The ID of the tokengroup
        :type tokengroup_id: int
        :return: True in case of success
        """
        self.token.del_tokengroup(tokengroup=tokengroup, tokengroup_id=tokengroup_id)

    @check_token_locked
    def set_count_auth_success_max(self, count):
        """
        Sets the counter for the maximum allowed successful logins
        as key "count_auth_success_max" in token info

        :param count: a number
        :type count: int
        """
        self.add_tokeninfo("count_auth_success_max", int(count))

    @check_token_locked
    def set_count_auth_success(self, count):
        """
        Sets the counter for the occurred successful logins
        as key "count_auth_success" in token info

        :param count: a number
        :type count: int
        """
        self.add_tokeninfo("count_auth_success", int(count))

    @check_token_locked
    def set_count_auth_max(self, count):
        """
        Sets the counter for the maximum allowed login attempts
        as key "count_auth_max" in token info

        :param count: a number
        :type count: int
        """
        self.add_tokeninfo("count_auth_max", int(count))

    @check_token_locked
    def set_count_auth(self, count):
        """
        Sets the counter for the occurred login attepms
        as key "count_auth" in token info

        :param count: a number
        :type count: int
        """
        self.add_tokeninfo("count_auth", int(count))

    def get_count_auth_success_max(self):
        """
        Return the maximum allowed successful authentications
        """
        ret = int(self.get_tokeninfo("count_auth_success_max", 0))
        return ret

    def get_count_auth_success(self):
        """
        Return the number of successful authentications
        """
        ret = int(self.get_tokeninfo("count_auth_success", 0))
        return ret

    def get_count_auth_max(self):
        """
        Return the number of maximum allowed authentications
        """
        ret = int(self.get_tokeninfo("count_auth_max", 0))
        return ret

    def get_count_auth(self):
        """
        Return the number of all authentication tries
        """
        ret = int(self.get_tokeninfo("count_auth", 0))
        return ret

    def get_validity_period_end(self):
        """
        Returns the end of validity period (if set).
        If it is not set, "" is returned.

        :return: the end of the validity period
        :rtype: str
        """
        end = self.get_tokeninfo("validity_period_end", "")
        if end:
            end = parse_legacy_time(end)
        return end

    @check_token_locked
    def set_validity_period_end(self, end_date):
        """
        sets the end date of the validity period for a token

        :param end_date: the end date in the format YYYY-MM-DDTHH:MM+OOOO
                         if the format is wrong, the method will
                         throw an exception
        :type end_date: str
        """
        if not end_date:
            self.del_tokeninfo("validity_period_end")
        else:
            #  upper layer will catch. we just try to verify the date format
            try:
                d = parse_date_string(end_date)
            except ValueError as _e:
                log.debug('{0!s}'.format(traceback.format_exc()))
                raise TokenAdminError('Could not parse validity period end date!')
            self.add_tokeninfo("validity_period_end", d.strftime(DATE_FORMAT))

    def get_validity_period_start(self):
        """
        returns the start of validity period (if set)
        if not set, "" is returned.

        :return: the start of the validity period
        :rtype: str
        """
        start = self.get_tokeninfo("validity_period_start", "")
        if start:
            start = parse_legacy_time(start)
        return start

    @check_token_locked
    def set_validity_period_start(self, start_date):
        """
        sets the start date of the validity period for a token

        :param start_date: the start date in the format YYYY-MM-DDTHH:MM+OOOO
                           if the format is wrong, the method will
                           throw an exception
        :type start_date: str
        """
        if not start_date:
            self.del_tokeninfo("validity_period_start")
        else:
            try:
                d = parse_date_string(start_date)
            except ValueError as _e:
                log.debug('{0!s}'.format(traceback.format_exc()))
                raise TokenAdminError('Could not parse validity period start date!')

            self.add_tokeninfo("validity_period_start", d.strftime(DATE_FORMAT))

    @check_token_locked
    def set_next_pin_change(self, diff=None, password=False):
        """
        Sets the timestamp for the next_pin_change. Provide a
        difference like 90d (90 days).

        :param diff: The time delta.
        :type diff: basestring
        :param password: Do no set next_pin_change but next_password_change
        :return: None
        """
        days = int(diff.lower().strip("d"))
        key = "next_pin_change"
        if password:
            key = "next_password_change"
        new_date = datetime.now(tzlocal()) + timedelta(days=days)
        self.add_tokeninfo(key, new_date.strftime(DATE_FORMAT))

    def is_pin_change(self, password=False):
        """
        Returns true if the pin of the token needs to be changed.

        :param password: Whether the password needs to be changed.
        :type password: bool
        :return: True or False
        """
        key = "next_pin_change"
        if password:
            key = "next_password_change"
        sdate = self.get_tokeninfo(key)
        date_change = parse_date_string(parse_legacy_time(sdate))
        return datetime.now(tzlocal()) > date_change

    @check_token_locked
    def inc_count_auth_success(self):
        """
        Increase the counter, that counts successful authentications
        Also increase the auth counter
        """
        succcess_counter = self.get_count_auth_success()
        succcess_counter += 1
        auth_counter = self.get_count_auth()
        auth_counter += 1
        self.token.set_info({"count_auth_success": int(succcess_counter),
                             "count_auth": int(auth_counter)})
        return succcess_counter

    @check_token_locked
    def post_success(self):
        """
        Run anything after a token was used for successful authentication
        """
        return

    @check_token_locked
    def inc_count_auth(self):
        """
        Increase the counter, that counts authentications - successful and
        unsuccessful
        """
        count = self.get_count_auth()
        count += 1
        self.set_count_auth(count)
        return count

    def check_reset_failcount(self):
        """
        Checks if we should reset the failcounter due to the
        FAILCOUNTER_CLEAR_TIMEOUT

        :return: True, if the failcounter was reset
        """
        timeout = 0
        try:
            timeout = int(get_from_config(FAILCOUNTER_CLEAR_TIMEOUT, 0))
        except Exception as exx:
            log.warning("Misconfiguration. Error retrieving "
                        "failcounter_clear_timeout: "
                        "{0!s}".format(exx))
        if timeout and self.token.failcount == self.get_max_failcount():
            now = datetime.now(tzlocal())
            lastfail = self.get_tokeninfo(FAILCOUNTER_EXCEEDED)
            if lastfail is not None:
                failcounter_exceeded = parse_legacy_time(lastfail, return_date=True)
                if now > failcounter_exceeded + timedelta(minutes=timeout):
                    self.reset()
                    return True
        return False

    def check_failcount(self):
        """
        Checks if the failcounter is exceeded. It returns True, if the
        failcounter is less than maxfail

        :return: True or False
        :rtype: bool
        """
        return self.token.failcount < self.token.maxfail

    def check_auth_counter(self):
        """
        This function checks the count_auth and the count_auth_success.
        If the counters are less or equal than the maximum allowed counters
        it returns True. Otherwise, False.

        :return: success if the counter is less than max
        :rtype: bool
        """
        count_auth = self.get_count_auth()
        count_auth_max = self.get_count_auth_max()
        count_auth_success = self.get_count_auth_success()
        count_auth_success_max = self.get_count_auth_success_max()
        if count_auth_max != 0 and count_auth >= count_auth_max:
            return False

        if count_auth_success_max != 0 and count_auth_success >= count_auth_success_max:
            return False

        return True

    def check_validity_period(self):
        """
        This checks if the datetime.now() is within the validity
        period of the token.

        :return: success
        :rtype: bool
        """
        start = self.get_validity_period_start()
        end = self.get_validity_period_end()

        if start:
            dt_start = parse_legacy_time(start, return_date=True)
            if dt_start > datetime.now(tzlocal()):
                return False

        if end:
            dt_end = parse_legacy_time(end, return_date=True)
            if dt_end < datetime.now(tzlocal()):
                return False

        return True

    def check_all(self, message_list):
        """
        Perform all checks on the token. Returns False if the token is either:
        * auth counter exceeded
        * not active
        * fail counter exceeded
        * validity period exceeded

        This is used in the function token.check_token_list

        :param message_list: A list of messages
        :return: False, if any of the checks fail
        """
        r = False
        # Check if the max auth is succeeded
        if not self.check_auth_counter():
            message_list.append("Authentication counter exceeded")
        # Check if the token is disabled
        elif not self.is_active():
            message_list.append("Token is disabled")
        elif not self.check_failcount():
            message_list.append("Failcounter exceeded")
        elif not self.check_validity_period():
            message_list.append("Outside validity period")
        elif self.rollout_state in [ROLLOUTSTATE.CLIENTWAIT, ROLLOUTSTATE.VERIFYPENDING]:
            message_list.append("Token is not yet enrolled")
        else:
            r = True
        if not r:
            log.info("{0} {1}".format(message_list, self.get_serial()))
        return r

    @log_with(log)
    @check_token_locked
    def inc_otp_counter(self, counter=None, increment=1, reset=True):
        """
        Increase the otp counter and store the token in the database

        Before increasing the token.count the token.count can be set using the
        parameter counter.

        :param counter: if given, the token counter is first set to counter and then
                increased by increment
        :type counter: int
        :param increment: increase the counter by this amount
        :type increment: int
        :param reset: reset the failcounter if set to True
        :type reset: bool
        :return: the new counter value
        """
        reset_counter = False
        if counter:
            self.token.count = counter

        self.token.count += increment

        if reset is True and get_from_config("DefaultResetFailCount") == "True":
            reset_counter = True

        if (reset_counter and self.token.active and self.token.failcount <
                self.token.maxfail):
            self.set_failcount(0)

        # make DB persistent immediately, to avoid the re-usage of the counter
        self.token.save()
        return self.token.count

    def check_otp_exist(self, otp, window=None):
        """
        checks if the given OTP value is/are values of this very token.
        This is used to autoassign and to determine the serial number of
        a token.

        :param otp: the OTP value
        :param window: The look ahead window
        :type window: int
        :return: True or a value > 0 in case of success
        """
        return -1

    def is_previous_otp(self, otp, window=10):
        """
        checks if a given OTP value is a previous OTP value, that lies in the
        past or has a lower counter.

        This is used in case of a failed authentication to return the
        information, that this OTP values was used previously and is invalid.

        :param otp: The OTP value.
        :type otp: basestring
        :param window: A counter window, how far we should look into the past.
        :type window: int
        :return: bool
        """
        return False

    def split_pin_pass(self, passw, user=None, options=None):
        """
        Split the password into the token PIN and the OTP value

        take the given password and split it into the PIN and the
        OTP value. The splitting can be dependent of certain policies.
        The policies may depend on the user.

        Each token type may define its own way to slit the PIN and
        the OTP value.

        :param passw: the password to split
        :return: tuple of pin and otp value
        :param user: The user/owner of the token
        :type user: User object
        :param options: can be used be the token types.
        :type options: dict
        :return: tuple of (split status, pin, otp value)
        :rtype: tuple
        """
        # The database field is always an integer
        otp_length = self.token.otplen
        log.debug(f"Splitting the OTP value of length {otp_length} from the password.")
        pin, otp_value = split_pin_pass(passw, otp_length, get_prepend_pin())
        # If the provided passw is shorter than the expected otp_length, we return the status False
        return len(passw) >= otp_length, pin, otp_value

    def status_validation_fail(self):
        """
        callback to enable a status change, if auth failed
        """
        return

    def status_validation_success(self):
        """
        callback to enable a status change, if auth succeeds
        """
        return

    def __repr__(self):
        """
        return the token state as text

        :return: token state as string representation
        :rtype:  string
        """
        ldict = {}
        for attr in self.__dict__:
            key = "{0!r}".format(attr)
            val = "{0!r}".format(getattr(self, attr))
            ldict[key] = val
        res = "<{0!r} {1!r}>".format(self.__class__, ldict)
        return res

    def get_init_detail(self, params=None, user=None):
        """
        to complete the token initialization, the response of the initialization
        should be built by this token specific method.
        This method is called from api/token after the token is enrolled

        get_init_detail returns additional information after an admin/init
        like the QR code of an HOTP/TOTP token.
        Can be anything else.

        :param params: The request params during token creation token/init
        :type params: dict
        :param user: the user, token owner
        :type user: User object
        :return: additional descriptions
        :rtype: dict
        """
        response_detail = {}

        init_details = self.get_init_details()
        response_detail.update(init_details)
        response_detail['serial'] = self.get_serial()

        otpkey = None
        if 'otpkey' in init_details:
            otpkey = init_details.get('otpkey')

        if otpkey is not None:
            response_detail["otpkey"] = {"description": "OTP seed",
                                         "value": "seed://{0!s}".format(otpkey),
                                         "img": create_img(otpkey)}

        return response_detail

    # challenge interfaces starts here
    @challenge_response_allowed
    def is_challenge_request(self, passw, user=None, options=None):
        """
        This method checks, if this is a request, that triggers a challenge.

        The default behaviour to trigger a challenge is,
        if the ``passw`` parameter only contains the correct token pin *and*
        the request contains a ``data`` or a ``challenge`` key i.e. if the
        ``options`` parameter contains a key ``data`` or ``challenge``.

        Each token type can decide on its own under which condition a challenge
        is triggered by overwriting this method.

        .. note:: in case of ``pin policy == 2`` (no pin is required)
                  the ``check_pin`` would always return true! Thus, each request
                  containing a ``data`` or ``challenge`` would trigger a challenge!

        The Challenge workflow is like this.

        When an authentication request is issued, first it is checked if this is
        a request which will create a new challenge (is_challenge_request) or if
        this is a response to an existing challenge (is_challenge_response).
        In these two cases during request processing the following functions are
        called::

            is_challenge_request or is_challenge_response  <-------+
                     |                       |                     |
                     V                       V                     |
            create_challenge        check_challenge_response     create_challenge
                     |                       |                     ^
                     |                       |                     |
                     |              has_further_challenge [yes] ---+
                     |                      [no]
                     |                       |
                     V                       V
            challenge_janitor       challenge_janitor

        :param passw: password, which might be the pin or pin+otp
        :type passw: string
        :param user: The user from the authentication request
        :type user: User object
        :param options: dictionary of additional request parameters
        :type options: dict
        :return: true or false
        :rtype: bool
        """
        request_is_challenge = False
        options = options or {}
        pin_match = self.check_pin(passw, user=user, options=options)
        if pin_match is True:
            request_is_challenge = True

        return request_is_challenge

    def is_challenge_response(self, passw, user=None, options=None):
        """
        This method checks, if this is a request that is supposed to be
        the answer to a previous challenge.

        The default behaviour to check if this is the response to a
        previous challenge is simply by checking if the request contains
        a parameter ``state`` or ``transactionid`` i.e. checking if the
        ``options`` parameter contains a key ``state`` or ``transactionid``.

        This method does not try to verify the response itself!
        It only determines, if this is a response for a challenge or not.
        If the challenge still exists, is checked in has_db_challenge_response.
        The response is verified in check_challenge_response.

        :param passw: password, which might be pin or pin+otp
        :type passw: string
        :param user: the requesting user
        :type user: User object
        :param options: dictionary of additional request parameters
        :type options: dict
        :return: true or false
        :rtype: bool
        """
        options = options or {}
        transaction_id = options.get("transaction_id") or options.get("state")
        return bool(transaction_id)

    def has_db_challenge_response(self, passw, user=None, options=None):
        """
        This method checks, if the given transaction_id is actually the response to
        a real challenge. To do so, it verifies, if there is a DB entry for the
        given serial number and transaction_id.
        This is to avoid side effects by passing non-existent transaction_ids.

        This method checks, if the token still has a challenge

        :param passw:
        :param user:
        :param options:
        :return:
        """
        options = options or {}
        challenge_response = False
        transaction_id = options.get("transaction_id") or options.get("state")
        if transaction_id:
            # Now we also need to check, if there is a corresponding DB entry
            chals = get_challenges(serial=self.token.serial, transaction_id=transaction_id)
            challenge_response = bool(chals)

        return challenge_response

    @check_token_locked
    def check_challenge_response(self, user=None, passw=None, options=None):
        """
        This method verifies if there is a matching challenge for the given
        passw and also verifies if the response is correct.

        It then returns the new otp_counter of the token.

        In case of success the otp_counter will be >= 0.

        :param user: the requesting user
        :type user: User object
        :param passw: the password (pin+otp)
        :type passw: string
        :param options: additional arguments from the request, which could
                        be token specific. Usually "transactionid"
        :type options: dict
        :return: return otp_counter. If -1, challenge does not match
        :rtype: int
        """
        options = options or {}
        otp_counter = -1

        # fetch the transaction_id
        transaction_id = options.get('transaction_id')
        if transaction_id is None:
            transaction_id = options.get('state')

        # get the challenges for this transaction ID
        if transaction_id is not None:
            challenges = get_challenges(serial=self.token.serial, transaction_id=transaction_id)

            for challenge in challenges:
                if challenge.is_valid():
                    # challenge is still valid
                    # Add the challenge to the options for check_otp
                    options["challenge"] = challenge.challenge
                    options["data"] = challenge.data
                    if challenge.session == CHALLENGE_SESSION.ENROLLMENT:
                        self.enroll_via_validate_2nd_step(passw, options=options)
                        challenge.delete()
                        # Basically we have a successfully answered challenge
                        otp_counter = 0
                    else:
                        # Now see if the OTP matches:
                        otp_counter = self.check_otp(passw, options=options)
                        if otp_counter >= 0:
                            # We found the matching challenge, so lets return the
                            # successful result and delete the challenge object.
                            challenge.delete()
                            break
                        else:
                            # increase the received_count
                            challenge.set_otp_status()

        self.challenge_janitor()
        return otp_counter

    # TODO: Add policy decorator like (challenge_response_allowed),
    #  that does a PIN reset, if there is no further challenge
    def has_further_challenge(self, options=None):
        """
        Returns true, if a token requires more than one challenge during challenge response
        authentication. This could be a 4eyes token or indexed secret token, that queries more
        than on input.

        :param options: Additional options from the request
        :return: True, if this very token requires further challenges
        """
        return False

    def challenge_janitor(self):
        """
        Just clean up all challenges, for which the expiration has expired.

        :return: None
        """
        cleanup_challenges(self.token.serial)

    def create_challenge(self, transactionid=None, options=None):
        """
        This method creates a challenge, which is submitted to the user.
        The submitted challenge will be preserved in the challenge
        database.

        If no transaction id is given, the system will create a transaction
        id and return it, so that the response can refer to this transaction.

        :param transactionid: the id of this challenge
        :param options: the request context parameters / data
        :type options: dict
        :return: tuple of (bool, message, transactionid, reply_dict)
        :rtype: tuple

        The return tuple builds up like this:
        ``bool`` if submit was successful;
        ``message`` which is displayed in the JSON response;
        additional challenge ``reply_dict``, which are displayed in the JSON challenges response.
        """
        options = options or {}
        message = get_action_values_from_options(SCOPE.AUTH,
                                                 ACTION.CHALLENGETEXT,
                                                 options) or _('please enter otp: ')
        data = None
        reply_dict = {}

        validity = int(get_from_config('DefaultChallengeValidityTime', 120))
        tokentype = self.get_tokentype().lower()
        # Maybe there is a HotpChallengeValidityTime...
        lookup_for = tokentype.capitalize() + 'ChallengeValidityTime'
        validity = int(get_from_config(lookup_for, validity))

        # Create the challenge in the database
        db_challenge = Challenge(self.token.serial,
                                 transaction_id=transactionid,
                                 challenge=options.get("challenge"),
                                 data=data,
                                 session=options.get("session"),
                                 validitytime=validity)
        db_challenge.save()
        self.challenge_janitor()
        return True, message, db_challenge.transaction_id, reply_dict

    def get_as_dict(self):
        """
        This returns the token data as a dictionary.
        It is used to display the token list at /token/list.

        :return: The token data as dict
        :rtype: dict
        """
        # first get the database values as dict
        token_dict = self.token.get()

        return token_dict

    @classmethod
    def api_endpoint(cls, request, g):
        """
        This provides a function to be plugged into the API endpoint
        /ttype/<tokentype> which is defined in api/ttype.py

        The method should return
            return "json", {}
        or
            return "text", "OK"

        :param request: The Flask request
        :param g: The Flask global object g
        :return: Flask Response or text
        """
        raise ParameterError("{0!s} does not support the API endpoint".format(
            cls.get_tokentype()))

    @staticmethod
    def test_config(params=None):
        """
        This method is used to test the token config. Some tokens require some
        special token configuration like the SMS-Token or the Email-Token.
        To test this configuration, this classmethod is used.

        It takes token specific parameters and returns a tuple of a boolean
        and a result description.

        :param params: token specific parameters
        :type params: dict
        :return: success, description
        :rtype: tuple
        """
        return False, "Not implemented"

    @staticmethod
    def get_setting_type(key):
        """
        This function returns the type of the token specific config/setting.
        This way a tokenclass can define settings, that can be "public" or a
        "password". If this setting is written to the database, the type of
        the setting is set automatically in set_privacyidea_config

        The key name needs to start with the token type.

        :param key: The token specific setting key
        :return: A string like "public"
        """
        return ""

    @classmethod
    def get_default_settings(cls, g, params):
        """
        This method returns a dictionary with default settings for token
        enrollment.
        These default settings depend on the token type and the defined
        policies.

        The returned dictionary is added to the parameters of the API call.

        :param g: context object, see documentation of ``Match``
        :param params: The call parameters
        :type params: dict
        :return: default parameters
        """
        return cls._get_default_settings(g)

    @classmethod
    def _get_default_settings(cls, g, role="user", username=None, userrealm=None,
                              adminuser=None, adminrealm=None):
        """
        Internal function that can be called either during enrollment via /token/init or during
        enrollment via validate/check.
        This way we have consistent policy handling.
        """
        return {}

    def check_last_auth_newer(self, last_auth):
        """
        Check if the last successful authentication with the token is newer
        than the specified time delta which is passed as 10h, 7d or 1y.

        It returns True, if the last authentication with this token is
        **newer** than the specified delta or by any chance exactly the same.

        It returns False, if the last authentication is older or
        if the data in the token can not be parsed.

        :param last_auth: 10h, 7d or 1y
        :type last_auth: basestring
        :return: bool
        """
        # By default, we return True
        res = True
        # The tdelta in the policy
        tdelta = parse_timedelta(last_auth)

        # The last successful authentication of the token
        date_s = self.get_tokeninfo(ACTION.LASTAUTH)
        if date_s:
            log.debug("Compare the last successful authentication of "
                      "token %s with policy "
                      "tdelta %s: %s" % (self.token.serial, tdelta,
                                         date_s))
            # parse the string from the database
            try:
                last_success_auth = parse_date_string(date_s)
            except ParserError:
                log.info("Failed to parse the date in 'last_auth' of token {0!s}.".format(self.token.serial))
                return False

            if not last_success_auth.tzinfo:
                # the date string has no timezone, default timezone is UTC
                # We need to set the timezone manually
                last_success_auth = last_success_auth.replace(tzinfo=tzutc())
            # The last auth is to far in the past
            if last_success_auth + tdelta < datetime.now(tzlocal()):
                res = False
                log.debug("The last successful authentication is too old: "
                          "{0!s}".format(last_success_auth))

        return res

    def generate_symmetric_key(self, server_component, client_component,
                               options=None):
        """
        This method generates a symmetric key, from a server component and a
        client component.
        This key generation could be based on HMAC, KDF or even Diffie-Hellman.

        The basic key-generation is simply replacing the last n byte of the
        server component with bytes of the client component.

        :param server_component: The component usually generated by privacyIDEA.
                                 This is a hex string
        :type server_component: str
        :param client_component: The component usually generated by the
            client (e.g. smartphone). This is a hex string.
        :type client_component: str
        :param options:
        :return: the new generated key as hex string
        :rtype: str
        """
        if len(server_component) <= len(client_component):
            raise Exception("The server component must be longer than the "
                            "client component.")

        key = server_component[:-len(client_component)] + client_component
        return key

    @staticmethod
    def get_import_csv(l):
        """
        Read the list from a csv file and return a dictionary, that can be used
        to do a token_init.

        :param l: The list of the line of a csv file
        :type l: list
        :return: A dictionary of init params
        """
        # The OTPKey is at the second column
        key = l[1].strip()
        if len(key) == 64:
            hashlib = "sha256"
        elif len(key) == 128:
            hashlib = "sha512"
        elif len(key) == 56:
            hashlib = "sha224"
        elif len(key) == 96:
            hashlib = "sha384"
        else:
            hashlib = "sha1"

        params = {"serial": l[0].strip(),
                  "hashlib": hashlib,
                  "otpkey": key,
                  "type": l[2].strip()}

        # get OTP len
        if len(l) >= 4:
            params["otplen"] = l[3].strip()
        else:
            params["otplen"] = 6

        return params

    def prepare_verify_enrollment(self, options=None):
        """
        This is called, if the token should be enrolled in a way, that the user
        needs to provide a proof, that the server can verify, that the token
        was successfully enrolled. E.g. with HOTP tokens the user might need to provide
        a correct OTP value.

        The returned dictionary is added to the response in "detail" -> "verify".

        :return: A dictionary with information that is needed to trigger the verification.
        """
        return None

    def verify_enrollment(self, response):
        """
        This is called during the 2nd step of the verified enrollment.
        This method verifies the actual response from the user.
        Returns true, if the verification was successful.

        :param response: The response given by the user
        :return: True
        """
        return False

    @classmethod
    def enroll_via_validate(cls, g, content, user_obj, message=None):
        """
        This class method is used in the policy ENROLL_VIA_MULTICHALLENGE.
        It enrolls a new token of this type and returns the necessary information
        to the client by modifying the content.

        :param g: context object
        :param content: The content of a response
        :param user_obj: A user object
        :param message: An alternative message displayed to the user during enrollment
        :return: None, the content is modified
        """
        return True

    def enroll_via_validate_2nd_step(self, passw, options=None):
        """
        This method is the optional second step of ENROLL_VIA_MULTICHALLENGE.
        It is used in situations like the email token, sms token or push,
        when enrollment via challenge response needs two steps.

        :param options:
        :return:
        """
        return True

    def _to_dict(self, b32=False):
        """
        export the token information to a dictionary.

        This can be used to re-encrypt tokens.

        :param b32: Export otp key b32encoded

        :return: a dict, containing the token and the tokeninfo
        """
        token_dict = {
            "serial": self.get_serial(),
            "type": self.get_type(),
            "otpkey": self.token.get_otpkey().getKey(),
            "description": self.token.description,
            "otplen": self.get_otplen(),
            "maxfail": self.get_max_failcount(),
            "failcount": self.get_failcount(),
            "counter": self.get_otp_count(),
            "window": self.get_otp_count_window(),
            "active": self.is_active(),
            "revoked": self.token.revoked,
            "locked": self.token.locked,
            "rollout_state": self.token.rollout_state,
            "_hashed_pin": self.token.pin_hash
        }
        if b32:
            token_dict["otpkey"] = b32encode(unhexlify(token_dict.get("otpkey")))
        token_dict["otpkey"] = to_unicode(token_dict.get("otpkey"))
        token_dict["info_list"] = self.get_tokeninfo(decrypted=True)
        return token_dict

<<<<<<< HEAD
    def get_enroll_url(self, user: User, params: dict):
        """
        Return the URL to enroll this token. It is not supported by all token types.
        """
        return None
=======
    @classmethod
    def is_multichallenge_enrollable(cls):
        return False
>>>>>>> 80b817e9
<|MERGE_RESOLUTION|>--- conflicted
+++ resolved
@@ -1990,14 +1990,12 @@
         token_dict["info_list"] = self.get_tokeninfo(decrypted=True)
         return token_dict
 
-<<<<<<< HEAD
-    def get_enroll_url(self, user: User, params: dict):
-        """
-        Return the URL to enroll this token. It is not supported by all token types.
-        """
-        return None
-=======
     @classmethod
     def is_multichallenge_enrollable(cls):
         return False
->>>>>>> 80b817e9
+
+    def get_enroll_url(self, user: User, params: dict):
+        """
+        Return the URL to enroll this token. It is not supported by all token types.
+        """
+        return None