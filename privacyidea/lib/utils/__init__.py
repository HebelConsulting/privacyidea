#  2017-11-24 Cornelius Kölbel <cornelius.koelbel@netknights.it>
#             Use HSM to generate Salt for PasswordHash
#  2017-07-18 Cornelius Kölbel <cornelius.koelbel@netknights.it>
#             Add time offset parsing
#  2015-04-05 Cornelius Kölbel <cornelius@privacyidea.org>
#             Added time test function
#
# This code is free software; you can redistribute it and/or
# modify it under the terms of the GNU AFFERO GENERAL PUBLIC LICENSE
# License as published by the Free Software Foundation; either
# version 3 of the License, or any later version.
#
# This code is distributed in the hope that it will be useful,
# but WITHOUT ANY WARRANTY; without even the implied warranty of
# MERCHANTABILITY or FITNESS FOR A PARTICULAR PURPOSE.  See the
# GNU AFFERO GENERAL PUBLIC LICENSE for more details.
#
# You should have received a copy of the GNU Affero General Public
# License along with this program.  If not, see <http://www.gnu.org/licenses/>.
#
#
"""
This is the library with base functions for privacyIDEA.

This module is tested in tests/test_lib_utils.py
"""

import base64
import binascii
import hashlib
import logging
import re
<<<<<<< HEAD
from datetime import timedelta, datetime, timezone
=======
import string
import threading
import traceback
>>>>>>> 80b817e9
from datetime import time as dt_time
from datetime import timedelta, datetime
from importlib import import_module
from typing import Union

import sqlalchemy
from dateutil.parser import parse as parse_date_string
from dateutil.tz import tzlocal, tzutc
from netaddr import IPAddress, IPNetwork, AddrFormatError
<<<<<<< HEAD
import hashlib
import traceback
import threading
=======

from privacyidea.lib.framework import get_app_config_value
>>>>>>> 80b817e9

try:
    from importlib import metadata
except ImportError:
    import importlib_metadata as metadata
import time
import html
import segno
import mimetypes

from privacyidea.lib.error import ParameterError, ResourceNotFoundError, PolicyError

log = logging.getLogger(__name__)

BASE58 = "123456789ABCDEFGHJKLMNPQRSTUVWXYZabcdefghijkmnopqrstuvwxyz"

ALLOWED_SERIAL = r"^[0-9a-zA-Z\-_]+$"

# character lists for the identifiers in the pin content policy
CHARLIST_CONTENTPOLICY = {"c": string.ascii_letters,  # characters
                          "n": string.digits,  # numbers
                          "s": string.punctuation}  # special


class AUTH_RESPONSE(object):
    __doc__ = """The return value in "result->authentication".
    CHALLENGE indicates the start of a challenge and
    DECLINED indicates a declined challenge, which e.g. happens with PUSH tokens, if the user declines the
    authentication request.
    """
    ACCEPT = "ACCEPT"
    REJECT = "REJECT"
    CHALLENGE = "CHALLENGE"
    DECLINED = "DECLINED"


def check_time_in_range(time_range, check_time=None):
    """
    Check if the given time is contained in the time_range string.
    The time_range can be something like

     <DOW>-<DOW>: <hh:mm>-<hh:mm>,  <DOW>-<DOW>: <hh:mm>-<hh:mm>
     <DOW>-<DOW>: <h:mm>-<hh:mm>,  <DOW>: <h:mm>-<hh:mm>
     <DOW>: <h>-<hh>

    DOW being the day of the week: Mon, Tue, Wed, Thu, Fri, Sat, Sun
    hh: 00-23
    mm: 00-59

    If time is omitted the current time is used: time.localtime()

    :param time_range: The timerange
    :type time_range: basestring
    :param check_time: The time to check
    :type check_time: datetime
    :return: True, if time is within time_range.
    """
    time_match = False
    dow_index = {"mon": 1,
                 "tue": 2,
                 "wed": 3,
                 "thu": 4,
                 "fri": 5,
                 "sat": 6,
                 "sun": 7}

    check_time = check_time or datetime.now()
    check_day = check_time.isoweekday()
    check_hour = dt_time(check_time.hour, check_time.minute)
    # remove whitespaces
    time_range = ''.join(time_range.split())
    # split into list of time ranges
    time_ranges = time_range.split(",")
    try:
        for tr in time_ranges:
            # tr is something like: Mon-Tue:09:30-17:30
            dow, t = [x.lower() for x in tr.split(":", 1)]
            if "-" in dow:
                dow_start, dow_end = dow.split("-")
            else:
                dow_start = dow_end = dow
            t_start, t_end = t.split("-")
            # determine if we have times like 9:00-15:00 or 9-15
            ts = [int(x) for x in t_start.split(":")]
            te = [int(x) for x in t_end.split(":")]
            if len(ts) == 2:
                time_start = dt_time(ts[0], ts[1])
            else:
                time_start = dt_time(ts[0])
            if len(te) == 2:
                time_end = dt_time(te[0], te[1])
            else:
                time_end = dt_time(te[0])

            # check the day and the time
            if (dow_index.get(dow_start) <= check_day <= dow_index.get(dow_end)
                    and
                    time_start <= check_hour <= time_end):
                time_match = True
    except ValueError:
        log.error("Wrong time range format: <dow>-<dow>:<hh:mm>-<hh:mm>")
        log.debug("{0!s}".format(traceback.format_exc()))

    return time_match


def to_utf8(password):
    """
    Convert a password to utf8

    :param password: A password that should be converted to utf8
    :type password: str or bytes
    :return: a utf8 encoded password
    :rtype: bytes
    """
    if password:
        try:
            # If the password exists in unicode we encode it to utf-8
            password = password.encode('utf8')
        except (UnicodeDecodeError, AttributeError) as _exx:
            # In case the password is already an encoded string, we fail to
            # encode it again...
            log.debug("Failed to convert password: {0!s}".format(type(password)))
    return password


def to_unicode(s, encoding="utf-8"):
    """
    Converts the string s to unicode if it is of type bytes.

    :param s: the string to convert
    :type s: bytes or str
    :param encoding: the encoding to use (default utf8)
    :type encoding: str
    :return: unicode string
    :rtype: str
    """
    if isinstance(s, str):
        return s
    elif isinstance(s, bytes):
        return s.decode(encoding)
    # TODO: warning? Exception?
    return s


def to_bytes(s):
    """
    Converts the string s to a unicode encoded byte string

    :param s: string to convert
    :type s: str or bytes
    :return: the converted byte string
    :rtype: bytes
    """
    if isinstance(s, bytes):
        return s
    elif isinstance(s, str):
        return s.encode('utf8')
    # TODO: warning? Exception?
    return s


def to_byte_string(value):
    """
    Convert the given value to a byte string. If it is not a string type,
    convert it to a string first.

    :param value: the value to convert
    :type value: str or bytes or int
    :return: byte string representing the value
    :rtype: bytes
    """
    if not isinstance(value, (bytes, str)):
        value = str(value)
    value = to_bytes(value)
    return value


def hexlify_and_unicode(s):
    """

    :param s: string to hexlify
    :type s: bytes or str
    :return: hexlified string converted to unicode
    :rtype: str
    """

    res = binascii.hexlify(to_bytes(s)).decode('utf-8')
    return res


def b32encode_and_unicode(s):
    """
    Base32-encode a str (which is first encoded to UTF-8)
    or a byte string and return the result as a str.

    :param s: str or bytes to base32-encode
    :type s: str or bytes
    :return: base32-encoded string converted to unicode
    :rtype: str
    """
    res = base64.b32encode(to_bytes(s)).decode('utf-8')
    return res


def b64encode_and_unicode(s):
    """
    Base64-encode a str (which is first encoded to UTF-8)
    or a byte string and return the result as a str.

    :param s: str or bytes to base32-encode
    :type s: str or bytes
    :return: base64-encoded string converted to unicode
    :rtype: str
    """
    res = base64.b64encode(to_bytes(s)).decode('utf-8')
    return res


def urlsafe_b64encode_and_unicode(s):
    """
    Base64-urlsafe-encode a str (which is first encoded to UTF-8)
    or a byte string and return the result as a str.

    :param s: str or bytes to base32-encode
    :type s: str or bytes
    :return: base64-encoded string converted to unicode
    :rtype: str
    """
    res = base64.urlsafe_b64encode(to_bytes(s)).decode('utf-8')
    return res


def create_img(data, scale=10):
    """
    create the qr PNG image data URI

    :param data: input data that will be munched into the qrcode
    :type data: str
    :param scale: Scaling of the final PNG image
    :type scale: int
    :return: PNG data URI to be used in an <img> tag
    :rtype: str
    """
    return segno.make_qr(data).png_data_uri(scale=scale)


#
# Modhex calculations for Yubikey
#
hexHexChars = '0123456789abcdef'
modHexChars = 'cbdefghijklnrtuv'

hex2ModDict = dict(zip(hexHexChars, modHexChars))
mod2HexDict = dict(zip(modHexChars, hexHexChars))


def modhex_encode(s):
    """

    :param s: string to encode
    :type s: bytes or str
    :return: the encoded string
    :rtype: str
    """
    return ''.join([hex2ModDict[c] for c in hexlify_and_unicode(s)])


def modhex_decode(m):
    """

    :param m: string to decode
    :type m: str
    :return: decoded data
    :rtype: bytes
    """
    return binascii.unhexlify(''.join([mod2HexDict[c] for c in m]))


def checksum(msg):
    """
    Calculate CRC-16 (16-bit ISO 13239 1st complement) checksum.
    (see Yubikey-Manual - Chapter 6: Implementation details)

    :param msg: input byte string for crc calculation
    :type msg: bytes
    :return: crc16 checksum of msg
    :rtype: int
    """
    crc = 0xffff
    for b in msg:
        crc = crc ^ (b & 0xff)
        for _j in range(0, 8):
            n = crc & 1
            crc = crc >> 1
            if n != 0:
                crc = crc ^ 0x8408
    return crc


def decode_base32check(encoded_data, always_upper=True):
    """
    Decode arbitrary data which is given in the following format::

        strip_padding(base32(sha1(payload)[:4] + payload))

    Raise a ParameterError if the encoded payload is malformed.

    :param encoded_data: The base32 encoded data.
    :type encoded_data: str
    :param always_upper: If we should convert lowercase to uppercase
    :type always_upper: bool
    :return: hex-encoded payload
    :rtype: str
    """
    # First, add the padding to have a multiple of 8 bytes
    if always_upper:
        encoded_data = encoded_data.upper()
    encoded_length = len(encoded_data)
    if encoded_length % 8 != 0:
        encoded_data += "=" * (8 - (encoded_length % 8))
    # Decode as base32
    try:
        decoded_data = base64.b32decode(encoded_data)
    except (TypeError, binascii.Error):
        # b32decode throws a binascii.Error when the padding is wrong
        raise ParameterError("Malformed base32check data: Invalid base32")
    # Extract checksum and payload
    if len(decoded_data) < 4:
        raise ParameterError("Malformed base32check data: Too short")
    checksum, payload = decoded_data[:4], decoded_data[4:]
    payload_hash = hashlib.sha1(payload).digest()  # nosec B324 # used as checksum for 2step enrollment
    if payload_hash[:4] != checksum:
        raise ParameterError("Malformed base32check data: Incorrect checksum")
    return hexlify_and_unicode(payload)


def sanity_name_check(name, name_exp=r"^[A-Za-z0-9_\-\.]+$"):
    """
    This function can be used to check the sanity of a name like a resolver,
    ca connector or realm.

    :param name: THe name of the resolver or ca connector
    :return: True, otherwise raises an exception
    """
    if re.match(name_exp, name) is None:
        raise Exception("non conformant characters in the name"
                        ": %r (not in %s)" % (name, name_exp))
    return True


def get_data_from_params(params, exclude_params, config_description, module,
                         type):
    """
    This is a helper function that parses the parameters when creating
    resolvers or CA connectors.
    It takes the parameters and checks, if the parameters correspond to the
    Class definition.

    :param params: The input parameters like passed from the REST API
    :type params: dict
    :param exclude_params: The parameters to be excluded like "resolver",
        "type" or "caconnector"
    :type exclude_params: list of strings
    :param config_description: The description of the allowed configuration
    :type config_description: dict
    :param module: An identifier like "resolver", "CA connector". This is
        only used for error output.
    :type module: basestring
    :param type: The type of the resolver or ca connector. Only used for
        error output.
    :type type: basestring
    :return: tuple of (data, types, description)
    """
    types = {}
    desc = {}
    data = {}
    for k in params:
        if k not in exclude_params:
            if k.startswith('type.') is True:
                key = k[len('type.'):]
                types[key] = params.get(k)
            elif k.startswith('desc.') is True:
                key = k[len('desc.'):]
                desc[key] = params.get(k)
            else:
                data[k] = params.get(k)
                if k in config_description:
                    types[k] = config_description.get(k)
                else:
                    log.warning("the passed key '{0!s}' is not a parameter for "
                                "the {1!s} type '{2!s}'".format(k, module, type))

    # Check that there is no type or desc without the data itself.
    # i.e. if there is a type.BindPW=password, then there must be a
    # BindPW=....
    _missing = False
    for t in types:
        if t not in data:
            _missing = True
    for t in desc:
        if t not in data:
            _missing = True
    if _missing:
        raise Exception("type or description without necessary data!"
                        " {0!s}".format(params))

    return data, types, desc


def parse_timelimit(limit):
    """
    This parses a string that contains a timelimit in the format
    2/5m or 1/3h, which means
    two in five minutes and
    one in three hours.

    It returns a tuple the number and the timedelta.

    :param limit: a timelimit
    :type limit: basestring
    :return: tuple of number and timedelta
    """
    # Strip and replace blanks
    limit = limit.strip().replace(" ", "")
    time_specifier = limit[-1].lower()
    if time_specifier not in ["m", "s", "h"]:
        raise Exception("Invalid time specifier")
    l = limit[:-1].split("/")
    count = int(l[0])
    time = int(l[1])
    td = timedelta(minutes=time)
    if time_specifier == "s":
        td = timedelta(seconds=time)
    if time_specifier == "h":
        td = timedelta(hours=time)

    return count, td


def parse_date(date_string):
    """
    Parses a string like

      +30d
      +12h
      +10m

    and returns a datetime object that is 30 days, 12 hours or 10 minutes
    in the future.

    It can also parse fixed date_strings like

      23.12.2016 23:30
      23.12.2016
      2016/12/23 11:30pm
      2016/12/23
      2017-04-27T20:00+0200

    :param date_string: a string containing a date or an offset
    :return: datetime object
    """
    date_string = date_string.strip()
    if date_string == "":
        return datetime.now(tzlocal())
    if date_string.startswith("+"):
        # We are using an offset
        delta_specifier = date_string[-1].lower()
        if delta_specifier not in 'mhd':
            return datetime.now(tzlocal()) + timedelta()
        delta_amount = int(date_string[1:-1])
        if delta_specifier == "m":
            td = timedelta(minutes=delta_amount)
        elif delta_specifier == "h":
            td = timedelta(hours=delta_amount)
        else:
            # delta_specifier must be "d"
            td = timedelta(days=delta_amount)
        return datetime.now(tzlocal()) + td

    # check 2016/12/23, 23.12.2016 and including hour and minutes.
    d = None
    try:
        # We only do dayfirst, if the datestring really starts with a 01/
        # If it stars with a year 2017/... we do NOT dayfirst.
        # See https://github.com/dateutil/dateutil/issues/457
        d = parse_date_string(date_string,
                              dayfirst=re.match(r"^\d\d[/.]", date_string))
    except ValueError:
        log.debug("Dateformat {0!s} could not be parsed".format(date_string))

    return d


def parse_proxy(proxy_settings):
    """
    This parses the string of the system settings OverrideAuthorizationClient into a set of "proxy paths",
    which are tuples of IPNetwork objects.

    The setting defines, which client IP may act as a proxy and rewrite the client
    IP to be used in policies and audit log.

    Valid strings are
    10.0.0.0/24 > 192.168.0.0/24
        Hosts in 10.0.0.x may specify clients as 192.168.0.x.
        This is parsed to a proxy path ``(IPNetwork("10.0.0.0/24"), IPNetwork("192.168.0.0/24"))``.
    10.0.0.1 > 192.168.0.0/24 > 192.168.1.0/24
        The proxy in 10.0.0.1 may forward requests from proxies in 192.168.0.x,
        which may in turn specify clients as 192.168.1.x.
        This is parsed to a proxy path
        ``(IPNetwork("10.0.0.0/24"), IPNetwork("192.168.0.0/24"), IPNetwork("192.168.1.0/24")``.
    10.0.0.12 > 192.168.0.0/24
        Only the one host may rewrite the client IP to 192.168.0.x.
        This is parsed to a proxy path ``(IPNetwork("10.0.0.12/32"), IPNetwork("192.168.0.0/24"))``.
    172.16.0.0/16
        Hosts in 172.16.x.x may rewrite to any client IP
        This is parsed to a proxy path ``(IPNetwork("172.16.0.0/16"), IPNetwork("0.0.0.0/0"))``.

    Multiple such settings may be separated by comma.

    :param proxy_settings: The OverrideAuthorizationClient config string
    :type proxy_settings: basestring
    :return: A set of tuples of IPNetwork objects. Each tuple has at least two elements.
    """
    proxy_set = set()
    if proxy_settings.strip():
        proxies_list = [s.strip() for s in proxy_settings.split(",")]
        for proxy in proxies_list:
            p_list = proxy.split(">")
            if len(p_list) > 1:
                proxypath = tuple(IPNetwork(proxynet.strip()) for proxynet in p_list)
            else:
                # No mapping client, so we take the whole network
                proxypath = (IPNetwork(p_list[0]), IPNetwork("0.0.0.0/0"))
            proxy_set.add(proxypath)

    return proxy_set


def check_proxy(path_to_client, proxy_settings):
    """
    This function takes a list of IPAddress objects, the so-called "path to client",
    along with the proxy settings from OverrideAuthorizationClient, and determines
    the IP from ``path_to_client`` which should be considered the effective client
    IP according to the proxy settings.

    :param path_to_client: A list of IPAddress objects containing all proxy hops, starting with the current HTTP
                           client IP and going to the client IP as given by the X-Forwarded-For header.
                           For example, a value of ``[IPAddress("192.168.1.3")]`` means that the HTTP client at
                           192.168.1.3 has not sent any X-Forwarded-For headers.
                           A value of ``[IPAddress("192.168.1.3"), IPAddress("10.1.2.3"), IPAddress("10.0.0.1")]``
                           means that the request passed two proxies: According to the X-Forwarded-For header,
                           it originated at 10.0.0.1, then passed a proxy at 10.1.2.3, then passed a proxy at
                           192.168.1.3 before finally reaching privacyIDEA.
    :param proxy_settings: The proxy settings from OverrideAuthorizationClient
    :return: an item from ``path_to_client``
    """
    try:
        proxy_dict = parse_proxy(proxy_settings)
    except AddrFormatError:
        log.error("Error parsing the OverrideAuthorizationClient setting: "
                  "{0!s}! The IP addresses need to be comma separated. Fix "
                  "this. The client IP will not be mapped!".format(proxy_settings))
        log.debug("{0!s}".format(traceback.format_exc()))
        return path_to_client[0]

    # We extract the IP from ``path_to_client`` that should be considered the "real" client IP by privacyIDEA.
    # This client IP is an item of ``path_to_client``. The problem is that parts of ``path_to_client`` may
    # be user-controlled. In order to prevent users from spoofing their IP address, ``proxy_settings``
    # specifies what proxies are trusted.
    # For each proxy path (which is a tuple of IPNetwork objects) in ``proxy_settings``, we determine the item of
    # ``path_to_client`` that would be considered the client IP according to the proxy path.
    # Example: If ``path_to_client`` is [10.1.1.1, 10.2.3.4, 192.168.1.1]:
    # * the proxy path [10.1.1.1/32, 10.2.3.0/24, 192.168.0.0/16] determines 192.168.1.1 as the client address
    # * while the proxy path [10.1.1.1/32, 192.168.0.0/16] determines 10.1.1.1 as the client address (because the
    #   proxy at 10.1.1.1 is not allowed to map to 10.2.3.4).
    # * and the proxy path [10.1.1.1/32, 10.2.3.0/24, 192.168.3.0/24] determines 10.1.1.1 as the client address,
    #   as the proxy path does not match completely because 10.2.3.4 is not allowed to map to 192.168.1.1.
    # After having processed all paths in the proxy settings, we return the "deepest" IP from ``path_to_client`` that
    # is allowed according to any proxy path of the proxy settings.
    log.debug("Determining the mapped IP from {!r} given the proxy settings {!r} ...".format(
        path_to_client, proxy_settings))
    max_idx = 0
    for proxy_path in proxy_dict:
        log.debug("Proxy path: {!r}".format(proxy_path))
        # If the proxy path contains more subnets than the path to the client, we already know that it cannot match.
        if len(proxy_path) > len(path_to_client):
            log.debug("... ignored because it is longer than the path to the client")
            continue
        # Hence, we can now be sure that len(path_to_client) >= len(proxy_path).
        current_max_idx = 0
        # If len(path_to_client) > len(proxy_path), ``zip`` cuts the lists to the same length.
        # Hence, we ignore any additional proxy hops that the client may send, which is what we want.
        for idx, (proxy_path_ip, client_path_ip) in enumerate(zip(proxy_path, path_to_client)):
            # We check if the network in the proxy path contains the IP from path_to_client.
            if client_path_ip not in proxy_path_ip:
                # If not, the current proxy path does not match and we do not have to keep checking it.
                log.debug("... ignored because {!r} is not in subnet {!r}".format(client_path_ip, proxy_path_ip))
                break
            else:
                current_max_idx = idx
        else:
            # This branch is only executed if we did *not* break out of the loop. This means that the proxy path
            # completely matches the path to client, so the mapped client IP is a viable candidate.
            if current_max_idx >= max_idx:
                log.debug("... setting new candidate for client IP: {!r}".format(path_to_client[current_max_idx]))
            max_idx = max(max_idx, current_max_idx)

    log.debug("Determined mapped client IP: {!r}".format(path_to_client[max_idx]))
    return path_to_client[max_idx]


def get_client_ip(request, proxy_settings):
    """
    Take the request and the proxy_settings and determine the new client IP.

    :param request:
    :param proxy_settings: The proxy settings from OverrideAuthorizationClient
    :return: IP address as string
    """
    # This is not so easy, because we want to support the X-Forwarded-For protocol header set by proxies,
    # but also want to prevent rogue clients from spoofing their IP address, while also supporting the
    # "client" request parameter.
    # From the X-Forwarded-For header, we determine the path to the actual client, i.e. the list of proxy servers
    # that the HTTP response will pass through, including the final client IP:
    # If a client C talks to a proxy P1, which in turn talks to a proxy P2, which talks to privacyIDEA,
    # X-Forwarded-For will be "C, P1", the HTTP client IP will be P2, and path_to_client
    # consequently will be [P2, P1, C].
    # However, if we get such a request, we cannot be sure if the X-Forwarded-For header is correct,
    # or if it was sent by a rogue client in order to spoof its IP address.
    # To prevent IP spoofing, privacyIDEA allows to configure a list of proxies that are allowed to override the
    # authentication client. See ``check_proxy`` for more details.
    # If we are handling a /validate/ or /auth/ endpoint and a "client" parameter is provided,
    # it is appended to the path to the client.
    if proxy_settings:
        if not request.access_route:
            # This is the case for tests
            return None
        elif request.access_route == [request.remote_addr]:
            # This is the case if no X-Forwarded-For header is provided
            path_to_client = [request.remote_addr]
        else:
            # This is the case if a X-Forwarded-For header is provided.
            path_to_client = [request.remote_addr] + list(reversed(request.access_route))
        # A possible ``client`` parameter is appended to the *end* of the path to client.
        if (not hasattr(request, "blueprint") or
            request.blueprint in ["validate_blueprint", "ttype_blueprint",
                                  "jwtauth"]) \
                and "client" in request.all_data:
            path_to_client.append(request.all_data["client"])
        # We now refer to ``check_proxy`` to extract the mapped IP from ``path_to_client``.
        return str(check_proxy([IPAddress(ip) for ip in path_to_client], proxy_settings))
    else:
        # If no proxy settings are defined, we do not map any IPs anyway.
        return request.remote_addr


def check_ip_in_policy(client_ip, policy):
    """
    This checks, if the given client IP is contained in a list like

       ["10.0.0.2", "192.168.2.1/24", "!192.168.2.12", "-172.16.200.1"]

    :param client_ip: The IP address in question
    :param policy: A string of single IP addresses, negated IP address and subnets.
    :return: tuple of (found, excluded)
    """
    client_found = False
    client_excluded = False
    # Remove empty strings from the list
    policy = list(filter(None, policy))
    for ipdef in policy:
        if ipdef[0] in ['-', '!']:
            # exclude the client?
            if IPAddress(client_ip) in IPNetwork(ipdef[1:]):
                log.debug("the client {0!s} is excluded by {1!s}".format(client_ip, ipdef))
                client_excluded = True
        elif IPAddress(client_ip) in IPNetwork(ipdef):
            client_found = True
    return client_found, client_excluded


def reload_db(timestamp, db_ts):
    """
    Check if the configuration database should be reloaded. This is verified
    by comparing the chache timestamp and the database timestamp

    :param timestamp: cache timestamp
    :type timestamp: timestamp
    :param db_ts: database timestamp
    :type db_ts: Config Object with timestamp str in .Value

    :return: bool
    """
    internal_timestamp = ''
    if timestamp:
        internal_timestamp = timestamp.strftime("%s")
    rdb = False
    # Reason to reload
    if db_ts and db_ts.Value.startswith("2016-"):
        # If there is an old timestamp in the database
        rdb = True
        log.debug("Old timestamp. We need to reread policies "
                  "from DB.")
    if not (timestamp and db_ts):
        # If values are not initialized
        rdb = True
        log.debug("Values are not initialized. We need to reread "
                  "policies from DB.")
    if db_ts and db_ts.Value >= internal_timestamp:
        # If the DB contents is newer
        rdb = True
        log.debug("timestamp in DB newer. We need to reread policies "
                  "from DB.")
    return rdb


def reduce_realms(all_realms, policies):
    """
    This function reduces the realm list based on the policies
    If there is a policy, that acts for all realms, all realms are returned.
    Otherwise, only realms are returned, that are contained in the policies.
    """
    realms = {}
    if not policies:
        # if there are no policies at all, this works for all realms
        realms = all_realms
    else:
        for pol in policies:
            pol_realm = pol.get("realm")
            if not pol_realm:
                # If there is ANY empty realm, this means the policy acts for
                # ALL realms
                realms = all_realms
                break
            else:
                for r in pol_realm:
                    if r not in realms:
                        # Attach each realm in the policy
                        realms[r] = all_realms.get(r)
    return realms


def is_true(value):
    """
    Returns True if the value is 1, "1", True,"True", "true" or "TRUE"

    :param value: string or integer
    :return: Boolean
    """
    return value in [1, "1", True, "True", "true", "TRUE"]


def compare_condition(condition, value):
    """
    This function checks, if the 'value' complies the 'condition'.
    The condition can start with '<', '=' or '>' and contain a number like:
    <100
    >1000
    =123
    123 is interpreted as =123

    :param condition: A string like <100
    :type condition: basestring
    :param value: the value to check
    :type value: int
    :return: True or False
    """
    condition = condition.replace(" ", "")
    if not condition:
        # No condition to match!
        return False

    try:
        if condition[0:2] in ["==", "!=", ">=", "=>", "<=", "=<"]:
            return compare_value_value(value, condition[0:2], int(condition[2:]))
        elif condition[0] in ["=", "<", ">"]:
            return compare_value_value(value, condition[0], int(condition[1:]))
        else:
            return value == int(condition)

    except ValueError:
        log.warning("Invalid condition {0!s}. Needs to contain an integer.".format(condition))
        return False


def compare_value_value(value1, comparator, value2):
    """
    This function compares value1 and value2 with the comparator.
    The comparator may be "==", "=", "!=", ">", "<", ">=", "=>", "<=" or "=<".

    If the values can be converted to integers or dates, they are compared as such,
    otherwise as strings.

    In case of dates make sure they can be parsed by 'parse_date()', otherwise
    they will be compared as strings.

    :param value1: First value
    :param value2: Second value
    :param comparator: The comparator
    :return: True or False
    """
    try:
        int1 = int(value1)
        int2 = int(value2)
        # We only converts BOTH values if possible
        value1 = int1
        value2 = int2
    except Exception:
        log.debug("can not compare values as integers.")

    if type(value1) != int and type(value2) != int:
        # try to convert both values to a timestamp
        try:
            date1 = parse_date(value1)
            date2 = parse_date(value2)
            if date1 and date2:
                # Only use dates, if both values can be converted to dates
                value1 = date1
                value2 = date2
        except Exception:
            log.debug("error during date conversion.")

    if comparator in ["==", "="]:
        return value1 == value2
    elif comparator == ">":
        return value1 > value2
    elif comparator == "<":
        return value1 < value2
    elif comparator in ['>=', '=>']:
        return value1 >= value2
    elif comparator in ['<=', '=<']:
        return value1 <= value2
    elif comparator == '!=':
        return value1 != value2
    else:
        raise Exception("Unknown comparator: {0!s}".format(comparator))


def compare_generic_condition(cond, key_method, warning):
    """
    Compares a condition like "tokeninfoattribute == value".
    It uses the "key_method" to determine the value of "tokeninfoattribute".

    If the value does not match or the key does not exist, it returns False.

    :param cond: A condition containing a comparator like "==", ">", "<"
    :param key_method: A function call, that get the value from the key
    :param warning: A warning message to be written to the log file in case the condition is not parsable.
    :return: True or False
    """
    key = value = None
    for comparator in ["==", ">", "<"]:
        if len(cond.split(comparator)) == 2:
            key, value = [x.strip() for x in cond.split(comparator)]
            break
    if value:
        if key_method(key) is not None:
            res = compare_value_value(key_method(key), comparator, value)
            log.debug("Comparing {0!s} {1!s} {2!s} with result {3!s}.".format(key, comparator, value, res))
            return res
        else:
            log.debug(f"Key {key} not found.")
            return False
    else:
        # There is a condition, but we do not know it!
        log.warning(warning.format(cond))
        raise Exception("Condition not parsable.")


def compare_time(cond: str, time_value: datetime) -> bool:
    """
    Evaluates whether a passed timestamp is within a certain time frame in the past compared to now.

    :param cond: The maximum time difference the time value may have to now, e.g. "5d", "2h", "30m"
                 The following units are supported: y (years), d (days), h (hours), m (minutes), s (seconds)
    :param time_value: The timestamp to be compared to now
    :return: True if the time difference between the time stamp and now is less than the condition value,
             False otherwise
    """
    # parse condition value to timedelta format
    cond_time_delta = parse_timedelta(cond)

    # calculate the true time difference between the time stamp and now
    now = datetime.now(timezone.utc)
    true_time_delta = now - time_value

    # compare the true time value with the condition time value
    res = compare_value_value(true_time_delta, "<", cond_time_delta)
    return res


def int_to_hex(serial):
    """
    Converts a string with an integer to a hexstring.
    This is used to convert integer serial numbers of certificates to the hex
    representation

    :param serial: an integer string
    :return: a hex formatted string
    """
    serial_hex = hex(int(serial)).upper()
    serial_hex = serial_hex.split("X")[1]
    if len(serial_hex) % 2 != 0:
        serial_hex = "0" + serial_hex
    return serial_hex


def parse_legacy_time(ts, return_date=False):
    """
    The new timestrings are of the format YYYY-MM-DDThh:mm+oooo.
    They contain the timezone offset!

    Old legacy time strings are of format DD/MM/YY hh:mm without time zone
    offset.

    This function parses string and returns the new formatted time string
    including the timezone offset.

    :param ts:
    :param return_date: If set to True a date is returned instead of a string
    :return:
    """
    from privacyidea.lib.tokenclass import DATE_FORMAT
    d = parse_date_string(ts)
    if not d.tzinfo:
        # we need to reparse the string
        d = parse_date_string(ts,
                              dayfirst=re.match(r"^\d\d[/\.]", ts)).replace(
            tzinfo=tzlocal())
    if return_date:
        return d
    else:
        return d.strftime(DATE_FORMAT)


def parse_timedelta(s):
    """
    parses a string like +5d or -30m and returns a timedelta.
    Allowed identifiers are s, m, h, d, y.

    :param s: a string like +30m or -5d
    :return: timedelta
    """
    seconds = 0
    minutes = 0
    hours = 0
    days = 0
    m = re.match(r"\s*([+-]?)\s*(\d+)\s*([smhdy])\s*$", s)
    if not m:
        log.warning("Unsupported timedelta: {0!r}".format(s))
        raise TypeError(f"Unsupported timedelta {s!r}")
    count = int(m.group(2))
    if m.group(1) == "-":
        count = - count
    if m.group(3) == "s":
        seconds = count
    elif m.group(3) == "m":
        minutes = count
    elif m.group(3) == "h":
        hours = count
    elif m.group(3) == "d":
        days = count
    elif m.group(3) == "y":
        days = 365 * count

    td = timedelta(seconds=seconds, minutes=minutes, hours=hours, days=days)
    return td


def parse_time_sec_int(s):
    """
    parses a string like 5d or 24h into an int with gives the time in sec. You can use y, d, h, m and s.

    :param s: time string like 5d or 24h
    :type s: str or int
    :return: time in seconds as an integer value
    :rtype: int
    """
    try:
        td = parse_timedelta(s)
        ret = abs(td).total_seconds()
    except TypeError as _e:
        # parse_timedelta() does not accept int values
        ret = s
    return int(ret)


def parse_time_offset_from_now(s):
    """
    Parses a string as used in the token event handler
        "New date {now}+5d. Some {other} {tags}" or
        "New date {now}-30m! Some {other} {tags}".
    This returns the string "New date {now}. Some {other} {tags}" and the
    timedelta of 5 days.
    Allowed tags are {now} and {current_time}. Only one tag of {now} or {
    current_time} is allowed.
    Allowed offsets are "s": seconds, "m": minutes, "h": hours, "d": days.

    :param s: The string to be parsed.
    :return: tuple of modified string and timedelta
    """
    td = timedelta()
    m1 = re.search(r"(^.*{current_time})([+-]\d+[smhd])(.*$)", s)
    m2 = re.search(r"(^.*{now})([+-]\d+[smhd])(.*$)", s)
    m = m1 or m2
    if m:
        s1 = m.group(1)
        s2 = m.group(2)
        s3 = m.group(3)
        s = s1 + s3
        td = parse_timedelta(s2)

    return s, td


def parse_int(s, default=0):
    """
    Returns an integer either to base10 or base16.
    :param s: A possible string given.
    :param default: If the value can not be parsed or is None, return this
        default value
    :return: An integer
    """
    i = default
    try:
        i = int(s)
        return i
    except (ValueError, TypeError):
        pass

    try:
        i = int(s, 16)
        return i
    except (ValueError, TypeError):
        pass

    return i


def convert_column_to_unicode(value):
    """
    Helper function for models. If ``value`` is None or a unicode object, do nothing.
    Otherwise, convert it to a unicode object.

    :param value: the string to convert
    :type value: str
    :return: a unicode object or None
    """
    if value is None or isinstance(value, str):
        return value
    elif isinstance(value, bytes):
        return value.decode('utf8')
    else:
        return str(value)


def convert_timestamp_to_utc(timestamp):
    """
    Convert a timezone-aware datetime object to a naive UTC datetime.

    :param timestamp: datetime object that should be converted
    :type timestamp: timezone-aware datetime object
    :return: timezone-naive datetime object
    """
    return timestamp.astimezone(tzutc()).replace(tzinfo=None)


def censor_connect_string(connect_string):
    """
    Take a SQLAlchemy connect string and return a sanitized version
    that can be written to the log without disclosing the password.
    The password is replaced with "***".
    In case any error occurs, return "<error when censoring connect string>"
    """
    try:
        parsed = sqlalchemy.engine.url.make_url(connect_string)
        return parsed.__repr__()
    except Exception:
        return "<error when censoring connect string>"


def fetch_one_resource(table, **query):
    """
    Given an SQLAlchemy table and query keywords, fetch exactly one result and return it.
    If no results is found, this raises a ``ResourceNotFoundError``.
    If more than one result is found, this raises SQLAlchemy's ``MultipleResultsFound``
    """
    try:
        return table.query.filter_by(**query).one()
    except sqlalchemy.orm.exc.NoResultFound:
        raise ResourceNotFoundError("The requested {!s} could not be found.".format(table.__name__))


def truncate_comma_list(data, max_len):
    """
    This function takes a string with a comma separated list and
    shortens the longest entries this way, that the final string has a maximum
    length of max_len

    Shorted entries are marked with a "+" at the end.

    :param data: A comma separated list
    :type data: basestring
    :return: shortened string
    """
    data = data.split(",")
    # if there are more entries than the maximum length, we do an early exit
    if len(data) >= max_len:
        r = ",".join(data)[:max_len]
        # Also mark this string
        r = "{0!s}+".format(r[:-1])
        return r

    while len(",".join(data)) > max_len:
        new_data = []
        longest = max(data, key=len)
        for d in data:
            if d == longest:
                # Shorten the longest and mark with "+"
                d = "{0!s}+".format(d[:-2])
            new_data.append(d)
        data = new_data
    return ",".join(data)


def generate_charlists_from_pin_policy(policy):
    """
    This function uses the pin content policy string (e.g. "+cns", "[asdf]") to create the character lists
    for password generation.

    :param policy: The policy that describes the allowed contents of the PIN (see check_pin_contents)
    :return: Dictionary with keys "base" for the base set of allowed characters and "requirements"
     which denotes a list of characters from each of which at least one must be contained in the pin.
    """

    # regexp to check for pin content policy string validity
    VALID_POLICY_REGEXP = re.compile(r'^[+-]*[cns]+$|^\[.*\]+$')

    # default: full character list
    base_characters = "".join(CHARLIST_CONTENTPOLICY.values())
    # list of strings where a character of each string is required for the pin
    requirements = []

    if not re.match(VALID_POLICY_REGEXP, policy):
        raise PolicyError("Unknown character specifier in PIN policy.")

    if policy[0] == "+":
        # grouping
        for char in policy[1:]:
            requirements.append(CHARLIST_CONTENTPOLICY.get(char))
        requirements = ["".join(requirements)]

    elif policy[0] == "-":
        # exclusion
        base_charlist = []
        for key in CHARLIST_CONTENTPOLICY.keys():
            if key not in policy[1:]:
                base_charlist.append(CHARLIST_CONTENTPOLICY[key])
        base_characters = "".join(base_charlist)

    elif policy[0] == "[" and policy[-1] == "]":
        # only allowed characters
        base_characters = policy[1:-1]

    else:
        for c in policy:
            if c in CHARLIST_CONTENTPOLICY:
                requirements.append(CHARLIST_CONTENTPOLICY.get(c))

    return {"base": base_characters, "requirements": requirements}


def check_pin_contents(pin, policy):
    """
    The policy to check a PIN can contain of "c", "n" and "s".
    "cn" means, that the PIN should contain a character and a number.
    "+cn" means, that the PIN should contain elements from the group of characters and numbers
    "-ns" means, that the PIN must not contain numbers or special characters
    "[12345]" means, that the PIN may only consist of the characters 1,2,3,4 and 5.

    :param pin: The PIN to check
    :param policy: The policy that describes the allowed contents of the PIN.
    :return: Tuple of True or False and a description
    """

    ret = True
    comment = []

    if not policy:
        return False, "No policy given."

    charlists_dict = generate_charlists_from_pin_policy(policy)

    # check for not allowed characters
    for char in pin:
        if not char in charlists_dict["base"]:
            ret = False
    if not ret:
        comment.append("Not allowed character in PIN!")

    # check requirements
    for str in charlists_dict["requirements"]:
        if not re.search(re.compile('[' + re.escape(str) + ']'), pin):
            ret = False
            comment.append("Missing character in PIN: {0!s}".format(str))

    return ret, ",".join(comment)


def get_module_class(package_name, class_name, check_method=None):
    """
    helper method to load the Module class from a given
    package in literal.

    example::

        get_module_class("privacyidea.lib.auditmodules.sqlaudit", "Audit", "log")

        get_module_class("privacyidea.lib.monitoringmodules.sqlstats", "Monitoring")

    check:
        checks, if the method exists
        if not an error is thrown

    :param package_name: literal of the Module
    :param class_name: Name of the class in the module
    :param check_method: Name of the method to check, if this would be the right class
    """
    mod = import_module(package_name)
    if not hasattr(mod, class_name):
        raise ImportError("{0} has no attribute {1}".format(package_name, class_name))
    klass = getattr(mod, class_name)
    log.debug("klass: {0!s}".format(klass))
    if check_method and not hasattr(klass, check_method):
        raise NameError("Class AttributeError: {0}.{1} "
                        "instance has no attribute '{2}'".format(package_name, class_name, check_method))
    return klass


def get_version_number():
    """
    returns the privacyidea version
    """
    version = "unknown"
    try:
        version = metadata.version("privacyidea")
    except metadata.PackageNotFoundError as e:
        log.info(f"We are not able to determine the privacyidea version number: {e}")
    return version


def get_version():
    """
    This returns the version, that is displayed in the WebUI and
    self-service portal.
    """
    version = get_version_number()
    return "privacyIDEA {0!s}".format(version)


def prepare_result(obj, rid=1, details=None):
    """
    This is used to preformat the dictionary to be sent by the API response

    :param obj: simple result object like dict, sting or list
    :type obj: dict or list or string/unicode
    :param rid: id value, for future versions
    :type rid: int
    :param details: optional parameter, which allows to provide more detail
    :type  details: None or simple type like dict, list or string/unicode

    :return: json rendered sting result
    :rtype: string
    """
    res = {"jsonrpc": "2.0",
           "result": {"status": True,
                      "value": obj},
           "version": get_version(),
           "versionnumber": get_version_number(),
           "id": rid,
           "time": time.time()}
    if details is not None and len(details) > 0:
        details["threadid"] = threading.current_thread().ident
        res["detail"] = details

    if rid > 1:
        if obj and obj != AUTH_RESPONSE.CHALLENGE:
            r_authentication = AUTH_RESPONSE.ACCEPT
        elif obj and obj == AUTH_RESPONSE.CHALLENGE:
            r_authentication = AUTH_RESPONSE.CHALLENGE
        elif not obj and details.get("multi_challenge") or details.get("passkey"):
            # We have a challenge authentication
            r_authentication = AUTH_RESPONSE.CHALLENGE
        elif not obj and (details.get("challenge_status") == "declined"):
            r_authentication = AUTH_RESPONSE.DECLINED
        else:
            r_authentication = AUTH_RESPONSE.REJECT
        res["result"]["authentication"] = r_authentication

    return res


def split_pin_pass(passw, otplen, prependpin):
    """
    Split a given password based on the otp length and prepend pin

    :param passw: The password like test123456 or 123456test
    :type passw: str
    :param otplen: The length of the otp value
    :param prependpin: The password is either in front or after the otp value
    :return:
    """
    if prependpin:
        pin = passw[0:-otplen]
        otpval = passw[-otplen:]
        log.debug(f"PIN prepended. PIN length is {len(pin)}, OTP length is {len(otpval)}.")
    else:
        pin = passw[otplen:]
        otpval = passw[0:otplen]
        log.debug(f"PIN appended. PIN length is {len(pin)}, OTP length is {len(otpval)}.")
    return pin, otpval


def create_tag_dict(logged_in_user=None,
                    request=None,
                    serial=None,
                    tokenowner=None,
                    tokentype=None,
                    tokendescription=None,
                    recipient=None,
                    registrationcode=None,
                    googleurl_value=None,
                    googleurl_img=None,
                    pushurl_value=None,
                    pushurl_img=None,
                    client_ip=None,
                    pin=None,
                    challenge=None,
                    escape_html=False,
                    container_serial=None,
                    container_url_value=None,
                    container_url_img=None):
    """
    This helper function creates a dictionary with tags to be used in sending emails
    either with email tokens or within the notification handler

    :param logged_in_user: The acting logged-in user (admin)
    :param request: The HTTP request object
    :param serial: The serial number of the token
    :param tokenowner: The owner of the token
    :type tokenowner: user object
    :param tokentype: The type of the token
    :param recipient: The recipient
    :type recipient: dictionary with "givenname" and "surname"
    :param registrationcode: The registration code of a token
    :param tokendescription: The description of the token
    :param googleurl_value: The URL for the QR code during token enrollemnt
    :param googleurl_img: The image data blob of the QR-code during token enrollment
    :param pushurl_value: The URL for the Push-Token enrollment
    :param pushurl_img: The image data blob of the Push-Token enrollment QR-code
    :param client_ip: The IP of the client
    :param pin: The PIN of a token
    :param challenge: The challenge data
    :param escape_html: Whether the values for the tags should be html escaped
    :param container_serial: The serial number of the container
    :param container_url_value: The URL for the container registration
    :param container_url_img: The URL as QR code for the container registration
    :return: The tag dictionary
    """
    time = datetime.now().strftime("%H:%M:%S")
    date = datetime.now().strftime("%Y-%m-%d")
    recipient = recipient or {}
    tags = dict(admin=logged_in_user.get("username") if logged_in_user else "",
                realm=logged_in_user.get("realm") if logged_in_user else "",
                action=request.path if request else "",
                serial=serial,
                url=request.url_root if request else "",
                user=tokenowner.info.get("givenname") if tokenowner else "",
                surname=tokenowner.info.get("surname") if tokenowner else "",
                givenname=tokenowner.info.get("givenname") if tokenowner else "",
                username=tokenowner.login if tokenowner else "",
                userrealm=tokenowner.realm if tokenowner else "",
                tokentype=tokentype,
                tokendescription=tokendescription,
                registrationcode=registrationcode,
                recipient_givenname=recipient.get("givenname"),
                recipient_surname=recipient.get("surname"),
                googleurl_value=googleurl_value,
                googleurl_img=googleurl_img,
                pushurl_value=pushurl_value,
                pushurl_img=pushurl_img,
                time=time,
                date=date,
                client_ip=client_ip,
                pin=pin,
                ua_browser=request.user_agent.browser if request else "",
                ua_string=request.user_agent.string if request else "",
                challenge=challenge if challenge else "",
                container_serial=container_serial,
                container_url_value=container_url_value,
                container_url_img=container_url_img)
    if escape_html:
        escaped_tags = {}
        for key, value in tags.items():
            escaped_tags[key] = html.escape(value) if value is not None else None
        tags = escaped_tags

    return tags


def check_serial_valid(serial):
    """
    This function checks the given serial number for allowed values.
    Raises an exception if the format of the serial number is not allowed

    :param serial:
    :return: True or Exception
    """
    if not re.match(ALLOWED_SERIAL, serial):
        raise ParameterError("Invalid serial number. Must comply to {0!s}.".format(ALLOWED_SERIAL))
    return True


def determine_logged_in_userparams(logged_in_user, params):
    """
    Determines the normal user and admin parameters from the logged_in user information and
    from the params.

    If an administrator is acting, the "adminuser" and "adminrealm" are set from the logged_in_user
    information and the user parameters are taken from the request parameters.
    Thus, an admin can act on a user.

    If a user is acting, the adminuser and adminrealm are None, the username and userrealm are taken from
    the logged_in_user information.

    :param logged_in_user: Logged-in user dictionary.
    :param params: Request parameters (all_data)
    :return: Tuple of (scope, username, realm, adminuser, adminrealm)
    """
    role = logged_in_user.get("role")
    username = logged_in_user.get("username")
    realm = logged_in_user.get("realm")
    admin_realm = None
    admin_user = None
    if role == "admin":
        admin_realm = realm
        admin_user = username
        username = params.get("user")
        realm = params.get("realm")
    elif role == "user":
        pass
    else:
        raise PolicyError("Unknown role: {}".format(role))

    return role, username, realm, admin_user, admin_realm


def to_list(input):
    """
    Returns a list if either a list, a set or a single string is given.
    If a single string is given, then it returns a list with this one element.

    :param input: Can be a list a set or a string
    :return: list of elements
    """
    if isinstance(input, list):
        return input
    if isinstance(input, set):
        return list(input)
    return [input]


def parse_string_to_dict(s, split_char=":"):
    """
    This function can parse a string that is formatted like:

       :key1: valueA valueB valueC :key2: valueD valueE

    and return a dict:

       {"key1": ["valueA", "valueB", "valueC"],
        "key2": ["valueD", "valueE"]

    Note: a whitespace is in the string is separating the values.
    Thus values can not contain a whitespace.

    :param s: The string that should be parsed
    :param split_char: The character used for splitting the string
    :return: the dict
    """
    # create a list like ["key1", "valueA valueB valueC", "key2", "valueD valueE"]
    packed_list = [x.strip() for x in s.strip().split(split_char) if x]
    keys = packed_list[::2]
    # create a list of the values: [['valueA', 'valueB', 'valueC'], ['valueD', 'valueE']]
    values = [[x for x in y.split()] for y in packed_list[1::2]]
    d = {a: b for a, b in zip(keys, values)}
    return d


def convert_imagefile_to_dataimage(imagepath):
    """
    This helper reads an image file and converts it to a dataimage string,
    that can be directly used in HTML pages.

    :param imagepath:
    :return: A dataimage as string
    """
    try:
        mime, _ = mimetypes.guess_type(imagepath)
        if not mime:
            log.warning("Unknown file type in file {0!s}.".format(imagepath))
            return ""
        with open(imagepath, "rb") as f:
            data = f.read()
            data64 = base64.b64encode(data)
        return "data:{0!s};base64,{1!s}".format(mime, to_unicode(data64))
    except FileNotFoundError:
        log.warning("The file {0!s} could not be found.".format(imagepath))
        return ""


ua_re = re.compile(r'^(?P<agent>[a-zA-Z0-9_-]+)(/(?P<version>\d+[\d.]*))?(\s(?P<comment>.*))?')


def get_plugin_info_from_useragent(useragent):
    """
    This gives you the plugin name and version from an useragent string.
    See https://developer.mozilla.org/en-US/docs/Web/HTTP/Headers/User-Agent for
    more information on the user-agent string

    :param useragent: useragent string like 'NameOfPlugin/VersionOfPlugin NameOfApplication/VersionOfApplication'
    :type useragent: str
    :return: a tuple with (NameOfPlugin, VersionOfPlugin, Comment). For example: ('ExamplePlugin', 1.0, '')
    :rtype: tuple
    """
    if not useragent:
        log.info("No user-agent string given")
        return "", None, None
    ua_match = ua_re.match(useragent)
    if ua_match:
        return ua_match.group('agent'), ua_match.group('version'), ua_match.group('comment')
    else:
        log.info(f"Could not match user-agent string: {useragent}")
        return "", None, None


def get_computer_name_from_user_agent(user_agent: str) -> Union[str, None]:
    """
    Searches for entries in the user agent that could identify the machine.
    Example: ComputerName/Laptop-3324231
    The following keys are by default searched for in the user agent:
    ["ComputerName", "Hostname", "MachineName", "Windows", "Linux", "Mac"]
    The list can be extended with custom keys in pi.cfg with the entry OFFLINE_MACHINE_KEYS = ["CustomKey1", ...]
    :param user_agent: The user agent string
    :type user_agent: str or None
    :return: The computer name or a generated computer name if no matching key was found in the user agent
    :rtype: str or None
    """
    if not user_agent:
        log.warning("No user agent provided to extract computer name from.")
        return None
    # TODO the input user_agent could be sanitized by removing all () and everything in between each of them
    # Do not convert to set as the order of the keys should be preserved and iteration should be deterministic
    keys: list = ["ComputerName", "Hostname", "MachineName", "Windows", "Linux", "Mac"]
    config_keys: list = get_app_config_value("OFFLINE_MACHINE_KEYS", [])
    keys.extend([key for key in config_keys if key not in keys])
    log.debug(f"Keys to search for machine name in user agent: {keys}")
    for key in keys:
        if key in user_agent:
            try:
                return user_agent.split(key + "/")[1].split(" ")[0]
            except Exception as ex:
                # This exception is likely to happen, because words/parts like "Mac" are common
                #log.debug(f"Could not extract computer name from user agent: {ex} with key {key}")
                pass
    return None<|MERGE_RESOLUTION|>--- conflicted
+++ resolved
@@ -30,13 +30,9 @@
 import hashlib
 import logging
 import re
-<<<<<<< HEAD
-from datetime import timedelta, datetime, timezone
-=======
 import string
 import threading
 import traceback
->>>>>>> 80b817e9
 from datetime import time as dt_time
 from datetime import timedelta, datetime
 from importlib import import_module
@@ -46,14 +42,8 @@
 from dateutil.parser import parse as parse_date_string
 from dateutil.tz import tzlocal, tzutc
 from netaddr import IPAddress, IPNetwork, AddrFormatError
-<<<<<<< HEAD
-import hashlib
-import traceback
-import threading
-=======
 
 from privacyidea.lib.framework import get_app_config_value
->>>>>>> 80b817e9
 
 try:
     from importlib import metadata
