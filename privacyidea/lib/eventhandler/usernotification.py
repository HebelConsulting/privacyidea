--- conflicted
+++ resolved
@@ -417,38 +417,26 @@
                     log.warning("Failed to read email template from file {0!r}: {1!r}".format(filename, e))
                     log.debug("{0!s}".format(traceback.format_exc()))
 
-<<<<<<< HEAD
-            subject = handler_options.get("subject") or \
-                      "An action was performed on your token."
-            serial = request.all_data.get("serial") or \
-                     content.get("detail", {}).get("serial") or \
-                     g.audit_object.audit_data.get("serial")
-            container_serial = request.all_data.get("container_serial")
-=======
             subject = handler_options.get("subject") or "An action was performed on your token."
             serial = (request.all_data.get("serial")
                       or content.get("detail", {}).get("serial")
                       or g.audit_object.audit_data.get("serial"))
->>>>>>> 2fa6d70b
+            container_serial = request.all_data.get("container_serial")
             registrationcode = content.get("detail", {}).get("registrationcode")
             pin = content.get("detail", {}).get("pin")
             googleurl_value = content.get("detail", {}).get("googleurl",
                                                             {}).get("value")
-<<<<<<< HEAD
-            googleurl_img = content.get("detail", {}).get("googleurl", {}).get("img")
-            container_content = content.get("result", {}).get("value", {})
-            container_url = container_qr = None
-            if isinstance(container_content, dict):
-                container_url = container_content.get("container_url", {}).get("value")
-                container_qr = container_content.get("container_url", {}).get("img")
-=======
             googleurl_img = content.get("detail", {}).get("googleurl",
                                                           {}).get("img")
             pushurl_value = content.get("detail", {}).get("pushurl",
                                                           {}).get("value")
             pushurl_img = content.get("detail", {}).get("pushurl",
                                                         {}).get("img")
->>>>>>> 2fa6d70b
+            container_content = content.get("result", {}).get("value", {})
+            container_url = container_qr = None
+            if isinstance(container_content, dict):
+                container_url = container_content.get("container_url", {}).get("value")
+                container_qr = container_content.get("container_url", {}).get("img")
             tokentype = None
             tokendescription = None
             if serial:
@@ -475,15 +463,10 @@
                                    tokentype=tokentype,
                                    tokendescription=tokendescription,
                                    registrationcode=registrationcode,
-<<<<<<< HEAD
-                                   escape_html=action.lower() == "sendmail" and
-                                               handler_options.get("mimetype", "").lower() == "html",
+                                   escape_html=(action.lower() == "sendmail"
+                                                and handler_options.get("mimetype", "").lower() == "html"),
                                    container_url=container_url,
                                    container_qr=container_qr)
-=======
-                                   escape_html=(action.lower() == "sendmail"
-                                                and handler_options.get("mimetype", "").lower() == "html"))
->>>>>>> 2fa6d70b
 
             body = to_unicode(body).format(**tags)
             subject = subject.format(**tags)
